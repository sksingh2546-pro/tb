--- conflicted
+++ resolved
@@ -15,10 +15,6 @@
 # limitations under the License.
 #
 
-<<<<<<< HEAD
-kubectl -n thingsboard delete svc,sts,deploy,pv,pvc,cm,po,ing --all
-=======
 kubectl -n thingsboard delete svc,sts,deploy,cm,po,ing --all
 
-kubectl -n thingsboard get pvc --no-headers=true | awk '//{print $1}' | xargs kubectl -n thingsboard delete --ignore-not-found=true pvc
->>>>>>> 7e66fd26
+kubectl -n thingsboard get pvc --no-headers=true | awk '//{print $1}' | xargs kubectl -n thingsboard delete --ignore-not-found=true pvc