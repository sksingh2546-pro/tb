--- conflicted
+++ resolved
@@ -18,11 +18,7 @@
 
 services:
   tb:
-<<<<<<< HEAD
-    image: "thingsboard/application:2.0.3"
-=======
     image: "thingsboard/application:2.1.0"
->>>>>>> 6535330a
     ports:
       - "8080:8080"
       - "1883:1883"
