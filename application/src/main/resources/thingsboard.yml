#
# Copyright © 2016-2021 The Thingsboard Authors
#
# Licensed under the Apache License, Version 2.0 (the "License");
# you may not use this file except in compliance with the License.
# You may obtain a copy of the License at
#
#     http://www.apache.org/licenses/LICENSE-2.0
#
# Unless required by applicable law or agreed to in writing, software
# distributed under the License is distributed on an "AS IS" BASIS,
# WITHOUT WARRANTIES OR CONDITIONS OF ANY KIND, either express or implied.
# See the License for the specific language governing permissions and
# limitations under the License.
#

server:
  # Server bind address
  address: "${HTTP_BIND_ADDRESS:0.0.0.0}"
  # Server bind port
  port: "${HTTP_BIND_PORT:8080}"
  # Server SSL configuration
  ssl:
    # Enable/disable SSL support
    enabled: "${SSL_ENABLED:false}"
    # Path to the key store that holds the SSL certificate
    key-store: "${SSL_KEY_STORE:classpath:keystore/keystore.p12}"
    # Password used to access the key store
    key-store-password: "${SSL_KEY_STORE_PASSWORD:thingsboard}"
    # Type of the key store
    key-store-type: "${SSL_KEY_STORE_TYPE:PKCS12}"
    # Alias that identifies the key in the key store
    key-alias: "${SSL_KEY_ALIAS:tomcat}"
  log_controller_error_stack_trace: "${HTTP_LOG_CONTROLLER_ERROR_STACK_TRACE:false}"
  ws:
    send_timeout: "${TB_SERVER_WS_SEND_TIMEOUT:5000}"
    ping_timeout: "${TB_SERVER_WS_PING_TIMEOUT:30000}"
    limits:
      # Limit the amount of sessions and subscriptions available on each server. Put values to zero to disable particular limitation
      max_sessions_per_tenant: "${TB_SERVER_WS_TENANT_RATE_LIMITS_MAX_SESSIONS_PER_TENANT:0}"
      max_sessions_per_customer: "${TB_SERVER_WS_TENANT_RATE_LIMITS_MAX_SESSIONS_PER_CUSTOMER:0}"
      max_sessions_per_regular_user: "${TB_SERVER_WS_TENANT_RATE_LIMITS_MAX_SESSIONS_PER_REGULAR_USER:0}"
      max_sessions_per_public_user: "${TB_SERVER_WS_TENANT_RATE_LIMITS_MAX_SESSIONS_PER_PUBLIC_USER:0}"
      max_queue_per_ws_session: "${TB_SERVER_WS_TENANT_RATE_LIMITS_MAX_QUEUE_PER_WS_SESSION:500}"
      max_subscriptions_per_tenant: "${TB_SERVER_WS_TENANT_RATE_LIMITS_MAX_SUBSCRIPTIONS_PER_TENANT:0}"
      max_subscriptions_per_customer: "${TB_SERVER_WS_TENANT_RATE_LIMITS_MAX_SUBSCRIPTIONS_PER_CUSTOMER:0}"
      max_subscriptions_per_regular_user: "${TB_SERVER_WS_TENANT_RATE_LIMITS_MAX_SUBSCRIPTIONS_PER_REGULAR_USER:0}"
      max_subscriptions_per_public_user: "${TB_SERVER_WS_TENANT_RATE_LIMITS_MAX_SUBSCRIPTIONS_PER_PUBLIC_USER:0}"
      max_updates_per_session: "${TB_SERVER_WS_TENANT_RATE_LIMITS_MAX_UPDATES_PER_SESSION:300:1,3000:60}"
    dynamic_page_link:
      refresh_interval: "${TB_SERVER_WS_DYNAMIC_PAGE_LINK_REFRESH_INTERVAL_SEC:60}"
      refresh_pool_size: "${TB_SERVER_WS_DYNAMIC_PAGE_LINK_REFRESH_POOL_SIZE:1}"
      max_per_user: "${TB_SERVER_WS_DYNAMIC_PAGE_LINK_MAX_PER_USER:10}"
    max_entities_per_data_subscription: "${TB_SERVER_WS_MAX_ENTITIES_PER_DATA_SUBSCRIPTION:10000}"
    max_entities_per_alarm_subscription: "${TB_SERVER_WS_MAX_ENTITIES_PER_ALARM_SUBSCRIPTION:10000}"
  rest:
    limits:
      tenant:
        enabled: "${TB_SERVER_REST_LIMITS_TENANT_ENABLED:false}"
        configuration: "${TB_SERVER_REST_LIMITS_TENANT_CONFIGURATION:100:1,2000:60}"
      customer:
        enabled: "${TB_SERVER_REST_LIMITS_CUSTOMER_ENABLED:false}"
        configuration: "${TB_SERVER_REST_LIMITS_CUSTOMER_CONFIGURATION:50:1,1000:60}"
    server_side_rpc:
      # Minimum value of the server side RPC timeout. May override value provided in the REST API call.
      # Since 2.5 migration to queues, the RPC delay depends on the size of the pending messages in the queue,
      # so default UI parameter of 500ms may not be sufficient for loaded environments.
      min_timeout: "${MIN_SERVER_SIDE_RPC_TIMEOUT:5000}"
      # Default value of the server side RPC timeout.
      default_timeout: "${DEFAULT_SERVER_SIDE_RPC_TIMEOUT:10000}"

# Zookeeper connection parameters. Used for service discovery.
zk:
  # Enable/disable zookeeper discovery service.
  enabled: "${ZOOKEEPER_ENABLED:false}"
  # Zookeeper connect string
  url: "${ZOOKEEPER_URL:localhost:2181}"
  # Zookeeper retry interval in milliseconds
  retry_interval_ms: "${ZOOKEEPER_RETRY_INTERVAL_MS:3000}"
  # Zookeeper connection timeout in milliseconds
  connection_timeout_ms: "${ZOOKEEPER_CONNECTION_TIMEOUT_MS:3000}"
  # Zookeeper session timeout in milliseconds
  session_timeout_ms: "${ZOOKEEPER_SESSION_TIMEOUT_MS:3000}"
  # Name of the directory in zookeeper 'filesystem'
  zk_dir: "${ZOOKEEPER_NODES_DIR:/thingsboard}"

cluster:
  stats:
    enabled: "${TB_CLUSTER_STATS_ENABLED:false}"
    print_interval_ms: "${TB_CLUSTER_STATS_PRINT_INTERVAL_MS:10000}"

# Plugins configuration parameters
plugins:
  # Comma separated package list used during classpath scanning for plugins
  scan_packages: "${PLUGINS_SCAN_PACKAGES:org.thingsboard.server.extensions,org.thingsboard.rule.engine}"

# Security parameters
security:
  # JWT Token parameters
  jwt:
    tokenExpirationTime: "${JWT_TOKEN_EXPIRATION_TIME:9000}" # Number of seconds (2.5 hours)
    refreshTokenExpTime: "${JWT_REFRESH_TOKEN_EXPIRATION_TIME:604800}" # Number of seconds (1 week)
    tokenIssuer: "${JWT_TOKEN_ISSUER:thingsboard.io}"
    tokenSigningKey: "${JWT_TOKEN_SIGNING_KEY:thingsboardDefaultSigningKey}"
  # Enable/disable access to Tenant Administrators JWT token by System Administrator or Customer Users JWT token by Tenant Administrator
  user_token_access_enabled: "${SECURITY_USER_TOKEN_ACCESS_ENABLED:true}"
  # Enable/disable case-sensitive username login
  user_login_case_sensitive: "${SECURITY_USER_LOGIN_CASE_SENSITIVE:true}"
  claim:
    # Enable/disable claiming devices, if false -> the device's [claimingAllowed] SERVER_SCOPE attribute must be set to [true] to allow claiming specific device
    allowClaimingByDefault: "${SECURITY_CLAIM_ALLOW_CLAIMING_BY_DEFAULT:true}"
    # Time allowed to claim the device in milliseconds
    duration: "${SECURITY_CLAIM_DURATION:60000}" # 1 minute, note this value must equal claimDevices.timeToLiveInMinutes value
  basic:
    enabled: "${SECURITY_BASIC_ENABLED:false}"
  oauth2:
    # Redirect URL where access code from external user management system will be processed
    loginProcessingUrl: "${SECURITY_OAUTH2_LOGIN_PROCESSING_URL:/login/oauth2/code/}"
    githubMapper:
      emailUrl: "${SECURITY_OAUTH2_GITHUB_MAPPER_EMAIL_URL_KEY:https://api.github.com/user/emails}"

# Usage statistics parameters
usage:
  stats:
    report:
      enabled: "${USAGE_STATS_REPORT_ENABLED:true}"
      interval: "${USAGE_STATS_REPORT_INTERVAL:10}"
    check:
      cycle: "${USAGE_STATS_CHECK_CYCLE:60000}"

# Dashboard parameters
dashboard:
  # Maximum allowed datapoints fetched by widgets
  max_datapoints_limit: "${DASHBOARD_MAX_DATAPOINTS_LIMIT:50000}"

database:
  ts_max_intervals: "${DATABASE_TS_MAX_INTERVALS:700}" # Max number of DB queries generated by single API call to fetch telemetry records
  ts:
    type: "${DATABASE_TS_TYPE:sql}" # cassandra, sql, or timescale (for hybrid mode, DATABASE_TS_TYPE value should be cassandra, or timescale)
  ts_latest:
    type: "${DATABASE_TS_LATEST_TYPE:sql}" # cassandra, sql, or timescale (for hybrid mode, DATABASE_TS_TYPE value should be cassandra, or timescale)

# note: timescale works only with postgreSQL database for DATABASE_ENTITIES_TYPE.

# Cassandra driver configuration parameters
cassandra:
  # Thingsboard cluster name
  cluster_name: "${CASSANDRA_CLUSTER_NAME:Thingsboard Cluster}"
  # Thingsboard keyspace name
  keyspace_name: "${CASSANDRA_KEYSPACE_NAME:thingsboard}"
  # Specify node list
  url: "${CASSANDRA_URL:127.0.0.1:9042}"
  # Specify local datacenter name
  local_datacenter: "${CASSANDRA_LOCAL_DATACENTER:datacenter1}"
  ssl:
    # Enable/disable secure connection
    enabled: "${CASSANDRA_USE_SSL:false}"
    # Enable/disable validation of Cassandra server hostname
    # If enabled, hostname of Cassandra server must match CN of server certificate
    hostname_validation: "${CASSANDRA_SSL_HOSTNAME_VALIDATION:true}"
    # Set trust store for client authentication of server (optional, uses trust store from default SSLContext if not set)
    trust_store: "${CASSANDRA_SSL_TRUST_STORE:}"
    trust_store_password: "${CASSANDRA_SSL_TRUST_STORE_PASSWORD:}"
    # Set key store for server authentication of client (optional, uses key store from default SSLContext if not set)
    # A key store is only needed if the Cassandra server requires client authentication
    key_store: "${CASSANDRA_SSL_KEY_STORE:}"
    key_store_password: "${CASSANDRA_SSL_KEY_STORE_PASSWORD:}"
    # Comma separated list of cipher suites (optional, uses Java default cipher suites if not set)
    cipher_suites: "${CASSANDRA_SSL_CIPHER_SUITES:}"
  # Enable/disable JMX
  jmx: "${CASSANDRA_USE_JMX:false}"
  # Enable/disable metrics collection.
  metrics: "${CASSANDRA_USE_METRICS:false}"
  # NONE SNAPPY LZ4
  compression: "${CASSANDRA_COMPRESSION:none}"
  # Specify cassandra cluster initialization timeout in milliseconds (if no hosts available during startup)
  init_timeout_ms: "${CASSANDRA_CLUSTER_INIT_TIMEOUT_MS:300000}"
  # Specify cassandra claster initialization retry interval (if no hosts available during startup)
  init_retry_interval_ms: "${CASSANDRA_CLUSTER_INIT_RETRY_INTERVAL_MS:3000}"
  max_requests_per_connection_local: "${CASSANDRA_MAX_REQUESTS_PER_CONNECTION_LOCAL:32768}"
  max_requests_per_connection_remote: "${CASSANDRA_MAX_REQUESTS_PER_CONNECTION_REMOTE:32768}"
  # Credential parameters #
  credentials: "${CASSANDRA_USE_CREDENTIALS:false}"
  # Specify your username
  username: "${CASSANDRA_USERNAME:}"
  # Specify your password
  password: "${CASSANDRA_PASSWORD:}"

  # Cassandra cluster connection socket parameters #
  socket:
    connect_timeout: "${CASSANDRA_SOCKET_TIMEOUT:5000}"
    read_timeout: "${CASSANDRA_SOCKET_READ_TIMEOUT:20000}"
    keep_alive: "${CASSANDRA_SOCKET_KEEP_ALIVE:true}"
    reuse_address: "${CASSANDRA_SOCKET_REUSE_ADDRESS:true}"
    so_linger: "${CASSANDRA_SOCKET_SO_LINGER:}"
    tcp_no_delay: "${CASSANDRA_SOCKET_TCP_NO_DELAY:false}"
    receive_buffer_size: "${CASSANDRA_SOCKET_RECEIVE_BUFFER_SIZE:}"
    send_buffer_size: "${CASSANDRA_SOCKET_SEND_BUFFER_SIZE:}"

  # Cassandra cluster connection query parameters  #
  query:
    read_consistency_level: "${CASSANDRA_READ_CONSISTENCY_LEVEL:ONE}"
    write_consistency_level: "${CASSANDRA_WRITE_CONSISTENCY_LEVEL:ONE}"
    default_fetch_size: "${CASSANDRA_DEFAULT_FETCH_SIZE:2000}"
    # Specify partitioning size for timestamp key-value storage. Example: MINUTES, HOURS, DAYS, MONTHS, INDEFINITE
    ts_key_value_partitioning: "${TS_KV_PARTITIONING:MONTHS}"
    ts_key_value_partitions_max_cache_size: "${TS_KV_PARTITIONS_MAX_CACHE_SIZE:100000}"
    ts_key_value_ttl: "${TS_KV_TTL:0}"
    events_ttl: "${TS_EVENTS_TTL:0}"
    # Specify TTL of debug log in seconds. The current value corresponds to one week
    debug_events_ttl: "${DEBUG_EVENTS_TTL:604800}"
    buffer_size: "${CASSANDRA_QUERY_BUFFER_SIZE:200000}"
    concurrent_limit: "${CASSANDRA_QUERY_CONCURRENT_LIMIT:1000}"
    permit_max_wait_time: "${PERMIT_MAX_WAIT_TIME:120000}"
    dispatcher_threads: "${CASSANDRA_QUERY_DISPATCHER_THREADS:2}"
    callback_threads: "${CASSANDRA_QUERY_CALLBACK_THREADS:4}"
    poll_ms: "${CASSANDRA_QUERY_POLL_MS:50}"
    rate_limit_print_interval_ms: "${CASSANDRA_QUERY_RATE_LIMIT_PRINT_MS:10000}"
    # set all data types values except target to null for the same ts on save
    set_null_values_enabled: "${CASSANDRA_QUERY_SET_NULL_VALUES_ENABLED:false}"
    # log one of cassandra queries with specified frequency (0 - logging is disabled)
    print_queries_freq: "${CASSANDRA_QUERY_PRINT_FREQ:0}"
    tenant_rate_limits:
      enabled: "${CASSANDRA_QUERY_TENANT_RATE_LIMITS_ENABLED:false}"
      configuration: "${CASSANDRA_QUERY_TENANT_RATE_LIMITS_CONFIGURATION:1000:1,30000:60}"
      print_tenant_names: "${CASSANDRA_QUERY_TENANT_RATE_LIMITS_PRINT_TENANT_NAMES:false}"

# SQL configuration parameters
sql:
    # Specify batch size for persisting attribute updates
    attributes:
      batch_size: "${SQL_ATTRIBUTES_BATCH_SIZE:10000}"
      batch_max_delay: "${SQL_ATTRIBUTES_BATCH_MAX_DELAY_MS:100}"
      stats_print_interval_ms: "${SQL_ATTRIBUTES_BATCH_STATS_PRINT_MS:10000}"
      batch_threads: "${SQL_ATTRIBUTES_BATCH_THREADS:4}"
    ts:
      batch_size: "${SQL_TS_BATCH_SIZE:10000}"
      batch_max_delay: "${SQL_TS_BATCH_MAX_DELAY_MS:100}"
      stats_print_interval_ms: "${SQL_TS_BATCH_STATS_PRINT_MS:10000}"
      batch_threads: "${SQL_TS_BATCH_THREADS:4}"
    ts_latest:
      batch_size: "${SQL_TS_LATEST_BATCH_SIZE:10000}"
      batch_max_delay: "${SQL_TS_LATEST_BATCH_MAX_DELAY_MS:100}"
      stats_print_interval_ms: "${SQL_TS_LATEST_BATCH_STATS_PRINT_MS:10000}"
      batch_threads: "${SQL_TS_LATEST_BATCH_THREADS:4}"
    # Specify whether to sort entities before batch update. Should be enabled for cluster mode to avoid deadlocks
    batch_sort: "${SQL_BATCH_SORT:false}"
    # Specify whether to remove null characters from strValue of attributes and timeseries before insert
    remove_null_chars: "${SQL_REMOVE_NULL_CHARS:true}"
  # Specify whether to log database queries and their parameters generated by entity query repository
    log_queries: "${SQL_LOG_QUERIES:false}"
    log_queries_threshold: "${SQL_LOG_QUERIES_THRESHOLD:5000}"
    postgres:
      # Specify partitioning size for timestamp key-value storage. Example: DAYS, MONTHS, YEARS, INDEFINITE.
      ts_key_value_partitioning: "${SQL_POSTGRES_TS_KV_PARTITIONING:MONTHS}"
    timescale:
      # Specify Interval size for new data chunks storage.
      chunk_time_interval: "${SQL_TIMESCALE_CHUNK_TIME_INTERVAL:604800000}"
      batch_threads: "${SQL_TIMESCALE_BATCH_THREADS:4}"
    ttl:
      ts:
        enabled: "${SQL_TTL_TS_ENABLED:true}"
        execution_interval_ms: "${SQL_TTL_TS_EXECUTION_INTERVAL:86400000}" # Number of milliseconds. The current value corresponds to one day
        ts_key_value_ttl: "${SQL_TTL_TS_TS_KEY_VALUE_TTL:0}" # Number of seconds
      events:
        enabled: "${SQL_TTL_EVENTS_ENABLED:true}"
        execution_interval_ms: "${SQL_TTL_EVENTS_EXECUTION_INTERVAL:86400000}" # Number of milliseconds. The current value corresponds to one day
        events_ttl: "${SQL_TTL_EVENTS_EVENTS_TTL:0}" # Number of seconds
        debug_events_ttl: "${SQL_TTL_EVENTS_DEBUG_EVENTS_TTL:604800}" # Number of seconds. The current value corresponds to one week
      edge_events:
        enabled: "${SQL_TTL_EDGE_EVENTS_ENABLED:true}"
        execution_interval_ms: "${SQL_TTL_EDGE_EVENTS_EXECUTION_INTERVAL:86400000}" # Number of milliseconds. The current value corresponds to one day
        edge_events_ttl: "${SQL_TTL_EDGE_EVENTS_TTL:2628000}" # Number of seconds. The current value corresponds to one month

# Actor system parameters
actors:
  system:
    throughput: "${ACTORS_SYSTEM_THROUGHPUT:5}"
    scheduler_pool_size: "${ACTORS_SYSTEM_SCHEDULER_POOL_SIZE:1}"
    max_actor_init_attempts: "${ACTORS_SYSTEM_MAX_ACTOR_INIT_ATTEMPTS:10}"
    app_dispatcher_pool_size: "${ACTORS_SYSTEM_APP_DISPATCHER_POOL_SIZE:1}"
    tenant_dispatcher_pool_size: "${ACTORS_SYSTEM_TENANT_DISPATCHER_POOL_SIZE:2}"
    device_dispatcher_pool_size: "${ACTORS_SYSTEM_DEVICE_DISPATCHER_POOL_SIZE:4}"
    rule_dispatcher_pool_size: "${ACTORS_SYSTEM_RULE_DISPATCHER_POOL_SIZE:4}"
  tenant:
    create_components_on_init: "${ACTORS_TENANT_CREATE_COMPONENTS_ON_INIT:true}"
  session:
    max_concurrent_sessions_per_device: "${ACTORS_MAX_CONCURRENT_SESSION_PER_DEVICE:1}"
    sync:
      # Default timeout for processing request using synchronous session (HTTP, CoAP) in milliseconds
      timeout: "${ACTORS_SESSION_SYNC_TIMEOUT:10000}"
  rule:
    # Specify thread pool size for database request callbacks executor service
    db_callback_thread_pool_size: "${ACTORS_RULE_DB_CALLBACK_THREAD_POOL_SIZE:50}"
    # Specify thread pool size for javascript executor service
    js_thread_pool_size: "${ACTORS_RULE_JS_THREAD_POOL_SIZE:50}"
    # Specify thread pool size for mail sender executor service
    mail_thread_pool_size: "${ACTORS_RULE_MAIL_THREAD_POOL_SIZE:50}"
    # Specify thread pool size for sms sender executor service
    sms_thread_pool_size: "${ACTORS_RULE_SMS_THREAD_POOL_SIZE:50}"
    # Whether to allow usage of system mail service for rules
    allow_system_mail_service: "${ACTORS_RULE_ALLOW_SYSTEM_MAIL_SERVICE:true}"
    # Whether to allow usage of system sms service for rules
    allow_system_sms_service: "${ACTORS_RULE_ALLOW_SYSTEM_SMS_SERVICE:true}"
    # Specify thread pool size for external call service
    external_call_thread_pool_size: "${ACTORS_RULE_EXTERNAL_CALL_THREAD_POOL_SIZE:50}"
    chain:
      # Errors for particular actor are persisted once per specified amount of milliseconds
      error_persist_frequency: "${ACTORS_RULE_CHAIN_ERROR_FREQUENCY:3000}"
      debug_mode_rate_limits_per_tenant:
        enabled: "${ACTORS_RULE_CHAIN_DEBUG_MODE_RATE_LIMITS_PER_TENANT_ENABLED:true}"
        configuration: "${ACTORS_RULE_CHAIN_DEBUG_MODE_RATE_LIMITS_PER_TENANT_CONFIGURATION:50000:3600}"
    node:
      # Errors for particular actor are persisted once per specified amount of milliseconds
      error_persist_frequency: "${ACTORS_RULE_NODE_ERROR_FREQUENCY:3000}"
    transaction:
      # Size of queues which store messages for transaction rule nodes
      queue_size: "${ACTORS_RULE_TRANSACTION_QUEUE_SIZE:15000}"
      # Time in milliseconds for transaction to complete
      duration: "${ACTORS_RULE_TRANSACTION_DURATION:60000}"
  statistics:
    # Enable/disable actor statistics
    enabled: "${ACTORS_STATISTICS_ENABLED:true}"
    js_print_interval_ms: "${ACTORS_JS_STATISTICS_PRINT_INTERVAL_MS:10000}"
    persist_frequency: "${ACTORS_STATISTICS_PERSIST_FREQUENCY:3600000}"

cache:
  # caffeine or redis
  type: "${CACHE_TYPE:caffeine}"
  attributes:
    # make sure that if cache.type is 'redis' and cache.attributes.enabled is 'true' that you change 'maxmemory-policy' Redis config property to 'allkeys-lru', 'allkeys-lfu' or 'allkeys-random'
    enabled: "${CACHE_ATTRIBUTES_ENABLED:true}"

caffeine:
  specs:
    relations:
      timeToLiveInMinutes: 1440
      maxSize: 0
    deviceCredentials:
      timeToLiveInMinutes: 1440
      maxSize: 0
    devices:
      timeToLiveInMinutes: 1440
      maxSize: 0
    sessions:
      timeToLiveInMinutes: 1440
      maxSize: 0
    assets:
      timeToLiveInMinutes: 1440
      maxSize: 0
    entityViews:
      timeToLiveInMinutes: 1440
      maxSize: 0
    claimDevices:
      timeToLiveInMinutes: 1
      maxSize: 0
    securitySettings:
      timeToLiveInMinutes: 1440
      maxSize: 0
    tenantProfiles:
      timeToLiveInMinutes: 1440
      maxSize: 0
    deviceProfiles:
      timeToLiveInMinutes: 1440
      maxSize: 0
<<<<<<< HEAD
    edges:
      timeToLiveInMinutes: 1440
      maxSize: 0
=======
    attributes:
      timeToLiveInMinutes: 1440
      maxSize: 100000
    tokensOutdatageTime:
      timeToLiveInMinutes: 20000
      maxSize: 10000
>>>>>>> 3420eeb9

redis:
  # standalone or cluster
  connection:
    type: "${REDIS_CONNECTION_TYPE:standalone}"
  standalone:
    host: "${REDIS_HOST:localhost}"
    port: "${REDIS_PORT:6379}"
    useDefaultClientConfig: "${REDIS_USE_DEFAULT_CLIENT_CONFIG:true}"
    # this value may be used only if you used not default ClientConfig
    clientName: "${REDIS_CLIENT_NAME:standalone}"
    # this value may be used only if you used not default ClientConfig
    connectTimeout: "${REDIS_CLIENT_CONNECT_TIMEOUT:30000}"
    # this value may be used only if you used not default ClientConfig
    readTimeout: "${REDIS_CLIENT_READ_TIMEOUT:60000}"
    # this value may be used only if you used not default ClientConfig
    usePoolConfig: "${REDIS_CLIENT_USE_POOL_CONFIG:false}"
  cluster:
    # Comma-separated list of "host:port" pairs to bootstrap from.
    nodes: "${REDIS_NODES:}"
    # Maximum number of redirects to follow when executing commands across the cluster.
    max-redirects: "${REDIS_MAX_REDIRECTS:12}"
    useDefaultPoolConfig: "${REDIS_USE_DEFAULT_POOL_CONFIG:true}"
  # db index
  db: "${REDIS_DB:0}"
  # db password
  password: "${REDIS_PASSWORD:}"
  # pool config
  pool_config:
    maxTotal: "${REDIS_POOL_CONFIG_MAX_TOTAL:128}"
    maxIdle: "${REDIS_POOL_CONFIG_MAX_IDLE:128}"
    minIdle: "${REDIS_POOL_CONFIG_MIN_IDLE:16}"
    testOnBorrow: "${REDIS_POOL_CONFIG_TEST_ON_BORROW:true}"
    testOnReturn: "${REDIS_POOL_CONFIG_TEST_ON_RETURN:true}"
    testWhileIdle: "${REDIS_POOL_CONFIG_TEST_WHILE_IDLE:true}"
    minEvictableMs: "${REDIS_POOL_CONFIG_MIN_EVICTABLE_MS:60000}"
    evictionRunsMs: "${REDIS_POOL_CONFIG_EVICTION_RUNS_MS:30000}"
    maxWaitMills: "${REDIS_POOL_CONFIG_MAX_WAIT_MS:60000}"
    numberTestsPerEvictionRun: "${REDIS_POOL_CONFIG_NUMBER_TESTS_PER_EVICTION_RUN:3}"
    blockWhenExhausted: "${REDIS_POOL_CONFIG_BLOCK_WHEN_EXHAUSTED:true}"

# Check new version updates parameters
updates:
  # Enable/disable updates checking.
  enabled: "${UPDATES_ENABLED:true}"

# spring freemarker configuration
spring.freemarker.checkTemplateLocation: "false"

# spring CORS configuration
spring.mvc.cors:
  mappings:
    # Intercept path
    "[/api/**]":
      #Comma-separated list of origins to allow. '*' allows all origins. When not set,CORS support is disabled.
      allowed-origins: "*"
      #Comma-separated list of methods to allow. '*' allows all methods.
      allowed-methods: "*"
      #Comma-separated list of headers to allow in a request. '*' allows all headers.
      allowed-headers: "*"
      #How long, in seconds, the response from a pre-flight request can be cached by clients.
      max-age: "1800"
      #Set whether credentials are supported. When not set, credentials are not supported.
      allow-credentials: "true"

# spring serve gzip compressed static resources
spring.resources.chain:
  compressed: "true"
  strategy:
    content:
      enabled: "true"

spring.jpa.properties.hibernate.jdbc.lob.non_contextual_creation: "true"
spring.jpa.properties.hibernate.order_by.default_null_ordering: "last"

# SQL DAO Configuration
spring:
  data:
    jpa:
      repositories:
        enabled: "true"
  jpa:
    open-in-view: "false"
    hibernate:
      ddl-auto: "none"
    database-platform: "${SPRING_JPA_DATABASE_PLATFORM:org.hibernate.dialect.PostgreSQLDialect}"
  datasource:
    driverClassName: "${SPRING_DRIVER_CLASS_NAME:org.postgresql.Driver}"
    url: "${SPRING_DATASOURCE_URL:jdbc:postgresql://localhost:5432/thingsboard}"
    username: "${SPRING_DATASOURCE_USERNAME:postgres}"
    password: "${SPRING_DATASOURCE_PASSWORD:postgres}"
    hikari:
      maximumPoolSize: "${SPRING_DATASOURCE_MAXIMUM_POOL_SIZE:16}"

# Audit log parameters
audit-log:
  # Enable/disable audit log functionality.
  enabled: "${AUDIT_LOG_ENABLED:true}"
  # Specify partitioning size for audit log by tenant id storage. Example MINUTES, HOURS, DAYS, MONTHS
  by_tenant_partitioning: "${AUDIT_LOG_BY_TENANT_PARTITIONING:MONTHS}"
  # Number of days as history period if startTime and endTime are not specified
  default_query_period: "${AUDIT_LOG_DEFAULT_QUERY_PERIOD:30}"
  # Logging levels per each entity type.
  # Allowed values: OFF (disable), W (log write operations), RW (log read and write operations)
  logging-level:
    mask:
      "device": "${AUDIT_LOG_MASK_DEVICE:W}"
      "asset": "${AUDIT_LOG_MASK_ASSET:W}"
      "dashboard": "${AUDIT_LOG_MASK_DASHBOARD:W}"
      "customer": "${AUDIT_LOG_MASK_CUSTOMER:W}"
      "user": "${AUDIT_LOG_MASK_USER:W}"
      "rule_chain": "${AUDIT_LOG_MASK_RULE_CHAIN:W}"
      "alarm": "${AUDIT_LOG_MASK_ALARM:W}"
      "entity_view": "${AUDIT_LOG_MASK_ENTITY_VIEW:W}"
      "device_profile": "${AUDIT_LOG_MASK_DEVICE_PROFILE:W}"
      "edge": "${AUDIT_LOG_MASK_EDGE:W}"
  sink:
    # Type of external sink. possible options: none, elasticsearch
    type: "${AUDIT_LOG_SINK_TYPE:none}"
    # Name of the index where audit logs stored
    # Index name could contain next placeholders (not mandatory):
    # @{TENANT} - substituted by tenant ID
    # @{DATE} - substituted by current date in format provided in audit_log.sink.date_format
    index_pattern: "${AUDIT_LOG_SINK_INDEX_PATTERN:@{TENANT}_AUDIT_LOG_@{DATE}}"
    # Date format. Details of the pattern could be found here:
    # https://docs.oracle.com/javase/8/docs/api/java/time/format/DateTimeFormatter.html
    date_format: "${AUDIT_LOG_SINK_DATE_FORMAT:YYYY.MM.DD}"
    scheme_name: "${AUDIT_LOG_SINK_SCHEME_NAME:http}" # http or https
    host: "${AUDIT_LOG_SINK_HOST:localhost}"
    port: "${AUDIT_LOG_SINK_PORT:9200}"
    user_name: "${AUDIT_LOG_SINK_USER_NAME:}"
    password: "${AUDIT_LOG_SINK_PASSWORD:}"

state:
  # Should be greater then transport.sessions.report_timeout
  defaultInactivityTimeoutInSec: "${DEFAULT_INACTIVITY_TIMEOUT:600}"
  defaultStateCheckIntervalInSec: "${DEFAULT_STATE_CHECK_INTERVAL:60}"
  persistToTelemetry: "${PERSIST_STATE_TO_TELEMETRY:false}"

js:
  evaluator: "${JS_EVALUATOR:local}" # local/remote
  # Built-in JVM JavaScript environment properties
  local:
    # Use Sandboxed (secured) JVM JavaScript environment
    use_js_sandbox: "${USE_LOCAL_JS_SANDBOX:false}"
    # Specify thread pool size for JavaScript sandbox resource monitor
    monitor_thread_pool_size: "${LOCAL_JS_SANDBOX_MONITOR_THREAD_POOL_SIZE:4}"
    # Maximum CPU time in milliseconds allowed for script execution
    max_cpu_time: "${LOCAL_JS_SANDBOX_MAX_CPU_TIME:8000}"
    # Maximum allowed JavaScript execution errors before JavaScript will be blacklisted
    max_errors: "${LOCAL_JS_SANDBOX_MAX_ERRORS:3}"
    # JS Eval max request timeout. 0 - no timeout
    max_requests_timeout: "${LOCAL_JS_MAX_REQUEST_TIMEOUT:0}"
    # Maximum time in seconds for black listed function to stay in the list.
    max_black_list_duration_sec: "${LOCAL_JS_SANDBOX_MAX_BLACKLIST_DURATION_SEC:60}"
    stats:
      enabled: "${TB_JS_LOCAL_STATS_ENABLED:false}"
      print_interval_ms: "${TB_JS_LOCAL_STATS_PRINT_INTERVAL_MS:10000}"
  # Remote JavaScript environment properties
  remote:
    # Maximum allowed JavaScript execution errors before JavaScript will be blacklisted
    max_errors: "${REMOTE_JS_SANDBOX_MAX_ERRORS:3}"
    # Maximum time in seconds for black listed function to stay in 1:the list.
    max_black_list_duration_sec: "${REMOTE_JS_SANDBOX_MAX_BLACKLIST_DURATION_SEC:60}"
    stats:
      enabled: "${TB_JS_REMOTE_STATS_ENABLED:false}"
      print_interval_ms: "${TB_JS_REMOTE_STATS_PRINT_INTERVAL_MS:10000}"

transport:
  sessions:
    inactivity_timeout: "${TB_TRANSPORT_SESSIONS_INACTIVITY_TIMEOUT:300000}"
    report_timeout: "${TB_TRANSPORT_SESSIONS_REPORT_TIMEOUT:30000}"
  json:
    # Cast String data types to Numeric if possible when processing Telemetry/Attributes JSON
    type_cast_enabled: "${JSON_TYPE_CAST_ENABLED:true}"
    # Maximum allowed string value length when processing Telemetry/Attributes JSON (0 value disables string value length check)
    max_string_value_length: "${JSON_MAX_STRING_VALUE_LENGTH:0}"
  client_side_rpc:
    timeout: "${CLIENT_SIDE_RPC_TIMEOUT:60000}"
  # Enable/disable http/mqtt/coap transport protocols (has higher priority than certain protocol's 'enabled' property)
  api_enabled: "${TB_TRANSPORT_API_ENABLED:true}"
  # Local HTTP transport parameters
  http:
    enabled: "${HTTP_ENABLED:true}"
    request_timeout: "${HTTP_REQUEST_TIMEOUT:60000}"
    max_request_timeout: "${HTTP_MAX_REQUEST_TIMEOUT:300000}"
  # Local MQTT transport parameters
  mqtt:
    # Enable/disable mqtt transport protocol.
    enabled: "${MQTT_ENABLED:true}"
    bind_address: "${MQTT_BIND_ADDRESS:0.0.0.0}"
    bind_port: "${MQTT_BIND_PORT:1883}"
    timeout: "${MQTT_TIMEOUT:10000}"
    netty:
      leak_detector_level: "${NETTY_LEAK_DETECTOR_LVL:DISABLED}"
      boss_group_thread_count: "${NETTY_BOSS_GROUP_THREADS:1}"
      worker_group_thread_count: "${NETTY_WORKER_GROUP_THREADS:12}"
      max_payload_size: "${NETTY_MAX_PAYLOAD_SIZE:65536}"
      so_keep_alive: "${NETTY_SO_KEEPALIVE:false}"
    # MQTT SSL configuration
    ssl:
      # Enable/disable SSL support
      enabled: "${MQTT_SSL_ENABLED:false}"
      # SSL protocol: See http://docs.oracle.com/javase/8/docs/technotes/guides/security/StandardNames.html#SSLContext
      protocol: "${MQTT_SSL_PROTOCOL:TLSv1.2}"
      # Path to the key store that holds the SSL certificate
      key_store: "${MQTT_SSL_KEY_STORE:mqttserver.jks}"
      # Password used to access the key store
      key_store_password: "${MQTT_SSL_KEY_STORE_PASSWORD:server_ks_password}"
      # Password used to access the key
      key_password: "${MQTT_SSL_KEY_PASSWORD:server_key_password}"
      # Type of the key store
      key_store_type: "${MQTT_SSL_KEY_STORE_TYPE:JKS}"
      # Skip certificate validity check for client certificates.
      skip_validity_check_for_client_cert: "${MQTT_SSL_SKIP_VALIDITY_CHECK_FOR_CLIENT_CERT:false}"
  # Local CoAP transport parameters
  coap:
    # Enable/disable coap transport protocol.
    enabled: "${COAP_ENABLED:true}"
    bind_address: "${COAP_BIND_ADDRESS:0.0.0.0}"
    bind_port: "${COAP_BIND_PORT:5683}"
    timeout: "${COAP_TIMEOUT:10000}"
  # Local LwM2M transport parameters
  lwm2m:
    # Enable/disable lvm2m transport protocol.
    enabled: "${LWM2M_ENABLED:true}"
    #   We choose a default timeout a bit higher to the MAX_TRANSMIT_WAIT(62-93s) which is the time from starting to
    #   send a Confirmable message to the time when an acknowledgement is no longer expected.
    #   DEFAULT_TIMEOUT = 2 * 60 * 1000l; 2 min in ms
    timeout: "${LWM2M_TIMEOUT:120000}"
#    model_path_file: "${LWM2M_MODEL_PATH_FILE:./common/transport/lwm2m/src/main/resources/models/}"
    model_path_file: "${LWM2M_MODEL_PATH_FILE:}"
    recommended_ciphers: "${LWM2M_RECOMMENDED_CIPHERS:false}"
    recommended_supported_groups: "${LWM2M_RECOMMENDED_SUPPORTED_GROUPS:true}"
    request_pool_size: "${LWM2M_REQUEST_POOL_SIZE:100}"
    request_error_pool_size: "${LWM2M_REQUEST_ERROR_POOL_SIZE:10}"
    registered_pool_size: "${LWM2M_REGISTERED_POOL_SIZE:10}"
    update_registered_pool_size: "${LWM2M_UPDATE_REGISTERED_POOL_SIZE:10}"
    un_registered_pool_size: "${LWM2M_UN_REGISTERED_POOL_SIZE:10}"
    secure:
      # Certificate_x509:
      # To get helps about files format and how to generate it, see: https://github.com/eclipse/leshan/wiki/Credential-files-format
      # Create new X509 Certificates: common/transport/lwm2m/src/main/resources/credentials/shell/lwM2M_credentials.sh
      key_store_type: "${LWM2M_KEYSTORE_TYPE:JKS}"
      # key_store_type: "${LWM2M_KEYSTORE_TYPE:PKCS12}"
#      key_store_path_file: "${KEY_STORE_PATH_FILE:/usr/share/thingsboard/conf/credentials/serverKeyStore.jks}"
      key_store_path_file: "${KEY_STORE_PATH_FILE:}"
      key_store_password: "${LWM2M_KEYSTORE_PASSWORD_SERVER:server_ks_password}"
      root_alias: "${LWM2M_SERVER_ROOT_CA:rootca}"
      enable_gen_new_key_psk_rpk: "${ENABLE_GEN_NEW_KEY_PSK_RPK:false}"
    server:
      id: "${LWM2M_SERVER_ID:123}"
      bind_address: "${LWM2M_BIND_ADDRESS:0.0.0.0}"
      bind_port_no_sec: "${LWM2M_BIND_PORT_NO_SEC:5685}"
      secure:
        bind_address_security: "${LWM2M_BIND_ADDRESS_SECURITY:0.0.0.0}"
        bind_port_security: "${LWM2M_BIND_PORT_SECURITY:5686}"
        #  create_rpk: "${CREATE_RPK:}"
        # Only for RPK: Public & Private Key. If the keystore file is missing or not working
        #  - Public Key (Hex): [3059301306072a8648ce3d020106082a8648ce3d0301070342000405064b9e6762dd8d8b8a52355d7b4d8b9a3d64e6d2ee277d76c248861353f3585eeb1838e4f9e37b31fa347aef5ce3431eb54e0a2506910c5e0298817445721b]
        #  - Private Key (Hex): [308193020100301306072a8648ce3d020106082a8648ce3d030107047930770201010420dc774b309e547ceb48fee547e104ce201a9c48c449dc5414cd04e7f5cf05f67ba00a06082a8648ce3d030107a1440342000405064b9e6762dd8d8b8a52355d7b4d8b9a3d64e6d2ee277d76c248861353f3585eeb1838e4f9e37b31fa347aef5ce3431eb54e0a2506910c5e0298817445721b],
        #  - Elliptic Curve parameters  : [secp256r1 [NIST P-256, X9.62 prime256v1] (1.2.840.10045.3.1.7)]
        public_x: "${LWM2M_SERVER_PUBLIC_X:05064b9e6762dd8d8b8a52355d7b4d8b9a3d64e6d2ee277d76c248861353f358}"
        public_y: "${LWM2M_SERVER_PUBLIC_Y:5eeb1838e4f9e37b31fa347aef5ce3431eb54e0a2506910c5e0298817445721b}"
        private_encoded: "${LWM2M_SERVER_PRIVATE_ENCODED:308193020100301306072a8648ce3d020106082a8648ce3d030107047930770201010420dc774b309e547ceb48fee547e104ce201a9c48c449dc5414cd04e7f5cf05f67ba00a06082a8648ce3d030107a1440342000405064b9e6762dd8d8b8a52355d7b4d8b9a3d64e6d2ee277d76c248861353f3585eeb1838e4f9e37b31fa347aef5ce3431eb54e0a2506910c5e0298817445721b}"        # Only Certificate_x509:
        alias: "${LWM2M_KEYSTORE_ALIAS_SERVER:server}"
    bootstrap:
      enable: "${LWM2M_BOOTSTRAP_ENABLED:true}"
      id: "${LWM2M_SERVER_ID:111}"
      bind_address: "${LWM2M_BIND_ADDRESS_BS:0.0.0.0}"
      bind_port_no_sec: "${LWM2M_BIND_PORT_NO_SEC_BS:5687}"
      secure:
        bind_address_security: "${LWM2M_BIND_ADDRESS_BS:0.0.0.0}"
        bind_port_security: "${LWM2M_BIND_PORT_SEC_BS:5688}"
        #  Only for RPK: Public & Private Key. If the keystore file is missing or not working
        #  - Elliptic Curve parameters  : [secp256r1 [NIST P-256, X9.62 prime256v1] (1.2.840.10045.3.1.7)]
        #  - Public Key (Hex): [3059301306072a8648ce3d020106082a8648ce3d030107034200045017c87a1c1768264656b3b355434b0def6edb8b9bf166a4762d9930cd730f913fc4e61bcd8901ec27c424114c3e887ed372497f0c2cf85839b8443e76988b34]
        #  - Private Key (Hex): [308193020100301306072a8648ce3d020106082a8648ce3d0301070479307702010104205ecafd90caa7be45c42e1f3f32571632b8409e6e6249d7124f4ba56fab3c8083a00a06082a8648ce3d030107a144034200045017c87a1c1768264656b3b355434b0def6edb8b9bf166a4762d9930cd730f913fc4e61bcd8901ec27c424114c3e887ed372497f0c2cf85839b8443e76988b34],
        public_x: "${LWM2M_SERVER_PUBLIC_X_BS:5017c87a1c1768264656b3b355434b0def6edb8b9bf166a4762d9930cd730f91}"
        public_y: "${LWM2M_SERVER_PUBLIC_Y_BS:3fc4e61bcd8901ec27c424114c3e887ed372497f0c2cf85839b8443e76988b34}"
        private_encoded: "${LWM2M_SERVER_PRIVATE_ENCODED_BS:308193020100301306072a8648ce3d020106082a8648ce3d0301070479307702010104205ecafd90caa7be45c42e1f3f32571632b8409e6e6249d7124f4ba56fab3c8083a00a06082a8648ce3d030107a144034200045017c87a1c1768264656b3b355434b0def6edb8b9bf166a4762d9930cd730f913fc4e61bcd8901ec27c424114c3e887ed372497f0c2cf85839b8443e76988b34}"        # Only Certificate_x509:
        alias: "${LWM2M_KEYSTORE_ALIAS_BOOTSTRAP:bootstrap}"
    # Use redis for Security and Registration stores
    redis.enabled: "${LWM2M_REDIS_ENABLED:false}"

# Edges parameters
edges:
  enabled: "${EDGES_ENABLED:false}"
  rpc:
    port: "${EDGES_RPC_PORT:7070}"
    client_max_keep_alive_time_sec: "${EDGES_RPC_CLIENT_MAX_KEEP_ALIVE_TIME_SEC:300}"
    ssl:
      # Enable/disable SSL support
      enabled: "${EDGES_RPC_SSL_ENABLED:false}"
      cert: "${EDGES_RPC_SSL_CERT:certChainFile.pem}"
      private_key: "${EDGES_RPC_SSL_PRIVATE_KEY:privateKeyFile.pem}"
  storage:
    max_read_records_count: "${EDGES_STORAGE_MAX_READ_RECORDS_COUNT:50}"
    no_read_records_sleep: "${EDGES_NO_READ_RECORDS_SLEEP:1000}"
    sleep_between_batches: "${EDGES_SLEEP_BETWEEN_BATCHES:1000}"
  scheduler_pool_size: "${EDGES_SCHEDULER_POOL_SIZE:4}"
  edge_events_ttl: "${EDGES_EDGE_EVENTS_TTL:0}"
  state:
    persistToTelemetry: "${EDGES_PERSIST_STATE_TO_TELEMETRY:false}"

swagger:
  api_path_regex: "${SWAGGER_API_PATH_REGEX:/api.*}"
  security_path_regex: "${SWAGGER_SECURITY_PATH_REGEX:/api.*}"
  non_security_path_regex: "${SWAGGER_NON_SECURITY_PATH_REGEX:/api/noauth.*}"
  title: "${SWAGGER_TITLE:ThingsBoard REST API}"
  description: "${SWAGGER_DESCRIPTION:For instructions how to authorize requests please visit <a href='http://thingsboard.io/docs/reference/rest-api/'>REST API documentation page</a>.}"
  contact:
    name: "${SWAGGER_CONTACT_NAME:Thingsboard team}"
    url: "${SWAGGER_CONTACT_URL:http://thingsboard.io}"
    email: "${SWAGGER_CONTACT_EMAIL:info@thingsboard.io}"
  license:
    title: "${SWAGGER_LICENSE_TITLE:Apache License Version 2.0}"
    url: "${SWAGGER_LICENSE_URL:https://github.com/thingsboard/thingsboard/blob/master/LICENSE}"
  version: "${SWAGGER_VERSION:2.0}"

queue:
  type: "${TB_QUEUE_TYPE:in-memory}" # in-memory or kafka (Apache Kafka) or aws-sqs (AWS SQS) or pubsub (PubSub) or service-bus (Azure Service Bus) or rabbitmq (RabbitMQ)
  in_memory:
    stats:
      # For debug lvl
      print-interval-ms: "${TB_QUEUE_IN_MEMORY_STATS_PRINT_INTERVAL_MS:60000}"
  kafka:
    bootstrap.servers: "${TB_KAFKA_SERVERS:localhost:9092}"
    acks: "${TB_KAFKA_ACKS:all}"
    retries: "${TB_KAFKA_RETRIES:1}"
    batch.size: "${TB_KAFKA_BATCH_SIZE:16384}"
    linger.ms: "${TB_KAFKA_LINGER_MS:1}"
    buffer.memory: "${TB_BUFFER_MEMORY:33554432}"
    replication_factor: "${TB_QUEUE_KAFKA_REPLICATION_FACTOR:1}"
    max_poll_interval_ms: "${TB_QUEUE_KAFKA_MAX_POLL_INTERVAL_MS:300000}"
    max_poll_records: "${TB_QUEUE_KAFKA_MAX_POLL_RECORDS:8192}"
    max_partition_fetch_bytes: "${TB_QUEUE_KAFKA_MAX_PARTITION_FETCH_BYTES:16777216}"
    fetch_max_bytes: "${TB_QUEUE_KAFKA_FETCH_MAX_BYTES:134217728}"
    use_confluent_cloud: "${TB_QUEUE_KAFKA_USE_CONFLUENT_CLOUD:false}"
    confluent:
      ssl.algorithm: "${TB_QUEUE_KAFKA_CONFLUENT_SSL_ALGORITHM:https}"
      sasl.mechanism: "${TB_QUEUE_KAFKA_CONFLUENT_SASL_MECHANISM:PLAIN}"
      sasl.config: "${TB_QUEUE_KAFKA_CONFLUENT_SASL_JAAS_CONFIG:org.apache.kafka.common.security.plain.PlainLoginModule required username=\"CLUSTER_API_KEY\" password=\"CLUSTER_API_SECRET\";}"
      security.protocol: "${TB_QUEUE_KAFKA_CONFLUENT_SECURITY_PROTOCOL:SASL_SSL}"
    other:
    topic-properties:
      rule-engine: "${TB_QUEUE_KAFKA_RE_TOPIC_PROPERTIES:retention.ms:604800000;segment.bytes:26214400;retention.bytes:1048576000;partitions:1}"
      core: "${TB_QUEUE_KAFKA_CORE_TOPIC_PROPERTIES:retention.ms:604800000;segment.bytes:26214400;retention.bytes:1048576000;partitions:1}"
      transport-api: "${TB_QUEUE_KAFKA_TA_TOPIC_PROPERTIES:retention.ms:604800000;segment.bytes:26214400;retention.bytes:1048576000;partitions:1}"
      notifications: "${TB_QUEUE_KAFKA_NOTIFICATIONS_TOPIC_PROPERTIES:retention.ms:604800000;segment.bytes:26214400;retention.bytes:1048576000;partitions:1}"
      js-executor: "${TB_QUEUE_KAFKA_JE_TOPIC_PROPERTIES:retention.ms:604800000;segment.bytes:26214400;retention.bytes:104857600;partitions:100}"
    consumer-stats:
      enabled: "${TB_QUEUE_KAFKA_CONSUMER_STATS_ENABLED:true}"
      print-interval-ms: "${TB_QUEUE_KAFKA_CONSUMER_STATS_MIN_PRINT_INTERVAL_MS:60000}"
      kafka-response-timeout-ms: "${TB_QUEUE_KAFKA_CONSUMER_STATS_RESPONSE_TIMEOUT_MS:1000}"
  aws_sqs:
    use_default_credential_provider_chain: "${TB_QUEUE_AWS_SQS_USE_DEFAULT_CREDENTIAL_PROVIDER_CHAIN:false}"
    access_key_id: "${TB_QUEUE_AWS_SQS_ACCESS_KEY_ID:YOUR_KEY}"
    secret_access_key: "${TB_QUEUE_AWS_SQS_SECRET_ACCESS_KEY:YOUR_SECRET}"
    region: "${TB_QUEUE_AWS_SQS_REGION:YOUR_REGION}"
    threads_per_topic: "${TB_QUEUE_AWS_SQS_THREADS_PER_TOPIC:1}"
    queue-properties:
      rule-engine: "${TB_QUEUE_AWS_SQS_RE_QUEUE_PROPERTIES:VisibilityTimeout:30;MaximumMessageSize:262144;MessageRetentionPeriod:604800}"
      core: "${TB_QUEUE_AWS_SQS_CORE_QUEUE_PROPERTIES:VisibilityTimeout:30;MaximumMessageSize:262144;MessageRetentionPeriod:604800}"
      transport-api: "${TB_QUEUE_AWS_SQS_TA_QUEUE_PROPERTIES:VisibilityTimeout:30;MaximumMessageSize:262144;MessageRetentionPeriod:604800}"
      notifications: "${TB_QUEUE_AWS_SQS_NOTIFICATIONS_QUEUE_PROPERTIES:VisibilityTimeout:30;MaximumMessageSize:262144;MessageRetentionPeriod:604800}"
      js-executor: "${TB_QUEUE_AWS_SQS_JE_QUEUE_PROPERTIES:VisibilityTimeout:30;MaximumMessageSize:262144;MessageRetentionPeriod:604800}"
      #    VisibilityTimeout in seconds;MaximumMessageSize in bytes;MessageRetentionPeriod in seconds
  pubsub:
    project_id: "${TB_QUEUE_PUBSUB_PROJECT_ID:YOUR_PROJECT_ID}"
    service_account: "${TB_QUEUE_PUBSUB_SERVICE_ACCOUNT:YOUR_SERVICE_ACCOUNT}"
    max_msg_size: "${TB_QUEUE_PUBSUB_MAX_MSG_SIZE:1048576}" #in bytes
    max_messages: "${TB_QUEUE_PUBSUB_MAX_MESSAGES:1000}"
    queue-properties:
      rule-engine: "${TB_QUEUE_PUBSUB_RE_QUEUE_PROPERTIES:ackDeadlineInSec:30;messageRetentionInSec:604800}"
      core: "${TB_QUEUE_PUBSUB_CORE_QUEUE_PROPERTIES:ackDeadlineInSec:30;messageRetentionInSec:604800}"
      transport-api: "${TB_QUEUE_PUBSUB_TA_QUEUE_PROPERTIES:ackDeadlineInSec:30;messageRetentionInSec:604800}"
      notifications: "${TB_QUEUE_PUBSUB_NOTIFICATIONS_QUEUE_PROPERTIES:ackDeadlineInSec:30;messageRetentionInSec:604800}"
      js-executor: "${TB_QUEUE_PUBSUB_JE_QUEUE_PROPERTIES:ackDeadlineInSec:30;messageRetentionInSec:604800}"
  service_bus:
    namespace_name: "${TB_QUEUE_SERVICE_BUS_NAMESPACE_NAME:YOUR_NAMESPACE_NAME}"
    sas_key_name: "${TB_QUEUE_SERVICE_BUS_SAS_KEY_NAME:YOUR_SAS_KEY_NAME}"
    sas_key: "${TB_QUEUE_SERVICE_BUS_SAS_KEY:YOUR_SAS_KEY}"
    max_messages: "${TB_QUEUE_SERVICE_BUS_MAX_MESSAGES:1000}"
    queue-properties:
      rule-engine: "${TB_QUEUE_SERVICE_BUS_RE_QUEUE_PROPERTIES:lockDurationInSec:30;maxSizeInMb:1024;messageTimeToLiveInSec:604800}"
      core: "${TB_QUEUE_SERVICE_BUS_CORE_QUEUE_PROPERTIES:lockDurationInSec:30;maxSizeInMb:1024;messageTimeToLiveInSec:604800}"
      transport-api: "${TB_QUEUE_SERVICE_BUS_TA_QUEUE_PROPERTIES:lockDurationInSec:30;maxSizeInMb:1024;messageTimeToLiveInSec:604800}"
      notifications: "${TB_QUEUE_SERVICE_BUS_NOTIFICATIONS_QUEUE_PROPERTIES:lockDurationInSec:30;maxSizeInMb:1024;messageTimeToLiveInSec:604800}"
      js-executor: "${TB_QUEUE_SERVICE_BUS_JE_QUEUE_PROPERTIES:lockDurationInSec:30;maxSizeInMb:1024;messageTimeToLiveInSec:604800}"
  rabbitmq:
    exchange_name: "${TB_QUEUE_RABBIT_MQ_EXCHANGE_NAME:}"
    host: "${TB_QUEUE_RABBIT_MQ_HOST:localhost}"
    port: "${TB_QUEUE_RABBIT_MQ_PORT:5672}"
    virtual_host: "${TB_QUEUE_RABBIT_MQ_VIRTUAL_HOST:/}"
    username: "${TB_QUEUE_RABBIT_MQ_USERNAME:YOUR_USERNAME}"
    password: "${TB_QUEUE_RABBIT_MQ_PASSWORD:YOUR_PASSWORD}"
    automatic_recovery_enabled: "${TB_QUEUE_RABBIT_MQ_AUTOMATIC_RECOVERY_ENABLED:false}"
    connection_timeout: "${TB_QUEUE_RABBIT_MQ_CONNECTION_TIMEOUT:60000}"
    handshake_timeout: "${TB_QUEUE_RABBIT_MQ_HANDSHAKE_TIMEOUT:10000}"
    queue-properties:
      rule-engine: "${TB_QUEUE_RABBIT_MQ_RE_QUEUE_PROPERTIES:x-max-length-bytes:1048576000;x-message-ttl:604800000}"
      core: "${TB_QUEUE_RABBIT_MQ_CORE_QUEUE_PROPERTIES:x-max-length-bytes:1048576000;x-message-ttl:604800000}"
      transport-api: "${TB_QUEUE_RABBIT_MQ_TA_QUEUE_PROPERTIES:x-max-length-bytes:1048576000;x-message-ttl:604800000}"
      notifications: "${TB_QUEUE_RABBIT_MQ_NOTIFICATIONS_QUEUE_PROPERTIES:x-max-length-bytes:1048576000;x-message-ttl:604800000}"
      js-executor: "${TB_QUEUE_RABBIT_MQ_JE_QUEUE_PROPERTIES:x-max-length-bytes:1048576000;x-message-ttl:604800000}"
  partitions:
    hash_function_name: "${TB_QUEUE_PARTITIONS_HASH_FUNCTION_NAME:murmur3_128}" # murmur3_32, murmur3_128 or sha256
  transport_api:
    requests_topic: "${TB_QUEUE_TRANSPORT_API_REQUEST_TOPIC:tb_transport.api.requests}"
    responses_topic: "${TB_QUEUE_TRANSPORT_API_RESPONSE_TOPIC:tb_transport.api.responses}"
    max_pending_requests: "${TB_QUEUE_TRANSPORT_MAX_PENDING_REQUESTS:10000}"
    max_requests_timeout: "${TB_QUEUE_TRANSPORT_MAX_REQUEST_TIMEOUT:10000}"
    max_callback_threads: "${TB_QUEUE_TRANSPORT_MAX_CALLBACK_THREADS:100}"
    request_poll_interval: "${TB_QUEUE_TRANSPORT_REQUEST_POLL_INTERVAL_MS:25}"
    response_poll_interval: "${TB_QUEUE_TRANSPORT_RESPONSE_POLL_INTERVAL_MS:25}"
  core:
    topic: "${TB_QUEUE_CORE_TOPIC:tb_core}"
    poll-interval: "${TB_QUEUE_CORE_POLL_INTERVAL_MS:25}"
    partitions: "${TB_QUEUE_CORE_PARTITIONS:10}"
    pack-processing-timeout: "${TB_QUEUE_CORE_PACK_PROCESSING_TIMEOUT_MS:2000}"
    usage-stats-topic: "${TB_QUEUE_US_TOPIC:tb_usage_stats}"
    stats:
      enabled: "${TB_QUEUE_CORE_STATS_ENABLED:true}"
      print-interval-ms: "${TB_QUEUE_CORE_STATS_PRINT_INTERVAL_MS:60000}"
  js:
    # JS Eval request topic
    request_topic: "${REMOTE_JS_EVAL_REQUEST_TOPIC:js_eval.requests}"
    # JS Eval responses topic prefix that is combined with node id
    response_topic_prefix: "${REMOTE_JS_EVAL_RESPONSE_TOPIC:js_eval.responses}"
    # JS Eval max pending requests
    max_pending_requests: "${REMOTE_JS_MAX_PENDING_REQUESTS:10000}"
    # JS Eval max request timeout
    max_eval_requests_timeout: "${REMOTE_JS_MAX_EVAL_REQUEST_TIMEOUT:60000}"
    # JS max request timeout
    max_requests_timeout: "${REMOTE_JS_MAX_REQUEST_TIMEOUT:10000}"
    # JS response poll interval
    response_poll_interval: "${REMOTE_JS_RESPONSE_POLL_INTERVAL_MS:25}"
  rule-engine:
    topic: "${TB_QUEUE_RULE_ENGINE_TOPIC:tb_rule_engine}"
    poll-interval: "${TB_QUEUE_RULE_ENGINE_POLL_INTERVAL_MS:25}"
    pack-processing-timeout: "${TB_QUEUE_RULE_ENGINE_PACK_PROCESSING_TIMEOUT_MS:2000}"
    stats:
      enabled: "${TB_QUEUE_RULE_ENGINE_STATS_ENABLED:true}"
      print-interval-ms: "${TB_QUEUE_RULE_ENGINE_STATS_PRINT_INTERVAL_MS:60000}"
    queues:
      - name: "${TB_QUEUE_RE_MAIN_QUEUE_NAME:Main}"
        topic: "${TB_QUEUE_RE_MAIN_TOPIC:tb_rule_engine.main}"
        poll-interval: "${TB_QUEUE_RE_MAIN_POLL_INTERVAL_MS:25}"
        partitions: "${TB_QUEUE_RE_MAIN_PARTITIONS:10}"
        pack-processing-timeout: "${TB_QUEUE_RE_MAIN_PACK_PROCESSING_TIMEOUT_MS:2000}"
        submit-strategy:
          type: "${TB_QUEUE_RE_MAIN_SUBMIT_STRATEGY_TYPE:BURST}" # BURST, BATCH, SEQUENTIAL_BY_ORIGINATOR, SEQUENTIAL_BY_TENANT, SEQUENTIAL
          # For BATCH only
          batch-size: "${TB_QUEUE_RE_MAIN_SUBMIT_STRATEGY_BATCH_SIZE:1000}" # Maximum number of messages in batch
        processing-strategy:
          type: "${TB_QUEUE_RE_MAIN_PROCESSING_STRATEGY_TYPE:SKIP_ALL_FAILURES}" # SKIP_ALL_FAILURES, RETRY_ALL, RETRY_FAILED, RETRY_TIMED_OUT, RETRY_FAILED_AND_TIMED_OUT
          # For RETRY_ALL, RETRY_FAILED, RETRY_TIMED_OUT, RETRY_FAILED_AND_TIMED_OUT
          retries: "${TB_QUEUE_RE_MAIN_PROCESSING_STRATEGY_RETRIES:3}" # Number of retries, 0 is unlimited
          failure-percentage: "${TB_QUEUE_RE_MAIN_PROCESSING_STRATEGY_FAILURE_PERCENTAGE:0}" # Skip retry if failures or timeouts are less then X percentage of messages;
          pause-between-retries: "${TB_QUEUE_RE_MAIN_PROCESSING_STRATEGY_RETRY_PAUSE:3}"# Time in seconds to wait in consumer thread before retries;
          max-pause-between-retries: "${TB_QUEUE_RE_MAIN_PROCESSING_STRATEGY_MAX_RETRY_PAUSE:3}"# Max allowed time in seconds for pause between retries.
      - name: "${TB_QUEUE_RE_HP_QUEUE_NAME:HighPriority}"
        topic: "${TB_QUEUE_RE_HP_TOPIC:tb_rule_engine.hp}"
        poll-interval: "${TB_QUEUE_RE_HP_POLL_INTERVAL_MS:25}"
        partitions: "${TB_QUEUE_RE_HP_PARTITIONS:10}"
        pack-processing-timeout: "${TB_QUEUE_RE_HP_PACK_PROCESSING_TIMEOUT_MS:2000}"
        submit-strategy:
          type: "${TB_QUEUE_RE_HP_SUBMIT_STRATEGY_TYPE:BURST}" # BURST, BATCH, SEQUENTIAL_BY_ORIGINATOR, SEQUENTIAL_BY_TENANT, SEQUENTIAL
          # For BATCH only
          batch-size: "${TB_QUEUE_RE_HP_SUBMIT_STRATEGY_BATCH_SIZE:100}" # Maximum number of messages in batch
        processing-strategy:
          type: "${TB_QUEUE_RE_HP_PROCESSING_STRATEGY_TYPE:RETRY_FAILED_AND_TIMED_OUT}" # SKIP_ALL_FAILURES, RETRY_ALL, RETRY_FAILED, RETRY_TIMED_OUT, RETRY_FAILED_AND_TIMED_OUT
          # For RETRY_ALL, RETRY_FAILED, RETRY_TIMED_OUT, RETRY_FAILED_AND_TIMED_OUT
          retries: "${TB_QUEUE_RE_HP_PROCESSING_STRATEGY_RETRIES:0}" # Number of retries, 0 is unlimited
          failure-percentage: "${TB_QUEUE_RE_HP_PROCESSING_STRATEGY_FAILURE_PERCENTAGE:0}" # Skip retry if failures or timeouts are less then X percentage of messages;
          pause-between-retries: "${TB_QUEUE_RE_HP_PROCESSING_STRATEGY_RETRY_PAUSE:5}"# Time in seconds to wait in consumer thread before retries;
          max-pause-between-retries: "${TB_QUEUE_RE_HP_PROCESSING_STRATEGY_MAX_RETRY_PAUSE:5}"# Max allowed time in seconds for pause between retries.
      - name: "${TB_QUEUE_RE_SQ_QUEUE_NAME:SequentialByOriginator}"
        topic: "${TB_QUEUE_RE_SQ_TOPIC:tb_rule_engine.sq}"
        poll-interval: "${TB_QUEUE_RE_SQ_POLL_INTERVAL_MS:25}"
        partitions: "${TB_QUEUE_RE_SQ_PARTITIONS:10}"
        pack-processing-timeout: "${TB_QUEUE_RE_SQ_PACK_PROCESSING_TIMEOUT_MS:2000}"
        submit-strategy:
          type: "${TB_QUEUE_RE_SQ_SUBMIT_STRATEGY_TYPE:SEQUENTIAL_BY_ORIGINATOR}" # BURST, BATCH, SEQUENTIAL_BY_ORIGINATOR, SEQUENTIAL_BY_TENANT, SEQUENTIAL
          # For BATCH only
          batch-size: "${TB_QUEUE_RE_SQ_SUBMIT_STRATEGY_BATCH_SIZE:100}" # Maximum number of messages in batch
        processing-strategy:
          type: "${TB_QUEUE_RE_SQ_PROCESSING_STRATEGY_TYPE:RETRY_FAILED_AND_TIMED_OUT}" # SKIP_ALL_FAILURES, RETRY_ALL, RETRY_FAILED, RETRY_TIMED_OUT, RETRY_FAILED_AND_TIMED_OUT
          # For RETRY_ALL, RETRY_FAILED, RETRY_TIMED_OUT, RETRY_FAILED_AND_TIMED_OUT
          retries: "${TB_QUEUE_RE_SQ_PROCESSING_STRATEGY_RETRIES:3}" # Number of retries, 0 is unlimited
          failure-percentage: "${TB_QUEUE_RE_SQ_PROCESSING_STRATEGY_FAILURE_PERCENTAGE:0}" # Skip retry if failures or timeouts are less then X percentage of messages;
          pause-between-retries: "${TB_QUEUE_RE_SQ_PROCESSING_STRATEGY_RETRY_PAUSE:5}"# Time in seconds to wait in consumer thread before retries;
          max-pause-between-retries: "${TB_QUEUE_RE_SQ_PROCESSING_STRATEGY_MAX_RETRY_PAUSE:5}"# Max allowed time in seconds for pause between retries.
  transport:
    # For high priority notifications that require minimum latency and processing time
    notifications_topic: "${TB_QUEUE_TRANSPORT_NOTIFICATIONS_TOPIC:tb_transport.notifications}"
    poll_interval: "${TB_QUEUE_TRANSPORT_NOTIFICATIONS_POLL_INTERVAL_MS:25}"

event:
  debug:
    max-symbols: "${TB_MAX_DEBUG_EVENT_SYMBOLS:4096}"

service:
  type: "${TB_SERVICE_TYPE:monolith}" # monolith or tb-core or tb-rule-engine
  # Unique id for this service (autogenerated if empty)
  id: "${TB_SERVICE_ID:}"
  tenant_id: "${TB_SERVICE_TENANT_ID:}" # empty or specific tenant id.

metrics:
  # Enable/disable actuator metrics.
  enabled: "${METRICS_ENABLED:false}"
  timer:
    # Metrics percentiles returned by actuator for timer metrics. List of double values (divided by ,).
    percentiles: "${METRICS_TIMER_PERCENTILES:0.5}"

management:
  endpoints:
    web:
      exposure:
        # Expose metrics endpoint (use value 'prometheus' to enable prometheus metrics).
        include: '${METRICS_ENDPOINTS_EXPOSE:info}'<|MERGE_RESOLUTION|>--- conflicted
+++ resolved
@@ -363,18 +363,15 @@
     deviceProfiles:
       timeToLiveInMinutes: 1440
       maxSize: 0
-<<<<<<< HEAD
-    edges:
-      timeToLiveInMinutes: 1440
-      maxSize: 0
-=======
     attributes:
       timeToLiveInMinutes: 1440
       maxSize: 100000
     tokensOutdatageTime:
       timeToLiveInMinutes: 20000
       maxSize: 10000
->>>>>>> 3420eeb9
+    edges:
+      timeToLiveInMinutes: 1440
+      maxSize: 0
 
 redis:
   # standalone or cluster
