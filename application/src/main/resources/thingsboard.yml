#
# Copyright © 2016-2020 The Thingsboard Authors
#
# Licensed under the Apache License, Version 2.0 (the "License");
# you may not use this file except in compliance with the License.
# You may obtain a copy of the License at
#
#     http://www.apache.org/licenses/LICENSE-2.0
#
# Unless required by applicable law or agreed to in writing, software
# distributed under the License is distributed on an "AS IS" BASIS,
# WITHOUT WARRANTIES OR CONDITIONS OF ANY KIND, either express or implied.
# See the License for the specific language governing permissions and
# limitations under the License.
#

server:
  # Server bind address
  address: "${HTTP_BIND_ADDRESS:0.0.0.0}"
  # Server bind port
  port: "${HTTP_BIND_PORT:8080}"
  # Server SSL configuration
  ssl:
    # Enable/disable SSL support
    enabled: "${SSL_ENABLED:false}"
    # Path to the key store that holds the SSL certificate
    key-store: "${SSL_KEY_STORE:classpath:keystore/keystore.p12}"
    # Password used to access the key store
    key-store-password: "${SSL_KEY_STORE_PASSWORD:thingsboard}"
    # Type of the key store
    key-store-type: "${SSL_KEY_STORE_TYPE:PKCS12}"
    # Alias that identifies the key in the key store
    key-alias: "${SSL_KEY_ALIAS:tomcat}"
  log_controller_error_stack_trace: "${HTTP_LOG_CONTROLLER_ERROR_STACK_TRACE:false}"
  ws:
    send_timeout: "${TB_SERVER_WS_SEND_TIMEOUT:5000}"
    limits:
      # Limit the amount of sessions and subscriptions available on each server. Put values to zero to disable particular limitation
      max_sessions_per_tenant: "${TB_SERVER_WS_TENANT_RATE_LIMITS_MAX_SESSIONS_PER_TENANT:0}"
      max_sessions_per_customer: "${TB_SERVER_WS_TENANT_RATE_LIMITS_MAX_SESSIONS_PER_CUSTOMER:0}"
      max_sessions_per_regular_user: "${TB_SERVER_WS_TENANT_RATE_LIMITS_MAX_SESSIONS_PER_REGULAR_USER:0}"
      max_sessions_per_public_user: "${TB_SERVER_WS_TENANT_RATE_LIMITS_MAX_SESSIONS_PER_PUBLIC_USER:0}"
      max_queue_per_ws_session: "${TB_SERVER_WS_TENANT_RATE_LIMITS_MAX_QUEUE_PER_WS_SESSION:500}"
      max_subscriptions_per_tenant: "${TB_SERVER_WS_TENANT_RATE_LIMITS_MAX_SUBSCRIPTIONS_PER_TENANT:0}"
      max_subscriptions_per_customer: "${TB_SERVER_WS_TENANT_RATE_LIMITS_MAX_SUBSCRIPTIONS_PER_CUSTOMER:0}"
      max_subscriptions_per_regular_user: "${TB_SERVER_WS_TENANT_RATE_LIMITS_MAX_SUBSCRIPTIONS_PER_REGULAR_USER:0}"
      max_subscriptions_per_public_user: "${TB_SERVER_WS_TENANT_RATE_LIMITS_MAX_SUBSCRIPTIONS_PER_PUBLIC_USER:0}"
      max_updates_per_session: "${TB_SERVER_WS_TENANT_RATE_LIMITS_MAX_UPDATES_PER_SESSION:300:1,3000:60}"
  rest:
    limits:
      tenant:
        enabled: "${TB_SERVER_REST_LIMITS_TENANT_ENABLED:false}"
        configuration: "${TB_SERVER_REST_LIMITS_TENANT_CONFIGURATION:100:1,2000:60}"
      customer:
        enabled: "${TB_SERVER_REST_LIMITS_CUSTOMER_ENABLED:false}"
        configuration: "${TB_SERVER_REST_LIMITS_CUSTOMER_CONFIGURATION:50:1,1000:60}"
    server_side_rpc:
      # Minimum value of the server side RPC timeout. May override value provided in the REST API call.
      # Since 2.5 migration to queues, the RPC delay depends on the size of the pending messages in the queue,
      # so default UI parameter of 500ms may not be sufficient for loaded environments.
      min_timeout:  "${MIN_SERVER_SIDE_RPC_TIMEOUT:5000}"
      # Default value of the server side RPC timeout.
      default_timeout:  "${DEFAULT_SERVER_SIDE_RPC_TIMEOUT:10000}"

# Zookeeper connection parameters. Used for service discovery.
zk:
  # Enable/disable zookeeper discovery service.
  enabled: "${ZOOKEEPER_ENABLED:false}"
  # Zookeeper connect string
  url: "${ZOOKEEPER_URL:localhost:2181}"
  # Zookeeper retry interval in milliseconds
  retry_interval_ms: "${ZOOKEEPER_RETRY_INTERVAL_MS:3000}"
  # Zookeeper connection timeout in milliseconds
  connection_timeout_ms: "${ZOOKEEPER_CONNECTION_TIMEOUT_MS:3000}"
  # Zookeeper session timeout in milliseconds
  session_timeout_ms: "${ZOOKEEPER_SESSION_TIMEOUT_MS:3000}"
  # Name of the directory in zookeeper 'filesystem'
  zk_dir: "${ZOOKEEPER_NODES_DIR:/thingsboard}"

cluster:
  stats:
    enabled: "${TB_CLUSTER_STATS_ENABLED:false}"
    print_interval_ms: "${TB_CLUSTER_STATS_PRINT_INTERVAL_MS:10000}"

# Plugins configuration parameters
plugins:
  # Comma separated package list used during classpath scanning for plugins
  scan_packages: "${PLUGINS_SCAN_PACKAGES:org.thingsboard.server.extensions,org.thingsboard.rule.engine}"

# Security parameters
security:
  # JWT Token parameters
  jwt:
    tokenExpirationTime: "${JWT_TOKEN_EXPIRATION_TIME:9000}" # Number of seconds (2.5 hours)
    refreshTokenExpTime: "${JWT_REFRESH_TOKEN_EXPIRATION_TIME:604800}" # Number of seconds (1 week)
    tokenIssuer: "${JWT_TOKEN_ISSUER:thingsboard.io}"
    tokenSigningKey: "${JWT_TOKEN_SIGNING_KEY:thingsboardDefaultSigningKey}"
  # Enable/disable access to Tenant Administrators JWT token by System Administrator or Customer Users JWT token by Tenant Administrator
  user_token_access_enabled: "${SECURITY_USER_TOKEN_ACCESS_ENABLED:true}"
  # Enable/disable case-sensitive username login
  user_login_case_sensitive: "${SECURITY_USER_LOGIN_CASE_SENSITIVE:true}"
  claim:
    # Enable/disable claiming devices, if false -> the device's [claimingAllowed] SERVER_SCOPE attribute must be set to [true] to allow claiming specific device
    allowClaimingByDefault: "${SECURITY_CLAIM_ALLOW_CLAIMING_BY_DEFAULT:true}"
    # Time allowed to claim the device in milliseconds
    duration: "${SECURITY_CLAIM_DURATION:60000}" # 1 minute, note this value must equal claimDevices.timeToLiveInMinutes value
  basic:
    enabled: "${SECURITY_BASIC_ENABLED:false}"
  oauth2:
    # Enable/disable OAuth 2 login functionality
    # For details please refer to https://thingsboard.io/docs/user-guide/oauth-2-support/
    enabled: "${SECURITY_OAUTH2_ENABLED:false}"
    # Redirect URL where access code from external user management system will be processed
    loginProcessingUrl: "${SECURITY_OAUTH2_LOGIN_PROCESSING_URL:/login/oauth2/code/}"
    # List of SSO clients
    clients:
      default:
        # Label that going to be show on login button - 'Login with {loginButtonLabel}'
        loginButtonLabel: "${SECURITY_OAUTH2_DEFAULT_LOGIN_BUTTON_LABEL:Default}"
        # Icon that going to be show on login button. Material design icon ID (https://material.angularjs.org/latest/api/directive/mdIcon)
        loginButtonIcon: "${SECURITY_OAUTH2_DEFAULT_LOGIN_BUTTON_ICON:}"
        clientName: "${SECURITY_OAUTH2_DEFAULT_CLIENT_NAME:ClientName}"
        clientId: "${SECURITY_OAUTH2_DEFAULT_CLIENT_ID:}"
        clientSecret: "${SECURITY_OAUTH2_DEFAULT_CLIENT_SECRET:}"
        accessTokenUri: "${SECURITY_OAUTH2_DEFAULT_ACCESS_TOKEN_URI:}"
        authorizationUri: "${SECURITY_OAUTH2_DEFAULT_AUTHORIZATION_URI:}"
        scope: "${SECURITY_OAUTH2_DEFAULT_SCOPE:}"
        # Redirect URL that must be in sync with 'security.oauth2.loginProcessingUrl', but domain name added
        redirectUriTemplate: "${SECURITY_OAUTH2_DEFAULT_REDIRECT_URI_TEMPLATE:http://localhost:8080/login/oauth2/code/}"
        jwkSetUri: "${SECURITY_OAUTH2_DEFAULT_JWK_SET_URI:}"
        # 'authorization_code', 'implicit', 'refresh_token' or 'client_credentials'
        authorizationGrantType: "${SECURITY_OAUTH2_DEFAULT_AUTHORIZATION_GRANT_TYPE:authorization_code}"
        clientAuthenticationMethod: "${SECURITY_OAUTH2_DEFAULT_CLIENT_AUTHENTICATION_METHOD:post}" # basic or post
        userInfoUri: "${SECURITY_OAUTH2_DEFAULT_USER_INFO_URI:}"
        userNameAttributeName: "${SECURITY_OAUTH2_DEFAULT_USER_NAME_ATTRIBUTE_NAME:email}"
        mapperConfig:
          # Allows to create user if it not exists
          allowUserCreation: "${SECURITY_OAUTH2_DEFAULT_MAPPER_ALLOW_USER_CREATION:true}"
          # Allows user to setup ThingsBoard internal password and login over default Login window
          activateUser: "${SECURITY_OAUTH2_DEFAULT_MAPPER_ACTIVATE_USER:false}"
          # Mapper type of converter from external user into internal - 'basic' or 'custom'
          type: "${SECURITY_OAUTH2_DEFAULT_MAPPER_TYPE:basic}"
          basic:
            # Key from attributes of external user object to use as email
            emailAttributeKey: "${SECURITY_OAUTH2_DEFAULT_MAPPER_BASIC_EMAIL_ATTRIBUTE_KEY:email}"
            firstNameAttributeKey: "${SECURITY_OAUTH2_DEFAULT_MAPPER_BASIC_FIRST_NAME_ATTRIBUTE_KEY:}"
            lastNameAttributeKey: "${SECURITY_OAUTH2_DEFAULT_MAPPER_BASIC_LAST_NAME_ATTRIBUTE_KEY:}"
            # Strategy for generating Tenant from external user object - 'domain', 'email' or 'custom'
            # 'domain' - name of the Tenant will be extracted as domain from the email of the user
            # 'email' - name of the Tenant will email of the user
            # 'custom' - please configure 'tenantNamePattern' for custom mapping
            tenantNameStrategy: "${SECURITY_OAUTH2_DEFAULT_MAPPER_BASIC_TENANT_NAME_STRATEGY:domain}"
            # %{attribute_key} as placeholder for attribute value of attributes of external user object
            tenantNamePattern: "${SECURITY_OAUTH2_DEFAULT_MAPPER_BASIC_TENANT_NAME_PATTERN:}"
            # If this field is not empty, user will be created as a user under defined Customer
            # %{attribute_key} as placeholder for attribute value of attributes of external user object
            customerNamePattern: "${SECURITY_OAUTH2_DEFAULT_MAPPER_BASIC_CUSTOMER_NAME_PATTERN:}"
            # If this field is not empty, user will be created with default defined Dashboard
            defaultDashboardName: "${SECURITY_OAUTH2_DEFAULT_MAPPER_BASIC_DEFAULT_DASHBOARD_NAME:}"
            # If this field is set 'true' along with non-empty 'defaultDashboardName', user will start from the defined Dashboard in fullscreen mode
            alwaysFullScreen: "${SECURITY_OAUTH2_DEFAULT_MAPPER_BASIC_ALWAYS_FULL_SCREEN:false}"
          custom:
            url: "${SECURITY_OAUTH2_DEFAULT_MAPPER_CUSTOM_URL:}"
            username: "${SECURITY_OAUTH2_DEFAULT_MAPPER_CUSTOM_USERNAME:}"
            password: "${SECURITY_OAUTH2_DEFAULT_MAPPER_CUSTOM_PASSWORD:}"

# Dashboard parameters
dashboard:
  # Maximum allowed datapoints fetched by widgets
  max_datapoints_limit: "${DASHBOARD_MAX_DATAPOINTS_LIMIT:50000}"

database:
  ts_max_intervals: "${DATABASE_TS_MAX_INTERVALS:700}" # Max number of DB queries generated by single API call to fetch telemetry records
  ts:
    type: "${DATABASE_TS_TYPE:sql}" # cassandra, sql, or timescale (for hybrid mode, DATABASE_TS_TYPE value should be cassandra, or timescale)

# note: timescale works only with postgreSQL database for DATABASE_ENTITIES_TYPE.

# Cassandra driver configuration parameters
cassandra:
  # Thingsboard cluster name
  cluster_name: "${CASSANDRA_CLUSTER_NAME:Thingsboard Cluster}"
  # Thingsboard keyspace name
  keyspace_name: "${CASSANDRA_KEYSPACE_NAME:thingsboard}"
  # Specify node list
  url: "${CASSANDRA_URL:127.0.0.1:9042}"
  # Enable/disable secure connection
  ssl: "${CASSANDRA_USE_SSL:false}"
  # Enable/disable JMX
  jmx: "${CASSANDRA_USE_JMX:false}"
  # Enable/disable metrics collection.
  metrics: "${CASSANDRA_USE_METRICS:false}"
  # NONE SNAPPY LZ4
  compression: "${CASSANDRA_COMPRESSION:none}"
  # Specify cassandra cluster initialization timeout in milliseconds (if no hosts available during startup)
  init_timeout_ms: "${CASSANDRA_CLUSTER_INIT_TIMEOUT_MS:300000}"
  # Specify cassandra claster initialization retry interval (if no hosts available during startup)
  init_retry_interval_ms: "${CASSANDRA_CLUSTER_INIT_RETRY_INTERVAL_MS:3000}"
  max_requests_per_connection_local: "${CASSANDRA_MAX_REQUESTS_PER_CONNECTION_LOCAL:32768}"
  max_requests_per_connection_remote: "${CASSANDRA_MAX_REQUESTS_PER_CONNECTION_REMOTE:32768}"
  # Credential parameters #
  credentials: "${CASSANDRA_USE_CREDENTIALS:false}"
  # Specify your username
  username: "${CASSANDRA_USERNAME:}"
  # Specify your password
  password: "${CASSANDRA_PASSWORD:}"

  # Cassandra cluster connection socket parameters #
  socket:
    connect_timeout: "${CASSANDRA_SOCKET_TIMEOUT:5000}"
    read_timeout: "${CASSANDRA_SOCKET_READ_TIMEOUT:20000}"
    keep_alive: "${CASSANDRA_SOCKET_KEEP_ALIVE:true}"
    reuse_address: "${CASSANDRA_SOCKET_REUSE_ADDRESS:true}"
    so_linger: "${CASSANDRA_SOCKET_SO_LINGER:}"
    tcp_no_delay: "${CASSANDRA_SOCKET_TCP_NO_DELAY:false}"
    receive_buffer_size: "${CASSANDRA_SOCKET_RECEIVE_BUFFER_SIZE:}"
    send_buffer_size: "${CASSANDRA_SOCKET_SEND_BUFFER_SIZE:}"

  # Cassandra cluster connection query parameters  #
  query:
    read_consistency_level: "${CASSANDRA_READ_CONSISTENCY_LEVEL:ONE}"
    write_consistency_level: "${CASSANDRA_WRITE_CONSISTENCY_LEVEL:ONE}"
    default_fetch_size: "${CASSANDRA_DEFAULT_FETCH_SIZE:2000}"
    # Specify partitioning size for timestamp key-value storage. Example: MINUTES, HOURS, DAYS, MONTHS,INDEFINITE
    ts_key_value_partitioning: "${TS_KV_PARTITIONING:MONTHS}"
    ts_key_value_ttl: "${TS_KV_TTL:0}"
    events_ttl: "${TS_EVENTS_TTL:0}"
    # Specify TTL of debug log in seconds. The current value corresponds to one week
    debug_events_ttl: "${DEBUG_EVENTS_TTL:604800}"
    buffer_size: "${CASSANDRA_QUERY_BUFFER_SIZE:200000}"
    concurrent_limit: "${CASSANDRA_QUERY_CONCURRENT_LIMIT:1000}"
    permit_max_wait_time: "${PERMIT_MAX_WAIT_TIME:120000}"
    dispatcher_threads: "${CASSANDRA_QUERY_DISPATCHER_THREADS:2}"
    callback_threads: "${CASSANDRA_QUERY_CALLBACK_THREADS:4}"
    poll_ms: "${CASSANDRA_QUERY_POLL_MS:50}"
    rate_limit_print_interval_ms: "${CASSANDRA_QUERY_RATE_LIMIT_PRINT_MS:10000}"
    # set all data types values except target to null for the same ts on save
    set_null_values_enabled: "${CASSANDRA_QUERY_SET_NULL_VALUES_ENABLED:false}"
    # log one of cassandra queries with specified frequency (0 - logging is disabled)
    print_queries_freq: "${CASSANDRA_QUERY_PRINT_FREQ:0}"
    tenant_rate_limits:
      enabled: "${CASSANDRA_QUERY_TENANT_RATE_LIMITS_ENABLED:false}"
      configuration: "${CASSANDRA_QUERY_TENANT_RATE_LIMITS_CONFIGURATION:1000:1,30000:60}"
      print_tenant_names: "${CASSANDRA_QUERY_TENANT_RATE_LIMITS_PRINT_TENANT_NAMES:false}"

# SQL configuration parameters
sql:
    # Specify batch size for persisting attribute updates
    attributes:
      batch_size: "${SQL_ATTRIBUTES_BATCH_SIZE:10000}"
      batch_max_delay: "${SQL_ATTRIBUTES_BATCH_MAX_DELAY_MS:100}"
      stats_print_interval_ms: "${SQL_ATTRIBUTES_BATCH_STATS_PRINT_MS:10000}"
    ts:
      batch_size: "${SQL_TS_BATCH_SIZE:10000}"
      batch_max_delay: "${SQL_TS_BATCH_MAX_DELAY_MS:100}"
      stats_print_interval_ms: "${SQL_TS_BATCH_STATS_PRINT_MS:10000}"
    ts_latest:
      batch_size: "${SQL_TS_LATEST_BATCH_SIZE:10000}"
      batch_max_delay: "${SQL_TS_LATEST_BATCH_MAX_DELAY_MS:100}"
      stats_print_interval_ms: "${SQL_TS_LATEST_BATCH_STATS_PRINT_MS:10000}"
    # Specify whether to remove null characters from strValue of attributes and timeseries before insert
    remove_null_chars: "${SQL_REMOVE_NULL_CHARS:true}"
    postgres:
      # Specify partitioning size for timestamp key-value storage. Example: DAYS, MONTHS, YEARS, INDEFINITE.
      ts_key_value_partitioning: "${SQL_POSTGRES_TS_KV_PARTITIONING:MONTHS}"
    timescale:
      # Specify Interval size for new data chunks storage.
      chunk_time_interval: "${SQL_TIMESCALE_CHUNK_TIME_INTERVAL:604800000}"
    ttl:
      ts:
        enabled: "${SQL_TTL_TS_ENABLED:true}"
        execution_interval_ms: "${SQL_TTL_TS_EXECUTION_INTERVAL:86400000}" # Number of milliseconds. The current value corresponds to one day
        ts_key_value_ttl: "${SQL_TTL_TS_TS_KEY_VALUE_TTL:0}" # Number of seconds
      events:
        enabled: "${SQL_TTL_EVENTS_ENABLED:true}"
        execution_interval_ms: "${SQL_TTL_EVENTS_EXECUTION_INTERVAL:86400000}" # Number of milliseconds. The current value corresponds to one day
        events_ttl: "${SQL_TTL_EVENTS_EVENTS_TTL:0}" # Number of seconds
        debug_events_ttl: "${SQL_TTL_EVENTS_DEBUG_EVENTS_TTL:604800}" # Number of seconds. The current value corresponds to one week

# Actor system parameters
actors:
  system:
    throughput: "${ACTORS_SYSTEM_THROUGHPUT:5}"
    scheduler_pool_size: "${ACTORS_SYSTEM_SCHEDULER_POOL_SIZE:1}"
    max_actor_init_attempts: "${ACTORS_SYSTEM_MAX_ACTOR_INIT_ATTEMPTS:10}"
    app_dispatcher_pool_size: "${ACTORS_SYSTEM_APP_DISPATCHER_POOL_SIZE:1}"
    tenant_dispatcher_pool_size: "${ACTORS_SYSTEM_TENANT_DISPATCHER_POOL_SIZE:2}"
    device_dispatcher_pool_size: "${ACTORS_SYSTEM_DEVICE_DISPATCHER_POOL_SIZE:4}"
    rule_dispatcher_pool_size: "${ACTORS_SYSTEM_RULE_DISPATCHER_POOL_SIZE:4}"
  tenant:
    create_components_on_init: "${ACTORS_TENANT_CREATE_COMPONENTS_ON_INIT:true}"
  session:
    max_concurrent_sessions_per_device: "${ACTORS_MAX_CONCURRENT_SESSION_PER_DEVICE:1}"
    sync:
      # Default timeout for processing request using synchronous session (HTTP, CoAP) in milliseconds
      timeout: "${ACTORS_SESSION_SYNC_TIMEOUT:10000}"
  rule:
    # Specify thread pool size for database request callbacks executor service
    db_callback_thread_pool_size: "${ACTORS_RULE_DB_CALLBACK_THREAD_POOL_SIZE:50}"
    # Specify thread pool size for javascript executor service
    js_thread_pool_size: "${ACTORS_RULE_JS_THREAD_POOL_SIZE:50}"
    # Specify thread pool size for mail sender executor service
    mail_thread_pool_size: "${ACTORS_RULE_MAIL_THREAD_POOL_SIZE:50}"
    # Whether to allow usage of system mail service for rules
    allow_system_mail_service: "${ACTORS_RULE_ALLOW_SYSTEM_MAIL_SERVICE:true}"
    # Specify thread pool size for external call service
    external_call_thread_pool_size: "${ACTORS_RULE_EXTERNAL_CALL_THREAD_POOL_SIZE:50}"
    chain:
      # Errors for particular actor are persisted once per specified amount of milliseconds
      error_persist_frequency: "${ACTORS_RULE_CHAIN_ERROR_FREQUENCY:3000}"
      debug_mode_rate_limits_per_tenant:
        enabled: "${ACTORS_RULE_CHAIN_DEBUG_MODE_RATE_LIMITS_PER_TENANT_ENABLED:true}"
        configuration: "${ACTORS_RULE_CHAIN_DEBUG_MODE_RATE_LIMITS_PER_TENANT_CONFIGURATION:50000:3600}"
    node:
      # Errors for particular actor are persisted once per specified amount of milliseconds
      error_persist_frequency: "${ACTORS_RULE_NODE_ERROR_FREQUENCY:3000}"
    transaction:
      # Size of queues which store messages for transaction rule nodes
      queue_size: "${ACTORS_RULE_TRANSACTION_QUEUE_SIZE:15000}"
      # Time in milliseconds for transaction to complete
      duration: "${ACTORS_RULE_TRANSACTION_DURATION:60000}"
  statistics:
    # Enable/disable actor statistics
    enabled: "${ACTORS_STATISTICS_ENABLED:true}"
    js_print_interval_ms: "${ACTORS_JS_STATISTICS_PRINT_INTERVAL_MS:10000}"
    persist_frequency: "${ACTORS_STATISTICS_PERSIST_FREQUENCY:3600000}"

cache:
  # caffeine or redis
  type: "${CACHE_TYPE:caffeine}"

caffeine:
  specs:
    relations:
      timeToLiveInMinutes: 1440
      maxSize: 100000
    deviceCredentials:
      timeToLiveInMinutes: 1440
      maxSize: 100000
    devices:
      timeToLiveInMinutes: 1440
      maxSize: 100000
    sessions:
      timeToLiveInMinutes: 1440
      maxSize: 100000
    assets:
      timeToLiveInMinutes: 1440
      maxSize: 100000
    entityViews:
      timeToLiveInMinutes: 1440
      maxSize: 100000
    edges:
      timeToLiveInMinutes: 1440
      maxSize: 100000
    claimDevices:
      timeToLiveInMinutes: 1
      maxSize: 100000
    securitySettings:
      timeToLiveInMinutes: 1440
      maxSize: 1
    edges:
      timeToLiveInMinutes: 1440
      maxSize: 100000

redis:
  # standalone or cluster
  connection:
    type: "${REDIS_CONNECTION_TYPE:standalone}"
  standalone:
    host: "${REDIS_HOST:localhost}"
    port: "${REDIS_PORT:6379}"
    useDefaultClientConfig: "${REDIS_USE_DEFAULT_CLIENT_CONFIG:true}"
    # this value may be used only if you used not default ClientConfig
    clientName: "${REDIS_CLIENT_NAME:standalone}"
    # this value may be used only if you used not default ClientConfig
    connectTimeout: "${REDIS_CLIENT_CONNECT_TIMEOUT:30000}"
    # this value may be used only if you used not default ClientConfig
    readTimeout: "${REDIS_CLIENT_READ_TIMEOUT:60000}"
    # this value may be used only if you used not default ClientConfig
    usePoolConfig: "${REDIS_CLIENT_USE_POOL_CONFIG:false}"
  cluster:
    # Comma-separated list of "host:port" pairs to bootstrap from.
    nodes: "${REDIS_NODES:}"
    # Maximum number of redirects to follow when executing commands across the cluster.
    max-redirects: "${REDIS_MAX_REDIRECTS:12}"
    useDefaultPoolConfig: "${REDIS_USE_DEFAULT_POOL_CONFIG:true}"
  # db index
  db: "${REDIS_DB:0}"
  # db password
  password: "${REDIS_PASSWORD:}"
  # pool config
  pool_config:
    maxTotal: "${REDIS_POOL_CONFIG_MAX_TOTAL:128}"
    maxIdle: "${REDIS_POOL_CONFIG_MAX_IDLE:128}"
    minIdle: "${REDIS_POOL_CONFIG_MIN_IDLE:16}"
    testOnBorrow: "${REDIS_POOL_CONFIG_TEST_ON_BORROW:true}"
    testOnReturn: "${REDIS_POOL_CONFIG_TEST_ON_RETURN:true}"
    testWhileIdle: "${REDIS_POOL_CONFIG_TEST_WHILE_IDLE:true}"
    minEvictableMs: "${REDIS_POOL_CONFIG_MIN_EVICTABLE_MS:60000}"
    evictionRunsMs: "${REDIS_POOL_CONFIG_EVICTION_RUNS_MS:30000}"
    maxWaitMills: "${REDIS_POOL_CONFIG_MAX_WAIT_MS:60000}"
    numberTestsPerEvictionRun: "${REDIS_POOL_CONFIG_NUMBER_TESTS_PER_EVICTION_RUN:3}"
    blockWhenExhausted: "${REDIS_POOL_CONFIG_BLOCK_WHEN_EXHAUSTED:true}"

# Check new version updates parameters
updates:
  # Enable/disable updates checking.
  enabled: "${UPDATES_ENABLED:true}"

# spring CORS configuration
spring.mvc.cors:
  mappings:
    # Intercept path
    "[/api/**]":
      #Comma-separated list of origins to allow. '*' allows all origins. When not set,CORS support is disabled.
      allowed-origins: "*"
      #Comma-separated list of methods to allow. '*' allows all methods.
      allowed-methods: "*"
      #Comma-separated list of headers to allow in a request. '*' allows all headers.
      allowed-headers: "*"
      #How long, in seconds, the response from a pre-flight request can be cached by clients.
      max-age: "1800"
      #Set whether credentials are supported. When not set, credentials are not supported.
      allow-credentials: "true"

# spring serve gzip compressed static resources
spring.resources.chain:
  compressed: "true"
  strategy:
    content:
      enabled: "true"

spring.jpa.properties.hibernate.jdbc.lob.non_contextual_creation: "true"
spring.jpa.properties.hibernate.order_by.default_null_ordering: "last"

# SQL DAO Configuration
spring:
  data:
    jpa:
      repositories:
        enabled: "true"
  jpa:
    open-in-view: "false"
    hibernate:
      ddl-auto: "none"
    database-platform: "${SPRING_JPA_DATABASE_PLATFORM:org.hibernate.dialect.PostgreSQLDialect}"
  datasource:
    driverClassName: "${SPRING_DRIVER_CLASS_NAME:org.postgresql.Driver}"
    url: "${SPRING_DATASOURCE_URL:jdbc:postgresql://localhost:5432/thingsboard}"
    username: "${SPRING_DATASOURCE_USERNAME:postgres}"
    password: "${SPRING_DATASOURCE_PASSWORD:postgres}"
    hikari:
      maximumPoolSize: "${SPRING_DATASOURCE_MAXIMUM_POOL_SIZE:5}"

# Audit log parameters
audit-log:
  # Enable/disable audit log functionality.
  enabled: "${AUDIT_LOG_ENABLED:true}"
  # Specify partitioning size for audit log by tenant id storage. Example MINUTES, HOURS, DAYS, MONTHS
  by_tenant_partitioning: "${AUDIT_LOG_BY_TENANT_PARTITIONING:MONTHS}"
  # Number of days as history period if startTime and endTime are not specified
  default_query_period: "${AUDIT_LOG_DEFAULT_QUERY_PERIOD:30}"
  # Logging levels per each entity type.
  # Allowed values: OFF (disable), W (log write operations), RW (log read and write operations)
  logging-level:
    mask:
      "device": "${AUDIT_LOG_MASK_DEVICE:W}"
      "asset": "${AUDIT_LOG_MASK_ASSET:W}"
      "dashboard": "${AUDIT_LOG_MASK_DASHBOARD:W}"
      "customer": "${AUDIT_LOG_MASK_CUSTOMER:W}"
      "user": "${AUDIT_LOG_MASK_USER:W}"
      "rule_chain": "${AUDIT_LOG_MASK_RULE_CHAIN:W}"
      "alarm": "${AUDIT_LOG_MASK_ALARM:W}"
      "entity_view": "${AUDIT_LOG_MASK_ENTITY_VIEW:W}"
      "edge": "${AUDIT_LOG_MASK_EDGE:W}"
  sink:
    # Type of external sink. possible options: none, elasticsearch
    type: "${AUDIT_LOG_SINK_TYPE:none}"
    # Name of the index where audit logs stored
    # Index name could contain next placeholders (not mandatory):
    # @{TENANT} - substituted by tenant ID
    # @{DATE} - substituted by current date in format provided in audit_log.sink.date_format
    index_pattern: "${AUDIT_LOG_SINK_INDEX_PATTERN:@{TENANT}_AUDIT_LOG_@{DATE}}"
    # Date format. Details of the pattern could be found here:
    # https://docs.oracle.com/javase/8/docs/api/java/time/format/DateTimeFormatter.html
    date_format: "${AUDIT_LOG_SINK_DATE_FORMAT:YYYY.MM.DD}"
    scheme_name: "${AUDIT_LOG_SINK_SCHEME_NAME:http}" # http or https
    host: "${AUDIT_LOG_SINK_HOST:localhost}"
    port: "${AUDIT_LOG_SINK_PORT:9200}"
    user_name: "${AUDIT_LOG_SINK_USER_NAME:}"
    password: "${AUDIT_LOG_SINK_PASSWORD:}"

state:
  # Should be greater then transport.sessions.report_timeout
  defaultInactivityTimeoutInSec: "${DEFAULT_INACTIVITY_TIMEOUT:600}"
  defaultStateCheckIntervalInSec: "${DEFAULT_STATE_CHECK_INTERVAL:60}"
  persistToTelemetry: "${PERSIST_STATE_TO_TELEMETRY:false}"

js:
  evaluator: "${JS_EVALUATOR:local}" # local/remote
  # Built-in JVM JavaScript environment properties
  local:
    # Use Sandboxed (secured) JVM JavaScript environment
    use_js_sandbox: "${USE_LOCAL_JS_SANDBOX:true}"
    # Specify thread pool size for JavaScript sandbox resource monitor
    monitor_thread_pool_size: "${LOCAL_JS_SANDBOX_MONITOR_THREAD_POOL_SIZE:4}"
    # Maximum CPU time in milliseconds allowed for script execution
    max_cpu_time: "${LOCAL_JS_SANDBOX_MAX_CPU_TIME:10000}"
    # Maximum allowed JavaScript execution errors before JavaScript will be blacklisted
    max_errors: "${LOCAL_JS_SANDBOX_MAX_ERRORS:3}"
    # JS Eval max request timeout. 0 - no timeout
    max_requests_timeout: "${LOCAL_JS_MAX_REQUEST_TIMEOUT:0}"
    # Maximum time in seconds for black listed function to stay in the list.
    max_black_list_duration_sec: "${LOCAL_JS_SANDBOX_MAX_BLACKLIST_DURATION_SEC:60}"
    stats:
      enabled: "${TB_JS_LOCAL_STATS_ENABLED:false}"
      print_interval_ms: "${TB_JS_LOCAL_STATS_PRINT_INTERVAL_MS:10000}"
  # Remote JavaScript environment properties
  remote:
    # Maximum allowed JavaScript execution errors before JavaScript will be blacklisted
    max_errors: "${REMOTE_JS_SANDBOX_MAX_ERRORS:3}"
    # Maximum time in seconds for black listed function to stay in the list.
    max_black_list_duration_sec: "${REMOTE_JS_SANDBOX_MAX_BLACKLIST_DURATION_SEC:60}"
    stats:
      enabled: "${TB_JS_REMOTE_STATS_ENABLED:false}"
      print_interval_ms: "${TB_JS_REMOTE_STATS_PRINT_INTERVAL_MS:10000}"

transport:
  sessions:
    inactivity_timeout: "${TB_TRANSPORT_SESSIONS_INACTIVITY_TIMEOUT:300000}"
    report_timeout: "${TB_TRANSPORT_SESSIONS_REPORT_TIMEOUT:30000}"
  rate_limits:
    enabled: "${TB_TRANSPORT_RATE_LIMITS_ENABLED:false}"
    tenant: "${TB_TRANSPORT_RATE_LIMITS_TENANT:1000:1,20000:60}"
    device: "${TB_TRANSPORT_RATE_LIMITS_DEVICE:10:1,300:60}"
  json:
    # Cast String data types to Numeric if possible when processing Telemetry/Attributes JSON
    type_cast_enabled: "${JSON_TYPE_CAST_ENABLED:true}"
    # Maximum allowed string value length when processing Telemetry/Attributes JSON (0 value disables string value length check)
    max_string_value_length: "${JSON_MAX_STRING_VALUE_LENGTH:0}"
  client_side_rpc:
    timeout:  "${CLIENT_SIDE_RPC_TIMEOUT:60000}"
  # Local HTTP transport parameters
  http:
    enabled: "${HTTP_ENABLED:true}"
    request_timeout: "${HTTP_REQUEST_TIMEOUT:60000}"
  # Local MQTT transport parameters
  mqtt:
    # Enable/disable mqtt transport protocol.
    enabled: "${MQTT_ENABLED:true}"
    bind_address: "${MQTT_BIND_ADDRESS:0.0.0.0}"
    bind_port: "${MQTT_BIND_PORT:1883}"
    timeout: "${MQTT_TIMEOUT:10000}"
    netty:
      leak_detector_level: "${NETTY_LEAK_DETECTOR_LVL:DISABLED}"
      boss_group_thread_count: "${NETTY_BOSS_GROUP_THREADS:1}"
      worker_group_thread_count: "${NETTY_WORKER_GROUP_THREADS:12}"
      max_payload_size: "${NETTY_MAX_PAYLOAD_SIZE:65536}"
      so_keep_alive: "${NETTY_SO_KEEPALIVE:false}"
    # MQTT SSL configuration
    ssl:
      # Enable/disable SSL support
      enabled: "${MQTT_SSL_ENABLED:false}"
      # SSL protocol: See http://docs.oracle.com/javase/8/docs/technotes/guides/security/StandardNames.html#SSLContext
      protocol: "${MQTT_SSL_PROTOCOL:TLSv1.2}"
      # Path to the key store that holds the SSL certificate
      key_store: "${MQTT_SSL_KEY_STORE:mqttserver.jks}"
      # Password used to access the key store
      key_store_password: "${MQTT_SSL_KEY_STORE_PASSWORD:server_ks_password}"
      # Password used to access the key
      key_password: "${MQTT_SSL_KEY_PASSWORD:server_key_password}"
      # Type of the key store
      key_store_type: "${MQTT_SSL_KEY_STORE_TYPE:JKS}"
  # Local CoAP transport parameters
  coap:
    # Enable/disable coap transport protocol.
    enabled: "${COAP_ENABLED:true}"
    bind_address: "${COAP_BIND_ADDRESS:0.0.0.0}"
    bind_port: "${COAP_BIND_PORT:5683}"
    timeout: "${COAP_TIMEOUT:10000}"

# Edges parameters
edges:
  rpc:
    enabled: "${EDGES_RPC_ENABLED:true}"
<<<<<<< HEAD
    port: "${EDGES_RPC_PORT:60061}"
=======
    port: "${EDGES_RPC_PORT:60100}"
>>>>>>> f5ab5d7a
    ssl:
      # Enable/disable SSL support
      enabled: "${EDGES_RPC_SSL_ENABLED:false}"
      cert: "${EDGES_RPC_SSL_CERT:certChainFile.pem}"
      private_key: "${EDGES_RPC_SSL_PRIVATE_KEY:privateKeyFile.pem}"
    storage:
      max_read_records_count: "${EDGES_RPC_STORAGE_MAX_READ_RECORDS_COUNT:50}"
      no_read_records_sleep: "${EDGES_RPC_NO_READ_RECORDS_SLEEP:1000}"
      sleep_between_batches: "${EDGES_RPC_SLEEP_BETWEEN_BATCHES:1000}"

swagger:
  api_path_regex: "${SWAGGER_API_PATH_REGEX:/api.*}"
  security_path_regex: "${SWAGGER_SECURITY_PATH_REGEX:/api.*}"
  non_security_path_regex: "${SWAGGER_NON_SECURITY_PATH_REGEX:/api/noauth.*}"
  title: "${SWAGGER_TITLE:ThingsBoard REST API}"
  description: "${SWAGGER_DESCRIPTION:For instructions how to authorize requests please visit <a href='http://thingsboard.io/docs/reference/rest-api/'>REST API documentation page</a>.}"
  contact:
    name: "${SWAGGER_CONTACT_NAME:Thingsboard team}"
    url: "${SWAGGER_CONTACT_URL:http://thingsboard.io}"
    email: "${SWAGGER_CONTACT_EMAIL:info@thingsboard.io}"
  license:
    title: "${SWAGGER_LICENSE_TITLE:Apache License Version 2.0}"
    url: "${SWAGGER_LICENSE_URL:https://github.com/thingsboard/thingsboard/blob/master/LICENSE}"
  version: "${SWAGGER_VERSION:2.0}"

queue:
  type: "${TB_QUEUE_TYPE:in-memory}" # in-memory or kafka (Apache Kafka) or aws-sqs (AWS SQS) or pubsub (PubSub) or service-bus (Azure Service Bus) or rabbitmq (RabbitMQ)
  kafka:
    bootstrap.servers: "${TB_KAFKA_SERVERS:localhost:9092}"
    acks: "${TB_KAFKA_ACKS:all}"
    retries: "${TB_KAFKA_RETRIES:1}"
    batch.size: "${TB_KAFKA_BATCH_SIZE:16384}"
    linger.ms: "${TB_KAFKA_LINGER_MS:1}"
    buffer.memory: "${TB_BUFFER_MEMORY:33554432}"
    replication_factor: "${TB_QUEUE_KAFKA_REPLICATION_FACTOR:1}"
    max_poll_records: "${TB_QUEUE_KAFKA_MAX_POLL_RECORDS:8192}"
    max_partition_fetch_bytes: "${TB_QUEUE_KAFKA_MAX_PARTITION_FETCH_BYTES:16777216}"
    fetch_max_bytes: "${TB_QUEUE_KAFKA_FETCH_MAX_BYTES:134217728}"
    topic-properties:
      rule-engine: "${TB_QUEUE_KAFKA_RE_TOPIC_PROPERTIES:retention.ms:604800000;segment.bytes:26214400;retention.bytes:1048576000}"
      core: "${TB_QUEUE_KAFKA_CORE_TOPIC_PROPERTIES:retention.ms:604800000;segment.bytes:26214400;retention.bytes:1048576000}"
      transport-api: "${TB_QUEUE_KAFKA_TA_TOPIC_PROPERTIES:retention.ms:604800000;segment.bytes:26214400;retention.bytes:1048576000}"
      notifications: "${TB_QUEUE_KAFKA_NOTIFICATIONS_TOPIC_PROPERTIES:retention.ms:604800000;segment.bytes:26214400;retention.bytes:1048576000}"
      js-executor: "${TB_QUEUE_KAFKA_JE_TOPIC_PROPERTIES:retention.ms:604800000;segment.bytes:26214400;retention.bytes:104857600}"
  aws_sqs:
    access_key_id: "${TB_QUEUE_AWS_SQS_ACCESS_KEY_ID:YOUR_KEY}"
    secret_access_key: "${TB_QUEUE_AWS_SQS_SECRET_ACCESS_KEY:YOUR_SECRET}"
    region: "${TB_QUEUE_AWS_SQS_REGION:YOUR_REGION}"
    threads_per_topic: "${TB_QUEUE_AWS_SQS_THREADS_PER_TOPIC:1}"
    queue-properties:
      rule-engine: "${TB_QUEUE_AWS_SQS_RE_QUEUE_PROPERTIES:VisibilityTimeout:30;MaximumMessageSize:262144;MessageRetentionPeriod:604800}"
      core: "${TB_QUEUE_AWS_SQS_CORE_QUEUE_PROPERTIES:VisibilityTimeout:30;MaximumMessageSize:262144;MessageRetentionPeriod:604800}"
      transport-api: "${TB_QUEUE_AWS_SQS_TA_QUEUE_PROPERTIES:VisibilityTimeout:30;MaximumMessageSize:262144;MessageRetentionPeriod:604800}"
      notifications: "${TB_QUEUE_AWS_SQS_NOTIFICATIONS_QUEUE_PROPERTIES:VisibilityTimeout:30;MaximumMessageSize:262144;MessageRetentionPeriod:604800}"
      js-executor: "${TB_QUEUE_AWS_SQS_JE_QUEUE_PROPERTIES:VisibilityTimeout:30;MaximumMessageSize:262144;MessageRetentionPeriod:604800}"
      #    VisibilityTimeout in seconds;MaximumMessageSize in bytes;MessageRetentionPeriod in seconds
  pubsub:
    project_id: "${TB_QUEUE_PUBSUB_PROJECT_ID:YOUR_PROJECT_ID}"
    service_account: "${TB_QUEUE_PUBSUB_SERVICE_ACCOUNT:YOUR_SERVICE_ACCOUNT}"
    max_msg_size: "${TB_QUEUE_PUBSUB_MAX_MSG_SIZE:1048576}" #in bytes
    max_messages: "${TB_QUEUE_PUBSUB_MAX_MESSAGES:1000}"
    queue-properties:
      rule-engine: "${TB_QUEUE_PUBSUB_RE_QUEUE_PROPERTIES:ackDeadlineInSec:30;messageRetentionInSec:604800}"
      core: "${TB_QUEUE_PUBSUB_CORE_QUEUE_PROPERTIES:ackDeadlineInSec:30;messageRetentionInSec:604800}"
      transport-api: "${TB_QUEUE_PUBSUB_TA_QUEUE_PROPERTIES:ackDeadlineInSec:30;messageRetentionInSec:604800}"
      notifications: "${TB_QUEUE_PUBSUB_NOTIFICATIONS_QUEUE_PROPERTIES:ackDeadlineInSec:30;messageRetentionInSec:604800}"
      js-executor: "${TB_QUEUE_PUBSUB_JE_QUEUE_PROPERTIES:ackDeadlineInSec:30;messageRetentionInSec:604800}"
  service_bus:
    namespace_name: "${TB_QUEUE_SERVICE_BUS_NAMESPACE_NAME:YOUR_NAMESPACE_NAME}"
    sas_key_name: "${TB_QUEUE_SERVICE_BUS_SAS_KEY_NAME:YOUR_SAS_KEY_NAME}"
    sas_key: "${TB_QUEUE_SERVICE_BUS_SAS_KEY:YOUR_SAS_KEY}"
    max_messages: "${TB_QUEUE_SERVICE_BUS_MAX_MESSAGES:1000}"
    queue-properties:
      rule-engine: "${TB_QUEUE_SERVICE_BUS_RE_QUEUE_PROPERTIES:lockDurationInSec:30;maxSizeInMb:1024;messageTimeToLiveInSec:604800}"
      core: "${TB_QUEUE_SERVICE_BUS_CORE_QUEUE_PROPERTIES:lockDurationInSec:30;maxSizeInMb:1024;messageTimeToLiveInSec:604800}"
      transport-api: "${TB_QUEUE_SERVICE_BUS_TA_QUEUE_PROPERTIES:lockDurationInSec:30;maxSizeInMb:1024;messageTimeToLiveInSec:604800}"
      notifications: "${TB_QUEUE_SERVICE_BUS_NOTIFICATIONS_QUEUE_PROPERTIES:lockDurationInSec:30;maxSizeInMb:1024;messageTimeToLiveInSec:604800}"
      js-executor: "${TB_QUEUE_SERVICE_BUS_JE_QUEUE_PROPERTIES:lockDurationInSec:30;maxSizeInMb:1024;messageTimeToLiveInSec:604800}"
  rabbitmq:
    exchange_name: "${TB_QUEUE_RABBIT_MQ_EXCHANGE_NAME:}"
    host: "${TB_QUEUE_RABBIT_MQ_HOST:localhost}"
    port: "${TB_QUEUE_RABBIT_MQ_PORT:5672}"
    virtual_host: "${TB_QUEUE_RABBIT_MQ_VIRTUAL_HOST:/}"
    username: "${TB_QUEUE_RABBIT_MQ_USERNAME:YOUR_USERNAME}"
    password: "${TB_QUEUE_RABBIT_MQ_PASSWORD:YOUR_PASSWORD}"
    automatic_recovery_enabled: "${TB_QUEUE_RABBIT_MQ_AUTOMATIC_RECOVERY_ENABLED:false}"
    connection_timeout: "${TB_QUEUE_RABBIT_MQ_CONNECTION_TIMEOUT:60000}"
    handshake_timeout: "${TB_QUEUE_RABBIT_MQ_HANDSHAKE_TIMEOUT:10000}"
    queue-properties:
      rule-engine: "${TB_QUEUE_RABBIT_MQ_RE_QUEUE_PROPERTIES:x-max-length-bytes:1048576000;x-message-ttl:604800000}"
      core: "${TB_QUEUE_RABBIT_MQ_CORE_QUEUE_PROPERTIES:x-max-length-bytes:1048576000;x-message-ttl:604800000}"
      transport-api: "${TB_QUEUE_RABBIT_MQ_TA_QUEUE_PROPERTIES:x-max-length-bytes:1048576000;x-message-ttl:604800000}"
      notifications: "${TB_QUEUE_RABBIT_MQ_NOTIFICATIONS_QUEUE_PROPERTIES:x-max-length-bytes:1048576000;x-message-ttl:604800000}"
      js-executor: "${TB_QUEUE_RABBIT_MQ_JE_QUEUE_PROPERTIES:x-max-length-bytes:1048576000;x-message-ttl:604800000}"
  partitions:
    hash_function_name: "${TB_QUEUE_PARTITIONS_HASH_FUNCTION_NAME:murmur3_128}" # murmur3_32, murmur3_128 or sha256
  transport_api:
    requests_topic: "${TB_QUEUE_TRANSPORT_API_REQUEST_TOPIC:tb_transport.api.requests}"
    responses_topic: "${TB_QUEUE_TRANSPORT_API_RESPONSE_TOPIC:tb_transport.api.responses}"
    max_pending_requests: "${TB_QUEUE_TRANSPORT_MAX_PENDING_REQUESTS:10000}"
    max_requests_timeout: "${TB_QUEUE_TRANSPORT_MAX_REQUEST_TIMEOUT:10000}"
    max_callback_threads: "${TB_QUEUE_TRANSPORT_MAX_CALLBACK_THREADS:100}"
    request_poll_interval: "${TB_QUEUE_TRANSPORT_REQUEST_POLL_INTERVAL_MS:25}"
    response_poll_interval: "${TB_QUEUE_TRANSPORT_RESPONSE_POLL_INTERVAL_MS:25}"
  core:
    topic: "${TB_QUEUE_CORE_TOPIC:tb_core}"
    poll-interval: "${TB_QUEUE_CORE_POLL_INTERVAL_MS:25}"
    partitions: "${TB_QUEUE_CORE_PARTITIONS:10}"
    pack-processing-timeout: "${TB_QUEUE_CORE_PACK_PROCESSING_TIMEOUT_MS:2000}"
    stats:
      enabled: "${TB_QUEUE_CORE_STATS_ENABLED:true}"
      print-interval-ms: "${TB_QUEUE_CORE_STATS_PRINT_INTERVAL_MS:60000}"
  js:
    # JS Eval request topic
    request_topic: "${REMOTE_JS_EVAL_REQUEST_TOPIC:js_eval.requests}"
    # JS Eval responses topic prefix that is combined with node id
    response_topic_prefix: "${REMOTE_JS_EVAL_RESPONSE_TOPIC:js_eval.responses}"
    # JS Eval max pending requests
    max_pending_requests: "${REMOTE_JS_MAX_PENDING_REQUESTS:10000}"
    # JS Eval max request timeout
    max_eval_requests_timeout: "${REMOTE_JS_MAX_EVAL_REQUEST_TIMEOUT:60000}"
    # JS max request timeout
    max_requests_timeout: "${REMOTE_JS_MAX_REQUEST_TIMEOUT:10000}"
    # JS response poll interval
    response_poll_interval: "${REMOTE_JS_RESPONSE_POLL_INTERVAL_MS:25}"
    # JS response auto commit interval
    response_auto_commit_interval: "${REMOTE_JS_RESPONSE_AUTO_COMMIT_INTERVAL_MS:100}"
  rule-engine:
    topic: "${TB_QUEUE_RULE_ENGINE_TOPIC:tb_rule_engine}"
    poll-interval: "${TB_QUEUE_RULE_ENGINE_POLL_INTERVAL_MS:25}"
    pack-processing-timeout: "${TB_QUEUE_RULE_ENGINE_PACK_PROCESSING_TIMEOUT_MS:2000}"
    stats:
      enabled: "${TB_QUEUE_RULE_ENGINE_STATS_ENABLED:true}"
      print-interval-ms: "${TB_QUEUE_RULE_ENGINE_STATS_PRINT_INTERVAL_MS:60000}"
    queues:
      - name: "${TB_QUEUE_RE_MAIN_QUEUE_NAME:Main}"
        topic: "${TB_QUEUE_RE_MAIN_TOPIC:tb_rule_engine.main}"
        poll-interval: "${TB_QUEUE_RE_MAIN_POLL_INTERVAL_MS:25}"
        partitions: "${TB_QUEUE_RE_MAIN_PARTITIONS:10}"
        pack-processing-timeout: "${TB_QUEUE_RE_MAIN_PACK_PROCESSING_TIMEOUT_MS:2000}"
        submit-strategy:
          type: "${TB_QUEUE_RE_MAIN_SUBMIT_STRATEGY_TYPE:BURST}" # BURST, BATCH, SEQUENTIAL_BY_ORIGINATOR, SEQUENTIAL_BY_TENANT, SEQUENTIAL
          # For BATCH only
          batch-size: "${TB_QUEUE_RE_MAIN_SUBMIT_STRATEGY_BATCH_SIZE:1000}" # Maximum number of messages in batch
        processing-strategy:
          type: "${TB_QUEUE_RE_MAIN_PROCESSING_STRATEGY_TYPE:SKIP_ALL_FAILURES}" # SKIP_ALL_FAILURES, RETRY_ALL, RETRY_FAILED, RETRY_TIMED_OUT, RETRY_FAILED_AND_TIMED_OUT
          # For RETRY_ALL, RETRY_FAILED, RETRY_TIMED_OUT, RETRY_FAILED_AND_TIMED_OUT
          retries: "${TB_QUEUE_RE_MAIN_PROCESSING_STRATEGY_RETRIES:3}" # Number of retries, 0 is unlimited
          failure-percentage: "${TB_QUEUE_RE_MAIN_PROCESSING_STRATEGY_FAILURE_PERCENTAGE:0}" # Skip retry if failures or timeouts are less then X percentage of messages;
          pause-between-retries: "${TB_QUEUE_RE_MAIN_PROCESSING_STRATEGY_RETRY_PAUSE:3}"# Time in seconds to wait in consumer thread before retries;
      - name: "${TB_QUEUE_RE_HP_QUEUE_NAME:HighPriority}"
        topic: "${TB_QUEUE_RE_HP_TOPIC:tb_rule_engine.hp}"
        poll-interval: "${TB_QUEUE_RE_HP_POLL_INTERVAL_MS:25}"
        partitions: "${TB_QUEUE_RE_HP_PARTITIONS:10}"
        pack-processing-timeout: "${TB_QUEUE_RE_HP_PACK_PROCESSING_TIMEOUT_MS:2000}"
        submit-strategy:
          type: "${TB_QUEUE_RE_HP_SUBMIT_STRATEGY_TYPE:BURST}" # BURST, BATCH, SEQUENTIAL_BY_ORIGINATOR, SEQUENTIAL_BY_TENANT, SEQUENTIAL
          # For BATCH only
          batch-size: "${TB_QUEUE_RE_HP_SUBMIT_STRATEGY_BATCH_SIZE:100}" # Maximum number of messages in batch
        processing-strategy:
          type: "${TB_QUEUE_RE_HP_PROCESSING_STRATEGY_TYPE:RETRY_FAILED_AND_TIMED_OUT}" # SKIP_ALL_FAILURES, RETRY_ALL, RETRY_FAILED, RETRY_TIMED_OUT, RETRY_FAILED_AND_TIMED_OUT
          # For RETRY_ALL, RETRY_FAILED, RETRY_TIMED_OUT, RETRY_FAILED_AND_TIMED_OUT
          retries: "${TB_QUEUE_RE_HP_PROCESSING_STRATEGY_RETRIES:0}" # Number of retries, 0 is unlimited
          failure-percentage: "${TB_QUEUE_RE_HP_PROCESSING_STRATEGY_FAILURE_PERCENTAGE:0}" # Skip retry if failures or timeouts are less then X percentage of messages;
          pause-between-retries: "${TB_QUEUE_RE_HP_PROCESSING_STRATEGY_RETRY_PAUSE:5}"# Time in seconds to wait in consumer thread before retries;
      - name: "${TB_QUEUE_RE_SQ_QUEUE_NAME:SequentialByOriginator}"
        topic: "${TB_QUEUE_RE_SQ_TOPIC:tb_rule_engine.sq}"
        poll-interval: "${TB_QUEUE_RE_SQ_POLL_INTERVAL_MS:25}"
        partitions: "${TB_QUEUE_RE_SQ_PARTITIONS:10}"
        pack-processing-timeout: "${TB_QUEUE_RE_SQ_PACK_PROCESSING_TIMEOUT_MS:2000}"
        submit-strategy:
          type: "${TB_QUEUE_RE_SQ_SUBMIT_STRATEGY_TYPE:SEQUENTIAL_BY_ORIGINATOR}" # BURST, BATCH, SEQUENTIAL_BY_ORIGINATOR, SEQUENTIAL_BY_TENANT, SEQUENTIAL
          # For BATCH only
          batch-size: "${TB_QUEUE_RE_SQ_SUBMIT_STRATEGY_BATCH_SIZE:100}" # Maximum number of messages in batch
        processing-strategy:
          type: "${TB_QUEUE_RE_SQ_PROCESSING_STRATEGY_TYPE:RETRY_FAILED_AND_TIMED_OUT}" # SKIP_ALL_FAILURES, RETRY_ALL, RETRY_FAILED, RETRY_TIMED_OUT, RETRY_FAILED_AND_TIMED_OUT
          # For RETRY_ALL, RETRY_FAILED, RETRY_TIMED_OUT, RETRY_FAILED_AND_TIMED_OUT
          retries: "${TB_QUEUE_RE_SQ_PROCESSING_STRATEGY_RETRIES:3}" # Number of retries, 0 is unlimited
          failure-percentage: "${TB_QUEUE_RE_SQ_PROCESSING_STRATEGY_FAILURE_PERCENTAGE:0}" # Skip retry if failures or timeouts are less then X percentage of messages;
          pause-between-retries: "${TB_QUEUE_RE_SQ_PROCESSING_STRATEGY_RETRY_PAUSE:5}"# Time in seconds to wait in consumer thread before retries;
  transport:
    # For high priority notifications that require minimum latency and processing time
    notifications_topic: "${TB_QUEUE_TRANSPORT_NOTIFICATIONS_TOPIC:tb_transport.notifications}"
    poll_interval: "${TB_QUEUE_CORE_POLL_INTERVAL_MS:25}"

service:
  type: "${TB_SERVICE_TYPE:monolith}" # monolith or tb-core or tb-rule-engine
  # Unique id for this service (autogenerated if empty)
  id: "${TB_SERVICE_ID:}"
  tenant_id: "${TB_SERVICE_TENANT_ID:}" # empty or specific tenant id.
<|MERGE_RESOLUTION|>--- conflicted
+++ resolved
@@ -349,9 +349,6 @@
     entityViews:
       timeToLiveInMinutes: 1440
       maxSize: 100000
-    edges:
-      timeToLiveInMinutes: 1440
-      maxSize: 100000
     claimDevices:
       timeToLiveInMinutes: 1
       maxSize: 100000
@@ -583,11 +580,7 @@
 edges:
   rpc:
     enabled: "${EDGES_RPC_ENABLED:true}"
-<<<<<<< HEAD
-    port: "${EDGES_RPC_PORT:60061}"
-=======
     port: "${EDGES_RPC_PORT:60100}"
->>>>>>> f5ab5d7a
     ssl:
       # Enable/disable SSL support
       enabled: "${EDGES_RPC_SSL_ENABLED:false}"
