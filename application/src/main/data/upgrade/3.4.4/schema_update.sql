--
-- Copyright © 2016-2023 The Thingsboard Authors
--
-- Licensed under the Apache License, Version 2.0 (the "License");
-- you may not use this file except in compliance with the License.
-- You may obtain a copy of the License at
--
--     http://www.apache.org/licenses/LICENSE-2.0
--
-- Unless required by applicable law or agreed to in writing, software
-- distributed under the License is distributed on an "AS IS" BASIS,
-- WITHOUT WARRANTIES OR CONDITIONS OF ANY KIND, either express or implied.
-- See the License for the specific language governing permissions and
-- limitations under the License.
--


-- ALARM ASSIGN TO USER START

ALTER TABLE alarm ADD COLUMN IF NOT EXISTS assign_ts BIGINT;
ALTER TABLE alarm ADD COLUMN IF NOT EXISTS assignee_id UUID;

CREATE INDEX IF NOT EXISTS idx_alarm_tenant_assignee_created_time ON alarm(tenant_id, assignee_id, created_time DESC);

-- ALARM ASSIGN TO USER END

-- ALARM STATUS REFACTORING START

ALTER TABLE alarm ADD COLUMN IF NOT EXISTS acknowledged boolean;
ALTER TABLE alarm ADD COLUMN IF NOT EXISTS cleared boolean;

ALTER TABLE alarm ADD COLUMN IF NOT EXISTS status varchar; -- to avoid failure of the subsequent upgrade.
UPDATE alarm SET acknowledged = true, cleared = true WHERE status = 'CLEARED_ACK';
UPDATE alarm SET acknowledged = true, cleared = false WHERE status = 'ACTIVE_ACK';
UPDATE alarm SET acknowledged = false, cleared = true WHERE status = 'CLEARED_UNACK';
UPDATE alarm SET acknowledged = false, cleared = false WHERE status = 'ACTIVE_UNACK';

-- Drop index by 'status' column and replace with new one that has only active alarms;
DROP INDEX IF EXISTS idx_alarm_originator_alarm_type_active;
CREATE INDEX IF NOT EXISTS idx_alarm_originator_alarm_type_active
    ON alarm USING btree (originator_id, type) WHERE cleared = false;

-- Cover index by alarm type to optimize propagated alarm queries;
DROP INDEX IF EXISTS idx_entity_alarm_entity_id_alarm_type_created_time_alarm_id;
CREATE INDEX IF NOT EXISTS idx_entity_alarm_entity_id_alarm_type_created_time_alarm_id ON entity_alarm
USING btree (tenant_id, entity_id, alarm_type, created_time DESC) INCLUDE(alarm_id);

DROP INDEX IF EXISTS idx_alarm_tenant_status_created_time;
ALTER TABLE alarm DROP COLUMN IF EXISTS status;

-- Update old alarms and set their state to clear, if there are newer alarms.
UPDATE alarm a
SET cleared = TRUE
WHERE cleared = FALSE
  AND id != (SELECT l.id
             FROM alarm l
             WHERE l.tenant_id = a.tenant_id
               AND l.originator_id = a.originator_id
               AND l.type = a.type
             ORDER BY l.created_time DESC, l.id
             LIMIT 1);

VACUUM FULL ANALYZE alarm;

-- ALARM STATUS REFACTORING END

-- ALARM COMMENTS START

CREATE TABLE IF NOT EXISTS alarm_comment (
    id uuid NOT NULL,
    created_time bigint NOT NULL,
    alarm_id uuid NOT NULL,
    user_id uuid,
    type varchar(255) NOT NULL,
    comment varchar(10000),
    CONSTRAINT fk_alarm_comment_alarm_id FOREIGN KEY (alarm_id) REFERENCES alarm(id) ON DELETE CASCADE
) PARTITION BY RANGE (created_time);
CREATE INDEX IF NOT EXISTS idx_alarm_comment_alarm_id ON alarm_comment(alarm_id);

CREATE TABLE IF NOT EXISTS user_settings (
    user_id uuid NOT NULL CONSTRAINT user_settings_pkey PRIMARY KEY,
    settings varchar(100000),
    CONSTRAINT fk_user_id FOREIGN KEY (user_id) REFERENCES tb_user(id) ON DELETE CASCADE
);

<<<<<<< HEAD
-- ALARM COMMENTS END

-- ALARM INFO VIEW

DROP VIEW IF EXISTS alarm_info CASCADE;
CREATE VIEW alarm_info AS
SELECT a.*,
(CASE WHEN a.acknowledged AND a.cleared THEN 'CLEARED_ACK'
      WHEN NOT a.acknowledged AND a.cleared THEN 'CLEARED_UNACK'
      WHEN a.acknowledged AND NOT a.cleared THEN 'ACTIVE_ACK'
      WHEN NOT a.acknowledged AND NOT a.cleared THEN 'ACTIVE_UNACK' END) as status,
COALESCE(CASE WHEN a.originator_type = 0 THEN (select title from tenant where id = a.originator_id)
              WHEN a.originator_type = 1 THEN (select title from customer where id = a.originator_id)
              WHEN a.originator_type = 2 THEN (select email from tb_user where id = a.originator_id)
              WHEN a.originator_type = 3 THEN (select title from dashboard where id = a.originator_id)
              WHEN a.originator_type = 4 THEN (select name from asset where id = a.originator_id)
              WHEN a.originator_type = 5 THEN (select name from device where id = a.originator_id)
              WHEN a.originator_type = 9 THEN (select name from entity_view where id = a.originator_id)
              WHEN a.originator_type = 13 THEN (select name from device_profile where id = a.originator_id)
              WHEN a.originator_type = 14 THEN (select name from asset_profile where id = a.originator_id)
              WHEN a.originator_type = 18 THEN (select name from edge where id = a.originator_id) END
    , 'Deleted') originator_name,
COALESCE(CASE WHEN a.originator_type = 0 THEN (select title from tenant where id = a.originator_id)
              WHEN a.originator_type = 1 THEN (select COALESCE(title, email) from customer where id = a.originator_id)
              WHEN a.originator_type = 2 THEN (select email from tb_user where id = a.originator_id)
              WHEN a.originator_type = 3 THEN (select title from dashboard where id = a.originator_id)
              WHEN a.originator_type = 4 THEN (select COALESCE(label, name) from asset where id = a.originator_id)
              WHEN a.originator_type = 5 THEN (select COALESCE(label, name) from device where id = a.originator_id)
              WHEN a.originator_type = 9 THEN (select name from entity_view where id = a.originator_id)
              WHEN a.originator_type = 13 THEN (select name from device_profile where id = a.originator_id)
              WHEN a.originator_type = 14 THEN (select name from asset_profile where id = a.originator_id)
              WHEN a.originator_type = 18 THEN (select COALESCE(label, name) from edge where id = a.originator_id) END
    , 'Deleted') as originator_label,
u.first_name as assignee_first_name, u.last_name as assignee_last_name, u.email as assignee_email
FROM alarm a
LEFT JOIN tb_user u ON u.id = a.assignee_id;

-- ALARM INFO VIEW END

-- ALARM FUNCTIONS START

DROP FUNCTION IF EXISTS create_or_update_active_alarm;
CREATE OR REPLACE FUNCTION create_or_update_active_alarm(
                                        t_id uuid, c_id uuid, a_id uuid, a_created_ts bigint,
                                        a_o_id uuid, a_o_type integer, a_type varchar,
                                        a_severity varchar, a_start_ts bigint, a_end_ts bigint,
                                        a_details varchar,
                                        a_propagate boolean, a_propagate_to_owner boolean,
                                        a_propagate_to_tenant boolean, a_propagation_types varchar,
                                        a_creation_enabled boolean)
    RETURNS varchar
    LANGUAGE plpgsql
AS
$$
DECLARE
    null_id constant uuid = '13814000-1dd2-11b2-8080-808080808080'::uuid;
    existing  alarm;
    result    alarm_info;
    row_count integer;
BEGIN
    SELECT * INTO existing FROM alarm a WHERE a.originator_id = a_o_id AND a.type = a_type AND a.cleared = false ORDER BY a.start_ts DESC FOR UPDATE;
    IF existing.id IS NULL THEN
        IF a_creation_enabled = FALSE THEN
            RETURN json_build_object('success', false)::text;
        END IF;
        IF c_id = null_id THEN
            c_id = NULL;
        end if;
        INSERT INTO alarm
            (tenant_id, customer_id, id, created_time,
             originator_id, originator_type, type,
             severity, start_ts, end_ts,
             additional_info,
             propagate, propagate_to_owner, propagate_to_tenant, propagate_relation_types,
             acknowledged, ack_ts,
             cleared, clear_ts,
             assignee_id, assign_ts)
             VALUES
            (t_id, c_id, a_id, a_created_ts,
             a_o_id, a_o_type, a_type,
             a_severity, a_start_ts, a_end_ts,
             a_details,
             a_propagate, a_propagate_to_owner, a_propagate_to_tenant, a_propagation_types,
             false, 0, false, 0, NULL, 0);
        SELECT * INTO result FROM alarm_info a WHERE a.id = a_id AND a.tenant_id = t_id;
        RETURN json_build_object('success', true, 'created', true, 'modified', true, 'alarm', row_to_json(result))::text;
    ELSE
        UPDATE alarm a
        SET severity                 = a_severity,
            start_ts                 = a_start_ts,
            end_ts                   = a_end_ts,
            additional_info          = a_details,
            propagate                = a_propagate,
            propagate_to_owner       = a_propagate_to_owner,
            propagate_to_tenant      = a_propagate_to_tenant,
            propagate_relation_types = a_propagation_types
        WHERE a.id = existing.id
          AND a.tenant_id = t_id
          AND (severity != a_severity OR start_ts != a_start_ts OR end_ts != a_end_ts OR additional_info != a_details
            OR propagate != a_propagate OR propagate_to_owner != a_propagate_to_owner OR
               propagate_to_tenant != a_propagate_to_tenant OR propagate_relation_types != a_propagation_types);
        GET DIAGNOSTICS row_count = ROW_COUNT;
        SELECT * INTO result FROM alarm_info a WHERE a.id = existing.id AND a.tenant_id = t_id;
        IF row_count > 0 THEN
            RETURN json_build_object('success', true, 'modified', true, 'alarm', row_to_json(result), 'old', row_to_json(existing))::text;
        ELSE
            RETURN json_build_object('success', true, 'modified', false, 'alarm', row_to_json(result))::text;
        END IF;
    END IF;
END
$$;

DROP FUNCTION IF EXISTS update_alarm;
CREATE OR REPLACE FUNCTION update_alarm(t_id uuid, a_id uuid, a_severity varchar, a_start_ts bigint, a_end_ts bigint,
                                        a_details varchar,
                                        a_propagate boolean, a_propagate_to_owner boolean,
                                        a_propagate_to_tenant boolean, a_propagation_types varchar)
    RETURNS varchar
    LANGUAGE plpgsql
AS
$$
DECLARE
    existing  alarm;
    result    alarm_info;
    row_count integer;
BEGIN
    SELECT * INTO existing FROM alarm a WHERE a.id = a_id AND a.tenant_id = t_id FOR UPDATE;
    IF existing IS NULL THEN
        RETURN json_build_object('success', false)::text;
    END IF;
    UPDATE alarm a
    SET severity                 = a_severity,
        start_ts                 = a_start_ts,
        end_ts                   = a_end_ts,
        additional_info          = a_details,
        propagate                = a_propagate,
        propagate_to_owner       = a_propagate_to_owner,
        propagate_to_tenant      = a_propagate_to_tenant,
        propagate_relation_types = a_propagation_types
    WHERE a.id = a_id
      AND a.tenant_id = t_id
      AND (severity != a_severity OR start_ts != a_start_ts OR end_ts != a_end_ts OR additional_info != a_details
        OR propagate != a_propagate OR propagate_to_owner != a_propagate_to_owner OR
           propagate_to_tenant != a_propagate_to_tenant OR propagate_relation_types != a_propagation_types);
    GET DIAGNOSTICS row_count = ROW_COUNT;
    SELECT * INTO result FROM alarm_info a WHERE a.id = a_id AND a.tenant_id = t_id;
    IF row_count > 0 THEN
        RETURN json_build_object('success', true, 'modified', row_count > 0, 'alarm', row_to_json(result), 'old', row_to_json(existing))::text;
    ELSE
        RETURN json_build_object('success', true, 'modified', row_count > 0, 'alarm', row_to_json(result))::text;
    END IF;
END
$$;

DROP FUNCTION IF EXISTS acknowledge_alarm;
CREATE OR REPLACE FUNCTION acknowledge_alarm(t_id uuid, a_id uuid, a_ts bigint)
    RETURNS varchar
    LANGUAGE plpgsql
AS
$$
DECLARE
    existing alarm;
    result   alarm_info;
    modified boolean = FALSE;
BEGIN
    SELECT * INTO existing FROM alarm a WHERE a.id = a_id AND a.tenant_id = t_id FOR UPDATE;
    IF existing IS NULL THEN
        RETURN json_build_object('success', false)::text;
    END IF;

    IF NOT (existing.acknowledged) THEN
        modified = TRUE;
        UPDATE alarm a SET acknowledged = true, ack_ts = a_ts WHERE a.id = a_id AND a.tenant_id = t_id;
    END IF;
    SELECT * INTO result FROM alarm_info a WHERE a.id = a_id AND a.tenant_id = t_id;
    RETURN json_build_object('success', true, 'modified', modified, 'alarm', row_to_json(result))::text;
END
$$;

DROP FUNCTION IF EXISTS clear_alarm;
CREATE OR REPLACE FUNCTION clear_alarm(t_id uuid, a_id uuid, a_ts bigint, a_details varchar)
    RETURNS varchar
    LANGUAGE plpgsql
AS
$$
DECLARE
    existing alarm;
    result   alarm_info;
    cleared boolean = FALSE;
BEGIN
    SELECT * INTO existing FROM alarm a WHERE a.id = a_id AND a.tenant_id = t_id FOR UPDATE;
    IF existing IS NULL THEN
        RETURN json_build_object('success', false)::text;
    END IF;
    IF NOT(existing.cleared) THEN
        cleared = TRUE;
        UPDATE alarm a SET cleared = true, clear_ts = a_ts, additional_info = a_details WHERE a.id = a_id AND a.tenant_id = t_id;
    END IF;
    SELECT * INTO result FROM alarm_info a WHERE a.id = a_id AND a.tenant_id = t_id;
    RETURN json_build_object('success', true, 'cleared', cleared, 'alarm', row_to_json(result))::text;
END
$$;

DROP FUNCTION IF EXISTS assign_alarm;
CREATE OR REPLACE FUNCTION assign_alarm(t_id uuid, a_id uuid, u_id uuid, a_ts bigint)
    RETURNS varchar
    LANGUAGE plpgsql
AS
$$
DECLARE
    existing alarm;
    result   alarm_info;
    modified boolean = FALSE;
BEGIN
    SELECT * INTO existing FROM alarm a WHERE a.id = a_id AND a.tenant_id = t_id FOR UPDATE;
    IF existing IS NULL THEN
        RETURN json_build_object('success', false)::text;
    END IF;
    IF existing.assignee_id IS NULL OR existing.assignee_id != u_id THEN
        modified = TRUE;
        UPDATE alarm a SET assignee_id = u_id, assign_ts = a_ts WHERE a.id = a_id AND a.tenant_id = t_id;
    END IF;
    SELECT * INTO result FROM alarm_info a WHERE a.id = a_id AND a.tenant_id = t_id;
    RETURN json_build_object('success', true, 'modified', modified, 'alarm', row_to_json(result))::text;
END
$$;

DROP FUNCTION IF EXISTS unassign_alarm;
CREATE OR REPLACE FUNCTION unassign_alarm(t_id uuid, a_id uuid, a_ts bigint)
    RETURNS varchar
    LANGUAGE plpgsql
AS
$$
DECLARE
    existing alarm;
    result   alarm_info;
    modified boolean = FALSE;
BEGIN
    SELECT * INTO existing FROM alarm a WHERE a.id = a_id AND a.tenant_id = t_id FOR UPDATE;
    IF existing IS NULL THEN
        RETURN json_build_object('success', false)::text;
    END IF;
    IF existing.assignee_id IS NOT NULL THEN
        modified = TRUE;
        UPDATE alarm a SET assignee_id = NULL, assign_ts = a_ts WHERE a.id = a_id AND a.tenant_id = t_id;
    END IF;
    SELECT * INTO result FROM alarm_info a WHERE a.id = a_id AND a.tenant_id = t_id;
    RETURN json_build_object('success', true, 'modified', modified, 'alarm', row_to_json(result))::text;
END
$$;

-- ALARM FUNCTIONS END
=======
ALTER TABLE user_credentials
    ADD COLUMN IF NOT EXISTS additional_info varchar NOT NULL DEFAULT '{}';

UPDATE user_credentials
    SET additional_info = json_build_object('userPasswordHistory', (u.additional_info::json -> 'userPasswordHistory'))
    FROM tb_user u WHERE user_credentials.user_id = u.id AND u.additional_info::jsonb ? 'userPasswordHistory';

UPDATE tb_user SET additional_info = tb_user.additional_info::jsonb - 'userPasswordHistory';
>>>>>>> 9c388c51
<|MERGE_RESOLUTION|>--- conflicted
+++ resolved
@@ -14,6 +14,18 @@
 -- limitations under the License.
 --
 
+-- USER CREDENTIALS START
+
+ALTER TABLE user_credentials
+    ADD COLUMN IF NOT EXISTS additional_info varchar NOT NULL DEFAULT '{}';
+
+UPDATE user_credentials
+    SET additional_info = json_build_object('userPasswordHistory', (u.additional_info::json -> 'userPasswordHistory'))
+    FROM tb_user u WHERE user_credentials.user_id = u.id AND u.additional_info::jsonb ? 'userPasswordHistory';
+
+UPDATE tb_user SET additional_info = tb_user.additional_info::jsonb - 'userPasswordHistory';
+
+-- USER CREDENTIALS END
 
 -- ALARM ASSIGN TO USER START
 
@@ -83,7 +95,6 @@
     CONSTRAINT fk_user_id FOREIGN KEY (user_id) REFERENCES tb_user(id) ON DELETE CASCADE
 );
 
-<<<<<<< HEAD
 -- ALARM COMMENTS END
 
 -- ALARM INFO VIEW
@@ -335,14 +346,4 @@
 END
 $$;
 
--- ALARM FUNCTIONS END
-=======
-ALTER TABLE user_credentials
-    ADD COLUMN IF NOT EXISTS additional_info varchar NOT NULL DEFAULT '{}';
-
-UPDATE user_credentials
-    SET additional_info = json_build_object('userPasswordHistory', (u.additional_info::json -> 'userPasswordHistory'))
-    FROM tb_user u WHERE user_credentials.user_id = u.id AND u.additional_info::jsonb ? 'userPasswordHistory';
-
-UPDATE tb_user SET additional_info = tb_user.additional_info::jsonb - 'userPasswordHistory';
->>>>>>> 9c388c51
+-- ALARM FUNCTIONS END