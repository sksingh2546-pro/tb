/**
 * Copyright © 2016-2020 The Thingsboard Authors
 *
 * Licensed under the Apache License, Version 2.0 (the "License");
 * you may not use this file except in compliance with the License.
 * You may obtain a copy of the License at
 *
 *     http://www.apache.org/licenses/LICENSE-2.0
 *
 * Unless required by applicable law or agreed to in writing, software
 * distributed under the License is distributed on an "AS IS" BASIS,
 * WITHOUT WARRANTIES OR CONDITIONS OF ANY KIND, either express or implied.
 * See the License for the specific language governing permissions and
 * limitations under the License.
 */
package org.thingsboard.server.controller;

import com.fasterxml.jackson.databind.ObjectMapper;
import com.fasterxml.jackson.databind.node.ArrayNode;
import com.fasterxml.jackson.databind.node.ObjectNode;
import lombok.Getter;
import lombok.extern.slf4j.Slf4j;
import org.apache.commons.lang3.StringUtils;
import org.springframework.beans.factory.annotation.Autowired;
import org.springframework.beans.factory.annotation.Value;
import org.springframework.security.core.Authentication;
import org.springframework.security.core.context.SecurityContextHolder;
import org.springframework.web.bind.annotation.ExceptionHandler;
import org.thingsboard.server.common.data.*;
import org.thingsboard.server.common.data.Customer;
import org.thingsboard.server.common.data.Dashboard;
import org.thingsboard.server.common.data.DashboardInfo;
import org.thingsboard.server.common.data.DataConstants;
import org.thingsboard.server.common.data.Device;
import org.thingsboard.server.common.data.EntityType;
import org.thingsboard.server.common.data.EntityView;
import org.thingsboard.server.common.data.HasName;
import org.thingsboard.server.common.data.HasTenantId;
import org.thingsboard.server.common.data.Tenant;
import org.thingsboard.server.common.data.User;
import org.thingsboard.server.common.data.alarm.Alarm;
import org.thingsboard.server.common.data.id.AlarmId;
import org.thingsboard.server.common.data.alarm.AlarmInfo;
import org.thingsboard.server.common.data.asset.Asset;
import org.thingsboard.server.common.data.asset.AssetInfo;
import org.thingsboard.server.common.data.audit.ActionType;
import org.thingsboard.server.common.data.edge.Edge;
import org.thingsboard.server.common.data.exception.ThingsboardErrorCode;
import org.thingsboard.server.common.data.exception.ThingsboardException;
import org.thingsboard.server.common.data.id.AssetId;
import org.thingsboard.server.common.data.id.CustomerId;
import org.thingsboard.server.common.data.id.DashboardId;
import org.thingsboard.server.common.data.id.DeviceId;
import org.thingsboard.server.common.data.id.EdgeId;
import org.thingsboard.server.common.data.id.EntityId;
import org.thingsboard.server.common.data.id.EntityIdFactory;
import org.thingsboard.server.common.data.id.EntityViewId;
import org.thingsboard.server.common.data.id.RuleChainId;
import org.thingsboard.server.common.data.id.RuleNodeId;
import org.thingsboard.server.common.data.id.TenantId;
import org.thingsboard.server.common.data.id.UserId;
import org.thingsboard.server.common.data.id.WidgetTypeId;
import org.thingsboard.server.common.data.id.WidgetsBundleId;
import org.thingsboard.server.common.data.kv.AttributeKvEntry;
import org.thingsboard.server.common.data.kv.DataType;
import org.thingsboard.server.common.data.page.PageLink;
import org.thingsboard.server.common.data.page.SortOrder;
import org.thingsboard.server.common.data.page.TimePageLink;
import org.thingsboard.server.common.data.plugin.ComponentDescriptor;
import org.thingsboard.server.common.data.plugin.ComponentType;
import org.thingsboard.server.common.data.rule.RuleChain;
import org.thingsboard.server.common.data.rule.RuleChainType;
import org.thingsboard.server.common.data.rule.RuleNode;
import org.thingsboard.server.common.data.widget.WidgetType;
import org.thingsboard.server.common.data.widget.WidgetsBundle;
import org.thingsboard.server.common.msg.TbMsg;
import org.thingsboard.server.common.msg.TbMsgDataType;
import org.thingsboard.server.common.msg.TbMsgMetaData;
import org.thingsboard.server.dao.alarm.AlarmService;
import org.thingsboard.server.dao.asset.AssetService;
import org.thingsboard.server.dao.attributes.AttributesService;
import org.thingsboard.server.dao.audit.AuditLogService;
import org.thingsboard.server.dao.customer.CustomerService;
import org.thingsboard.server.dao.dashboard.DashboardService;
import org.thingsboard.server.dao.device.ClaimDevicesService;
import org.thingsboard.server.dao.device.DeviceCredentialsService;
import org.thingsboard.server.dao.device.DeviceService;
import org.thingsboard.server.dao.edge.EdgeService;
import org.thingsboard.server.dao.entityview.EntityViewService;
import org.thingsboard.server.dao.exception.DataValidationException;
import org.thingsboard.server.dao.exception.IncorrectParameterException;
import org.thingsboard.server.dao.model.ModelConstants;
import org.thingsboard.server.dao.relation.RelationService;
import org.thingsboard.server.dao.rule.RuleChainService;
import org.thingsboard.server.dao.tenant.TenantService;
import org.thingsboard.server.dao.user.UserService;
import org.thingsboard.server.dao.widget.WidgetTypeService;
import org.thingsboard.server.dao.widget.WidgetsBundleService;
import org.thingsboard.server.exception.ThingsboardErrorResponseHandler;
import org.thingsboard.server.queue.discovery.PartitionService;
import org.thingsboard.server.queue.provider.TbQueueProducerProvider;
import org.thingsboard.server.queue.util.TbCoreComponent;
import org.thingsboard.server.service.component.ComponentDiscoveryService;
import org.thingsboard.server.service.queue.TbClusterService;
import org.thingsboard.server.service.security.model.SecurityUser;
import org.thingsboard.server.service.security.permission.AccessControlService;
import org.thingsboard.server.service.security.permission.Operation;
import org.thingsboard.server.service.security.permission.Resource;
import org.thingsboard.server.service.state.DeviceStateService;
import org.thingsboard.server.service.telemetry.TelemetrySubscriptionService;

import javax.mail.MessagingException;
import javax.servlet.http.HttpServletResponse;
import java.util.List;
import java.util.Optional;
import java.util.Set;
import java.util.UUID;

import static org.thingsboard.server.dao.service.Validator.validateId;

@Slf4j
@TbCoreComponent
public abstract class BaseController {

    public static final String INCORRECT_TENANT_ID = "Incorrect tenantId ";
    public static final String YOU_DON_T_HAVE_PERMISSION_TO_PERFORM_THIS_OPERATION = "You don't have permission to perform this operation!";

    private static final ObjectMapper json = new ObjectMapper();

    @Autowired
    private ThingsboardErrorResponseHandler errorResponseHandler;

    @Autowired
    protected AccessControlService accessControlService;

    @Autowired
    protected TenantService tenantService;

    @Autowired
    protected CustomerService customerService;

    @Autowired
    protected UserService userService;

    @Autowired
    protected DeviceService deviceService;

    @Autowired
    protected AssetService assetService;

    @Autowired
    protected AlarmService alarmService;

    @Autowired
    protected DeviceCredentialsService deviceCredentialsService;

    @Autowired
    protected WidgetsBundleService widgetsBundleService;

    @Autowired
    protected WidgetTypeService widgetTypeService;

    @Autowired
    protected DashboardService dashboardService;

    @Autowired
    protected ComponentDiscoveryService componentDescriptorService;

    @Autowired
    protected RuleChainService ruleChainService;

    @Autowired
    protected TbClusterService tbClusterService;

    @Autowired
    protected RelationService relationService;

    @Autowired
    protected AuditLogService auditLogService;

    @Autowired
    protected DeviceStateService deviceStateService;

    @Autowired
    protected EntityViewService entityViewService;

    @Autowired
    protected TelemetrySubscriptionService tsSubService;

    @Autowired
    protected AttributesService attributesService;

    @Autowired
    protected ClaimDevicesService claimDevicesService;

    @Autowired
<<<<<<< HEAD
    protected EdgeService edgeService;
=======
    protected PartitionService partitionService;

    @Autowired
    protected TbQueueProducerProvider producerProvider;
>>>>>>> 559183e9

    @Value("${server.log_controller_error_stack_trace}")
    @Getter
    private boolean logControllerErrorStackTrace;


    @ExceptionHandler(ThingsboardException.class)
    public void handleThingsboardException(ThingsboardException ex, HttpServletResponse response) {
        errorResponseHandler.handle(ex, response);
    }

    ThingsboardException handleException(Exception exception) {
        return handleException(exception, true);
    }

    private ThingsboardException handleException(Exception exception, boolean logException) {
        if (logException && logControllerErrorStackTrace) {
            log.error("Error [{}]", exception.getMessage(), exception);
        }

        String cause = "";
        if (exception.getCause() != null) {
            cause = exception.getCause().getClass().getCanonicalName();
        }

        if (exception instanceof ThingsboardException) {
            return (ThingsboardException) exception;
        } else if (exception instanceof IllegalArgumentException || exception instanceof IncorrectParameterException
                || exception instanceof DataValidationException || cause.contains("IncorrectParameterException")) {
            return new ThingsboardException(exception.getMessage(), ThingsboardErrorCode.BAD_REQUEST_PARAMS);
        } else if (exception instanceof MessagingException) {
            return new ThingsboardException("Unable to send mail: " + exception.getMessage(), ThingsboardErrorCode.GENERAL);
        } else {
            return new ThingsboardException(exception.getMessage(), ThingsboardErrorCode.GENERAL);
        }
    }

    <T> T checkNotNull(T reference) throws ThingsboardException {
        if (reference == null) {
            throw new ThingsboardException("Requested item wasn't found!", ThingsboardErrorCode.ITEM_NOT_FOUND);
        }
        return reference;
    }

    <T> T checkNotNull(Optional<T> reference) throws ThingsboardException {
        if (reference.isPresent()) {
            return reference.get();
        } else {
            throw new ThingsboardException("Requested item wasn't found!", ThingsboardErrorCode.ITEM_NOT_FOUND);
        }
    }

    void checkParameter(String name, String param) throws ThingsboardException {
        if (StringUtils.isEmpty(param)) {
            throw new ThingsboardException("Parameter '" + name + "' can't be empty!", ThingsboardErrorCode.BAD_REQUEST_PARAMS);
        }
    }

    void checkArrayParameter(String name, String[] params) throws ThingsboardException {
        if (params == null || params.length == 0) {
            throw new ThingsboardException("Parameter '" + name + "' can't be empty!", ThingsboardErrorCode.BAD_REQUEST_PARAMS);
        } else {
            for (String param : params) {
                checkParameter(name, param);
            }
        }
    }

    UUID toUUID(String id) {
        return UUID.fromString(id);
    }

    PageLink createPageLink(int pageSize, int page, String textSearch, String sortProperty, String sortOrder) throws ThingsboardException {
        if (!StringUtils.isEmpty(sortProperty)) {
            SortOrder.Direction direction = SortOrder.Direction.ASC;
            if (!StringUtils.isEmpty(sortOrder)) {
                try {
                    direction = SortOrder.Direction.valueOf(sortOrder.toUpperCase());
                } catch (IllegalArgumentException e) {
                    throw new ThingsboardException("Unsupported sort order '" + sortOrder + "'! Only 'ASC' or 'DESC' types are allowed.", ThingsboardErrorCode.BAD_REQUEST_PARAMS);
                }
            }
            SortOrder sort = new SortOrder(sortProperty, direction);
            return new PageLink(pageSize, page, textSearch, sort);
        } else {
            return new PageLink(pageSize, page, textSearch);
        }
    }

    TimePageLink createTimePageLink(int pageSize, int page, String textSearch,
                                    String sortProperty, String sortOrder, Long startTime, Long endTime) throws ThingsboardException {
        PageLink pageLink = this.createPageLink(pageSize, page, textSearch, sortProperty, sortOrder);
        return new TimePageLink(pageLink, startTime, endTime);
    }

    protected SecurityUser getCurrentUser() throws ThingsboardException {
        Authentication authentication = SecurityContextHolder.getContext().getAuthentication();
        if (authentication != null && authentication.getPrincipal() instanceof SecurityUser) {
            return (SecurityUser) authentication.getPrincipal();
        } else {
            throw new ThingsboardException("You aren't authorized to perform this operation!", ThingsboardErrorCode.AUTHENTICATION);
        }
    }

    Tenant checkTenantId(TenantId tenantId, Operation operation) throws ThingsboardException {
        try {
            validateId(tenantId, INCORRECT_TENANT_ID + tenantId);
            Tenant tenant = tenantService.findTenantById(tenantId);
            checkNotNull(tenant);
            accessControlService.checkPermission(getCurrentUser(), Resource.TENANT, operation, tenantId, tenant);
            return tenant;
        } catch (Exception e) {
            throw handleException(e, false);
        }
    }

    protected TenantId getTenantId() throws ThingsboardException {
        return getCurrentUser().getTenantId();
    }

    Customer checkCustomerId(CustomerId customerId, Operation operation) throws ThingsboardException {
        try {
            validateId(customerId, "Incorrect customerId " + customerId);
            Customer customer = customerService.findCustomerById(getTenantId(), customerId);
            checkNotNull(customer);
            accessControlService.checkPermission(getCurrentUser(), Resource.CUSTOMER, operation, customerId, customer);
            return customer;
        } catch (Exception e) {
            throw handleException(e, false);
        }
    }

    User checkUserId(UserId userId, Operation operation) throws ThingsboardException {
        try {
            validateId(userId, "Incorrect userId " + userId);
            User user = userService.findUserById(getCurrentUser().getTenantId(), userId);
            checkNotNull(user);
            accessControlService.checkPermission(getCurrentUser(), Resource.USER, operation, userId, user);
            return user;
        } catch (Exception e) {
            throw handleException(e, false);
        }
    }

    protected <I extends EntityId, T extends HasTenantId> void checkEntity(I entityId, T entity, Resource resource) throws ThingsboardException {
        if (entityId == null) {
            accessControlService
                    .checkPermission(getCurrentUser(), resource, Operation.CREATE, null, entity);
        } else {
            checkEntityId(entityId, Operation.WRITE);
        }
    }

    protected void checkEntityId(EntityId entityId, Operation operation) throws ThingsboardException {
        try {
            checkNotNull(entityId);
            validateId(entityId.getId(), "Incorrect entityId " + entityId);
            switch (entityId.getEntityType()) {
                case ALARM:
                    checkAlarmId(new AlarmId(entityId.getId()), operation);
                    return;
                case DEVICE:
                    checkDeviceId(new DeviceId(entityId.getId()), operation);
                    return;
                case CUSTOMER:
                    checkCustomerId(new CustomerId(entityId.getId()), operation);
                    return;
                case TENANT:
                    checkTenantId(new TenantId(entityId.getId()), operation);
                    return;
                case RULE_CHAIN:
                    checkRuleChain(new RuleChainId(entityId.getId()), operation);
                    return;
                case RULE_NODE:
                    checkRuleNode(new RuleNodeId(entityId.getId()), operation);
                    return;
                case ASSET:
                    checkAssetId(new AssetId(entityId.getId()), operation);
                    return;
                case DASHBOARD:
                    checkDashboardId(new DashboardId(entityId.getId()), operation);
                    return;
                case USER:
                    checkUserId(new UserId(entityId.getId()), operation);
                    return;
                case ENTITY_VIEW:
                    checkEntityViewId(new EntityViewId(entityId.getId()), operation);
                    return;
<<<<<<< HEAD
                case EDGE:
                    checkEdgeId(new EdgeId(entityId.getId()), operation);
=======
                case WIDGETS_BUNDLE:
                    checkWidgetsBundleId(new WidgetsBundleId(entityId.getId()), operation);
                    return;
                case WIDGET_TYPE:
                    checkWidgetTypeId(new WidgetTypeId(entityId.getId()), operation);
>>>>>>> 559183e9
                    return;
                default:
                    throw new IllegalArgumentException("Unsupported entity type: " + entityId.getEntityType());
            }
        } catch (Exception e) {
            throw handleException(e, false);
        }
    }

    Device checkDeviceId(DeviceId deviceId, Operation operation) throws ThingsboardException {
        try {
            validateId(deviceId, "Incorrect deviceId " + deviceId);
            Device device = deviceService.findDeviceById(getCurrentUser().getTenantId(), deviceId);
            checkNotNull(device);
            accessControlService.checkPermission(getCurrentUser(), Resource.DEVICE, operation, deviceId, device);
            return device;
        } catch (Exception e) {
            throw handleException(e, false);
        }
    }

    DeviceInfo checkDeviceInfoId(DeviceId deviceId, Operation operation) throws ThingsboardException {
        try {
            validateId(deviceId, "Incorrect deviceId " + deviceId);
            DeviceInfo device = deviceService.findDeviceInfoById(getCurrentUser().getTenantId(), deviceId);
            checkNotNull(device);
            accessControlService.checkPermission(getCurrentUser(), Resource.DEVICE, operation, deviceId, device);
            return device;
        } catch (Exception e) {
            throw handleException(e, false);
        }
    }

    protected EntityView checkEntityViewId(EntityViewId entityViewId, Operation operation) throws ThingsboardException {
        try {
            validateId(entityViewId, "Incorrect entityViewId " + entityViewId);
            EntityView entityView = entityViewService.findEntityViewById(getCurrentUser().getTenantId(), entityViewId);
            checkNotNull(entityView);
            accessControlService.checkPermission(getCurrentUser(), Resource.ENTITY_VIEW, operation, entityViewId, entityView);
            return entityView;
        } catch (Exception e) {
            throw handleException(e, false);
        }
    }

    EntityViewInfo checkEntityViewInfoId(EntityViewId entityViewId, Operation operation) throws ThingsboardException {
        try {
            validateId(entityViewId, "Incorrect entityViewId " + entityViewId);
            EntityViewInfo entityView = entityViewService.findEntityViewInfoById(getCurrentUser().getTenantId(), entityViewId);
            checkNotNull(entityView);
            accessControlService.checkPermission(getCurrentUser(), Resource.ENTITY_VIEW, operation, entityViewId, entityView);
            return entityView;
        } catch (Exception e) {
            throw handleException(e, false);
        }
    }

    Asset checkAssetId(AssetId assetId, Operation operation) throws ThingsboardException {
        try {
            validateId(assetId, "Incorrect assetId " + assetId);
            Asset asset = assetService.findAssetById(getCurrentUser().getTenantId(), assetId);
            checkNotNull(asset);
            accessControlService.checkPermission(getCurrentUser(), Resource.ASSET, operation, assetId, asset);
            return asset;
        } catch (Exception e) {
            throw handleException(e, false);
        }
    }

    AssetInfo checkAssetInfoId(AssetId assetId, Operation operation) throws ThingsboardException {
        try {
            validateId(assetId, "Incorrect assetId " + assetId);
            AssetInfo asset = assetService.findAssetInfoById(getCurrentUser().getTenantId(), assetId);
            checkNotNull(asset);
            accessControlService.checkPermission(getCurrentUser(), Resource.ASSET, operation, assetId, asset);
            return asset;
        } catch (Exception e) {
            throw handleException(e, false);
        }
    }

    Alarm checkAlarmId(AlarmId alarmId, Operation operation) throws ThingsboardException {
        try {
            validateId(alarmId, "Incorrect alarmId " + alarmId);
            Alarm alarm = alarmService.findAlarmByIdAsync(getCurrentUser().getTenantId(), alarmId).get();
            checkNotNull(alarm);
            accessControlService.checkPermission(getCurrentUser(), Resource.ALARM, operation, alarmId, alarm);
            return alarm;
        } catch (Exception e) {
            throw handleException(e, false);
        }
    }

    AlarmInfo checkAlarmInfoId(AlarmId alarmId, Operation operation) throws ThingsboardException {
        try {
            validateId(alarmId, "Incorrect alarmId " + alarmId);
            AlarmInfo alarmInfo = alarmService.findAlarmInfoByIdAsync(getCurrentUser().getTenantId(), alarmId).get();
            checkNotNull(alarmInfo);
            accessControlService.checkPermission(getCurrentUser(), Resource.ALARM, operation, alarmId, alarmInfo);
            return alarmInfo;
        } catch (Exception e) {
            throw handleException(e, false);
        }
    }

    WidgetsBundle checkWidgetsBundleId(WidgetsBundleId widgetsBundleId, Operation operation) throws ThingsboardException {
        try {
            validateId(widgetsBundleId, "Incorrect widgetsBundleId " + widgetsBundleId);
            WidgetsBundle widgetsBundle = widgetsBundleService.findWidgetsBundleById(getCurrentUser().getTenantId(), widgetsBundleId);
            checkNotNull(widgetsBundle);
            accessControlService.checkPermission(getCurrentUser(), Resource.WIDGETS_BUNDLE, operation, widgetsBundleId, widgetsBundle);
            return widgetsBundle;
        } catch (Exception e) {
            throw handleException(e, false);
        }
    }

    WidgetType checkWidgetTypeId(WidgetTypeId widgetTypeId, Operation operation) throws ThingsboardException {
        try {
            validateId(widgetTypeId, "Incorrect widgetTypeId " + widgetTypeId);
            WidgetType widgetType = widgetTypeService.findWidgetTypeById(getCurrentUser().getTenantId(), widgetTypeId);
            checkNotNull(widgetType);
            accessControlService.checkPermission(getCurrentUser(), Resource.WIDGET_TYPE, operation, widgetTypeId, widgetType);
            return widgetType;
        } catch (Exception e) {
            throw handleException(e, false);
        }
    }

    Dashboard checkDashboardId(DashboardId dashboardId, Operation operation) throws ThingsboardException {
        try {
            validateId(dashboardId, "Incorrect dashboardId " + dashboardId);
            Dashboard dashboard = dashboardService.findDashboardById(getCurrentUser().getTenantId(), dashboardId);
            checkNotNull(dashboard);
            accessControlService.checkPermission(getCurrentUser(), Resource.DASHBOARD, operation, dashboardId, dashboard);
            return dashboard;
        } catch (Exception e) {
            throw handleException(e, false);
        }
    }

    Edge checkEdgeId(EdgeId edgeId, Operation operation) throws ThingsboardException {
        try {
            validateId(edgeId, "Incorrect edgeId " + edgeId);
            Edge edge = edgeService.findEdgeById(getTenantId(), edgeId);
            checkNotNull(edge);
            accessControlService.checkPermission(getCurrentUser(), Resource.EDGE, operation, edgeId, edge);
            return edge;
        } catch (Exception e) {
            throw handleException(e, false);
        }
    }

    DashboardInfo checkDashboardInfoId(DashboardId dashboardId, Operation operation) throws ThingsboardException {
        try {
            validateId(dashboardId, "Incorrect dashboardId " + dashboardId);
            DashboardInfo dashboardInfo = dashboardService.findDashboardInfoById(getCurrentUser().getTenantId(), dashboardId);
            checkNotNull(dashboardInfo);
            accessControlService.checkPermission(getCurrentUser(), Resource.DASHBOARD, operation, dashboardId, dashboardInfo);
            return dashboardInfo;
        } catch (Exception e) {
            throw handleException(e, false);
        }
    }

    List<ComponentDescriptor> checkComponentDescriptorsByTypes(Set<ComponentType> types, RuleChainType ruleChainType) throws ThingsboardException {
        try {
            log.debug("[{}] Lookup component descriptors", types);
            return componentDescriptorService.getComponents(types, ruleChainType);
        } catch (Exception e) {
            throw handleException(e, false);
        }
    }

    protected RuleChain checkRuleChain(RuleChainId ruleChainId, Operation operation) throws ThingsboardException {
        validateId(ruleChainId, "Incorrect ruleChainId " + ruleChainId);
        RuleChain ruleChain = ruleChainService.findRuleChainById(getCurrentUser().getTenantId(), ruleChainId);
        checkNotNull(ruleChain);
        accessControlService.checkPermission(getCurrentUser(), Resource.RULE_CHAIN, operation, ruleChainId, ruleChain);
        return ruleChain;
    }

    protected RuleNode checkRuleNode(RuleNodeId ruleNodeId, Operation operation) throws ThingsboardException {
        validateId(ruleNodeId, "Incorrect ruleNodeId " + ruleNodeId);
        RuleNode ruleNode = ruleChainService.findRuleNodeById(getTenantId(), ruleNodeId);
        checkNotNull(ruleNode);
        checkRuleChain(ruleNode.getRuleChainId(), operation);
        return ruleNode;
    }

<<<<<<< HEAD
    protected String constructBaseUrl(HttpServletRequest request) {
        String scheme = request.getScheme();

        String forwardedProto = request.getHeader("x-forwarded-proto");
        if (forwardedProto != null) {
            scheme = forwardedProto;
        }

        int serverPort = request.getServerPort();
        if (request.getHeader("x-forwarded-port") != null) {
            try {
                serverPort = request.getIntHeader("x-forwarded-port");
            } catch (NumberFormatException e) {
            }
        } else if (forwardedProto != null) {
            switch (forwardedProto) {
                case "http":
                    serverPort = 80;
                    break;
                case "https":
                    serverPort = 443;
                    break;
            }
        }

        String baseUrl = String.format("%s://%s:%d",
                scheme,
                request.getServerName(),
                serverPort);
        return baseUrl;
    }

=======
>>>>>>> 559183e9
    protected <I extends EntityId> I emptyId(EntityType entityType) {
        return (I) EntityIdFactory.getByTypeAndUuid(entityType, ModelConstants.NULL_UUID);
    }

    protected <E extends HasName, I extends EntityId> void logEntityAction(I entityId, E entity, CustomerId customerId,
                                                                           ActionType actionType, Exception e, Object... additionalInfo) throws ThingsboardException {
        logEntityAction(getCurrentUser(), entityId, entity, customerId, actionType, e, additionalInfo);
    }

    protected <E extends HasName, I extends EntityId> void logEntityAction(User user, I entityId, E entity, CustomerId customerId,
                                                                           ActionType actionType, Exception e, Object... additionalInfo) throws ThingsboardException {
        if (customerId == null || customerId.isNullUid()) {
            customerId = user.getCustomerId();
        }
        if (e == null) {
            pushEntityActionToRuleEngine(entityId, entity, user, customerId, actionType, additionalInfo);
        }
        auditLogService.logEntityAction(user.getTenantId(), customerId, user.getId(), user.getName(), entityId, entity, actionType, e, additionalInfo);
    }


    public static Exception toException(Throwable error) {
        return error != null ? (Exception.class.isInstance(error) ? (Exception) error : new Exception(error)) : null;
    }

    private <E extends HasName, I extends EntityId> void pushEntityActionToRuleEngine(I entityId, E entity, User user, CustomerId customerId,
                                                                                      ActionType actionType, Object... additionalInfo) {
        String msgType = null;
        switch (actionType) {
            case ADDED:
                msgType = DataConstants.ENTITY_CREATED;
                break;
            case DELETED:
                msgType = DataConstants.ENTITY_DELETED;
                break;
            case UPDATED:
                msgType = DataConstants.ENTITY_UPDATED;
                break;
            case ASSIGNED_TO_CUSTOMER:
                msgType = DataConstants.ENTITY_ASSIGNED;
                break;
            case UNASSIGNED_FROM_CUSTOMER:
                msgType = DataConstants.ENTITY_UNASSIGNED;
                break;
            case ATTRIBUTES_UPDATED:
                msgType = DataConstants.ATTRIBUTES_UPDATED;
                break;
            case ATTRIBUTES_DELETED:
                msgType = DataConstants.ATTRIBUTES_DELETED;
                break;
            case ALARM_ACK:
                msgType = DataConstants.ALARM_ACK;
                break;
            case ALARM_CLEAR:
                msgType = DataConstants.ALARM_CLEAR;
                break;
            case ASSIGNED_TO_EDGE:
                msgType = DataConstants.ENTITY_ASSIGNED_TO_EDGE;
                break;
            case UNASSIGNED_FROM_EDGE:
                msgType = DataConstants.ENTITY_UNASSIGNED_FROM_EDGE;
                break;
        }
        if (!StringUtils.isEmpty(msgType)) {
            try {
                TbMsgMetaData metaData = new TbMsgMetaData();
                metaData.putValue("userId", user.getId().toString());
                metaData.putValue("userName", user.getName());
                if (customerId != null && !customerId.isNullUid()) {
                    metaData.putValue("customerId", customerId.toString());
                }
                if (actionType == ActionType.ASSIGNED_TO_CUSTOMER) {
                    String strCustomerId = extractParameter(String.class, 1, additionalInfo);
                    String strCustomerName = extractParameter(String.class, 2, additionalInfo);
                    metaData.putValue("assignedCustomerId", strCustomerId);
                    metaData.putValue("assignedCustomerName", strCustomerName);
                } else if (actionType == ActionType.UNASSIGNED_FROM_CUSTOMER) {
                    String strCustomerId = extractParameter(String.class, 1, additionalInfo);
                    String strCustomerName = extractParameter(String.class, 2, additionalInfo);
                    metaData.putValue("unassignedCustomerId", strCustomerId);
                    metaData.putValue("unassignedCustomerName", strCustomerName);
                } if (actionType == ActionType.ASSIGNED_TO_EDGE) {
                    String strEdgeId = extractParameter(String.class, 1, additionalInfo);
                    metaData.putValue("assignedEdgeId", strEdgeId);
                } else if (actionType == ActionType.UNASSIGNED_FROM_EDGE) {
                    String strEdgeId = extractParameter(String.class, 1, additionalInfo);
                    metaData.putValue("unassignedEdgeId", strEdgeId);
                }
                ObjectNode entityNode;
                if (entity != null) {
                    entityNode = json.valueToTree(entity);
                    if (entityId.getEntityType() == EntityType.DASHBOARD) {
                        entityNode.put("configuration", "");
                    }
                } else {
                    entityNode = json.createObjectNode();
                    if (actionType == ActionType.ATTRIBUTES_UPDATED) {
                        String scope = extractParameter(String.class, 0, additionalInfo);
                        List<AttributeKvEntry> attributes = extractParameter(List.class, 1, additionalInfo);
                        metaData.putValue("scope", scope);
                        if (attributes != null) {
                            for (AttributeKvEntry attr : attributes) {
                                if (attr.getDataType() == DataType.BOOLEAN) {
                                    entityNode.put(attr.getKey(), attr.getBooleanValue().get());
                                } else if (attr.getDataType() == DataType.DOUBLE) {
                                    entityNode.put(attr.getKey(), attr.getDoubleValue().get());
                                } else if (attr.getDataType() == DataType.LONG) {
                                    entityNode.put(attr.getKey(), attr.getLongValue().get());
                                } else if (attr.getDataType() == DataType.JSON) {
                                    entityNode.set(attr.getKey(), json.readTree(attr.getJsonValue().get()));
                                } else {
                                    entityNode.put(attr.getKey(), attr.getValueAsString());
                                }
                            }
                        }
                    } else if (actionType == ActionType.ATTRIBUTES_DELETED) {
                        String scope = extractParameter(String.class, 0, additionalInfo);
                        List<String> keys = extractParameter(List.class, 1, additionalInfo);
                        metaData.putValue("scope", scope);
                        ArrayNode attrsArrayNode = entityNode.putArray("attributes");
                        if (keys != null) {
                            keys.forEach(attrsArrayNode::add);
                        }
                    }
                }
                TbMsg tbMsg = TbMsg.newMsg(msgType, entityId, metaData, TbMsgDataType.JSON, json.writeValueAsString(entityNode));
                TenantId tenantId = user.getTenantId();
                if (tenantId.isNullUid()) {
                    if (entity instanceof HasTenantId) {
                        tenantId = ((HasTenantId) entity).getTenantId();
                    }
                }
                tbClusterService.pushMsgToRuleEngine(tenantId, entityId, tbMsg, null);
            } catch (Exception e) {
                log.warn("[{}] Failed to push entity action to rule engine: {}", entityId, actionType, e);
            }
        }
    }

    private <T> T extractParameter(Class<T> clazz, int index, Object... additionalInfo) {
        T result = null;
        if (additionalInfo != null && additionalInfo.length > index) {
            Object paramObject = additionalInfo[index];
            if (clazz.isInstance(paramObject)) {
                result = clazz.cast(paramObject);
            }
        }
        return result;
    }


}<|MERGE_RESOLUTION|>--- conflicted
+++ resolved
@@ -52,6 +52,7 @@
 import org.thingsboard.server.common.data.id.DashboardId;
 import org.thingsboard.server.common.data.id.DeviceId;
 import org.thingsboard.server.common.data.id.EdgeId;
+import org.thingsboard.server.common.data.id.EdgeId;
 import org.thingsboard.server.common.data.id.EntityId;
 import org.thingsboard.server.common.data.id.EntityIdFactory;
 import org.thingsboard.server.common.data.id.EntityViewId;
@@ -70,6 +71,7 @@
 import org.thingsboard.server.common.data.plugin.ComponentType;
 import org.thingsboard.server.common.data.rule.RuleChain;
 import org.thingsboard.server.common.data.rule.RuleChainType;
+import org.thingsboard.server.common.data.rule.RuleChainType;
 import org.thingsboard.server.common.data.rule.RuleNode;
 import org.thingsboard.server.common.data.widget.WidgetType;
 import org.thingsboard.server.common.data.widget.WidgetsBundle;
@@ -85,6 +87,7 @@
 import org.thingsboard.server.dao.device.ClaimDevicesService;
 import org.thingsboard.server.dao.device.DeviceCredentialsService;
 import org.thingsboard.server.dao.device.DeviceService;
+import org.thingsboard.server.dao.edge.EdgeService;
 import org.thingsboard.server.dao.edge.EdgeService;
 import org.thingsboard.server.dao.entityview.EntityViewService;
 import org.thingsboard.server.dao.exception.DataValidationException;
@@ -185,6 +188,9 @@
     protected EntityViewService entityViewService;
 
     @Autowired
+    protected EdgeService edgeService;
+
+    @Autowired
     protected TelemetrySubscriptionService tsSubService;
 
     @Autowired
@@ -194,14 +200,10 @@
     protected ClaimDevicesService claimDevicesService;
 
     @Autowired
-<<<<<<< HEAD
-    protected EdgeService edgeService;
-=======
     protected PartitionService partitionService;
 
     @Autowired
     protected TbQueueProducerProvider producerProvider;
->>>>>>> 559183e9
 
     @Value("${server.log_controller_error_stack_trace}")
     @Getter
@@ -390,16 +392,14 @@
                 case ENTITY_VIEW:
                     checkEntityViewId(new EntityViewId(entityId.getId()), operation);
                     return;
-<<<<<<< HEAD
                 case EDGE:
                     checkEdgeId(new EdgeId(entityId.getId()), operation);
-=======
+                    return;
                 case WIDGETS_BUNDLE:
                     checkWidgetsBundleId(new WidgetsBundleId(entityId.getId()), operation);
                     return;
                 case WIDGET_TYPE:
                     checkWidgetTypeId(new WidgetTypeId(entityId.getId()), operation);
->>>>>>> 559183e9
                     return;
                 default:
                     throw new IllegalArgumentException("Unsupported entity type: " + entityId.getEntityType());
@@ -560,6 +560,33 @@
             checkNotNull(dashboardInfo);
             accessControlService.checkPermission(getCurrentUser(), Resource.DASHBOARD, operation, dashboardId, dashboardInfo);
             return dashboardInfo;
+        } catch (Exception e) {
+            throw handleException(e, false);
+        }
+    }
+
+    ComponentDescriptor checkComponentDescriptorByClazz(String clazz, RuleChainType ruleChainType) throws ThingsboardException {
+        try {
+            log.debug("[{}] Lookup component descriptor", clazz);
+            return checkNotNull(componentDescriptorService.getComponent(clazz));
+        } catch (Exception e) {
+            throw handleException(e, false);
+        }
+    }
+
+    ComponentDescriptor checkComponentDescriptorByClazz(String clazz) throws ThingsboardException {
+        try {
+            log.debug("[{}] Lookup component descriptor", clazz);
+            return checkNotNull(componentDescriptorService.getComponent(clazz));
+        } catch (Exception e) {
+            throw handleException(e, false);
+        }
+    }
+
+    List<ComponentDescriptor> checkComponentDescriptorsByType(ComponentType type, RuleChainType ruleChainType) throws ThingsboardException {
+        try {
+            log.debug("[{}] Lookup component descriptors", type);
+            return componentDescriptorService.getComponents(type, ruleChainType);
         } catch (Exception e) {
             throw handleException(e, false);
         }
@@ -590,41 +617,6 @@
         return ruleNode;
     }
 
-<<<<<<< HEAD
-    protected String constructBaseUrl(HttpServletRequest request) {
-        String scheme = request.getScheme();
-
-        String forwardedProto = request.getHeader("x-forwarded-proto");
-        if (forwardedProto != null) {
-            scheme = forwardedProto;
-        }
-
-        int serverPort = request.getServerPort();
-        if (request.getHeader("x-forwarded-port") != null) {
-            try {
-                serverPort = request.getIntHeader("x-forwarded-port");
-            } catch (NumberFormatException e) {
-            }
-        } else if (forwardedProto != null) {
-            switch (forwardedProto) {
-                case "http":
-                    serverPort = 80;
-                    break;
-                case "https":
-                    serverPort = 443;
-                    break;
-            }
-        }
-
-        String baseUrl = String.format("%s://%s:%d",
-                scheme,
-                request.getServerName(),
-                serverPort);
-        return baseUrl;
-    }
-
-=======
->>>>>>> 559183e9
     protected <I extends EntityId> I emptyId(EntityType entityType) {
         return (I) EntityIdFactory.getByTypeAndUuid(entityType, ModelConstants.NULL_UUID);
     }
