/**
 * Copyright © 2016-2020 The Thingsboard Authors
 *
 * Licensed under the Apache License, Version 2.0 (the "License");
 * you may not use this file except in compliance with the License.
 * You may obtain a copy of the License at
 *
 *     http://www.apache.org/licenses/LICENSE-2.0
 *
 * Unless required by applicable law or agreed to in writing, software
 * distributed under the License is distributed on an "AS IS" BASIS,
 * WITHOUT WARRANTIES OR CONDITIONS OF ANY KIND, either express or implied.
 * See the License for the specific language governing permissions and
 * limitations under the License.
 */
package org.thingsboard.server.controller;

import com.fasterxml.jackson.core.JsonProcessingException;
import com.fasterxml.jackson.databind.ObjectMapper;
import com.fasterxml.jackson.databind.node.ArrayNode;
import com.fasterxml.jackson.databind.node.ObjectNode;
import lombok.Getter;
import lombok.extern.slf4j.Slf4j;
import org.apache.commons.lang3.StringUtils;
import org.springframework.beans.factory.annotation.Autowired;
import org.springframework.beans.factory.annotation.Value;
import org.springframework.security.core.Authentication;
import org.springframework.security.core.context.SecurityContextHolder;
import org.springframework.web.bind.annotation.ExceptionHandler;
import org.thingsboard.server.common.data.Customer;
import org.thingsboard.server.common.data.Dashboard;
import org.thingsboard.server.common.data.DashboardInfo;
import org.thingsboard.server.common.data.DataConstants;
import org.thingsboard.server.common.data.Device;
<<<<<<< HEAD
import org.thingsboard.server.common.data.DeviceInfo;
import org.thingsboard.server.common.data.DeviceProfile;
=======
import org.thingsboard.server.common.data.EdgeUtils;
>>>>>>> 0a7d8e86
import org.thingsboard.server.common.data.EntityType;
import org.thingsboard.server.common.data.EntityView;
import org.thingsboard.server.common.data.EntityViewInfo;
import org.thingsboard.server.common.data.HasName;
import org.thingsboard.server.common.data.HasTenantId;
import org.thingsboard.server.common.data.Tenant;
import org.thingsboard.server.common.data.TenantInfo;
import org.thingsboard.server.common.data.TenantProfile;
import org.thingsboard.server.common.data.User;
import org.thingsboard.server.common.data.alarm.Alarm;
import org.thingsboard.server.common.data.alarm.AlarmInfo;
import org.thingsboard.server.common.data.asset.Asset;
import org.thingsboard.server.common.data.asset.AssetInfo;
import org.thingsboard.server.common.data.audit.ActionType;
import org.thingsboard.server.common.data.edge.Edge;
import org.thingsboard.server.common.data.edge.EdgeEventType;
import org.thingsboard.server.common.data.exception.ThingsboardErrorCode;
import org.thingsboard.server.common.data.exception.ThingsboardException;
import org.thingsboard.server.common.data.id.AlarmId;
import org.thingsboard.server.common.data.id.AssetId;
import org.thingsboard.server.common.data.id.CustomerId;
import org.thingsboard.server.common.data.id.DashboardId;
import org.thingsboard.server.common.data.id.DeviceId;
<<<<<<< HEAD
import org.thingsboard.server.common.data.id.DeviceProfileId;
=======
>>>>>>> 0a7d8e86
import org.thingsboard.server.common.data.id.EdgeId;
import org.thingsboard.server.common.data.id.EntityId;
import org.thingsboard.server.common.data.id.EntityIdFactory;
import org.thingsboard.server.common.data.id.EntityViewId;
import org.thingsboard.server.common.data.id.RuleChainId;
import org.thingsboard.server.common.data.id.RuleNodeId;
import org.thingsboard.server.common.data.id.TenantId;
import org.thingsboard.server.common.data.id.TenantProfileId;
import org.thingsboard.server.common.data.id.UserId;
import org.thingsboard.server.common.data.id.WidgetTypeId;
import org.thingsboard.server.common.data.id.WidgetsBundleId;
import org.thingsboard.server.common.data.kv.AttributeKvEntry;
import org.thingsboard.server.common.data.kv.DataType;
import org.thingsboard.server.common.data.page.PageLink;
import org.thingsboard.server.common.data.page.SortOrder;
import org.thingsboard.server.common.data.page.TimePageLink;
import org.thingsboard.server.common.data.plugin.ComponentDescriptor;
import org.thingsboard.server.common.data.plugin.ComponentType;
import org.thingsboard.server.common.data.relation.EntityRelation;
import org.thingsboard.server.common.data.rule.RuleChain;
import org.thingsboard.server.common.data.rule.RuleChainType;
import org.thingsboard.server.common.data.rule.RuleNode;
import org.thingsboard.server.common.data.widget.WidgetType;
import org.thingsboard.server.common.data.widget.WidgetsBundle;
import org.thingsboard.server.common.msg.TbMsg;
import org.thingsboard.server.common.msg.TbMsgDataType;
import org.thingsboard.server.common.msg.TbMsgMetaData;
import org.thingsboard.server.dao.asset.AssetService;
import org.thingsboard.server.dao.attributes.AttributesService;
import org.thingsboard.server.dao.audit.AuditLogService;
import org.thingsboard.server.dao.customer.CustomerService;
import org.thingsboard.server.dao.dashboard.DashboardService;
import org.thingsboard.server.dao.device.ClaimDevicesService;
import org.thingsboard.server.dao.device.DeviceCredentialsService;
import org.thingsboard.server.dao.device.DeviceProfileService;
import org.thingsboard.server.dao.device.DeviceService;
<<<<<<< HEAD
import org.thingsboard.server.dao.edge.EdgeEventService;
=======
>>>>>>> 0a7d8e86
import org.thingsboard.server.dao.edge.EdgeService;
import org.thingsboard.server.dao.entityview.EntityViewService;
import org.thingsboard.server.dao.exception.DataValidationException;
import org.thingsboard.server.dao.exception.IncorrectParameterException;
import org.thingsboard.server.dao.model.ModelConstants;
import org.thingsboard.server.dao.relation.RelationService;
import org.thingsboard.server.dao.rule.RuleChainService;
import org.thingsboard.server.dao.tenant.TenantProfileService;
import org.thingsboard.server.dao.tenant.TenantService;
import org.thingsboard.server.dao.user.UserService;
import org.thingsboard.server.dao.widget.WidgetTypeService;
import org.thingsboard.server.dao.widget.WidgetsBundleService;
import org.thingsboard.server.exception.ThingsboardErrorResponseHandler;
import org.thingsboard.server.gen.transport.TransportProtos;
import org.thingsboard.server.queue.discovery.PartitionService;
import org.thingsboard.server.queue.provider.TbQueueProducerProvider;
import org.thingsboard.server.queue.util.TbCoreComponent;
import org.thingsboard.server.service.component.ComponentDiscoveryService;
import org.thingsboard.server.service.edge.EdgeNotificationService;
<<<<<<< HEAD
import org.thingsboard.server.service.profile.TbDeviceProfileCache;
=======
import org.thingsboard.server.service.edge.rpc.EdgeGrpcService;
import org.thingsboard.server.service.edge.rpc.init.SyncEdgeService;
>>>>>>> 0a7d8e86
import org.thingsboard.server.service.queue.TbClusterService;
import org.thingsboard.server.service.security.model.SecurityUser;
import org.thingsboard.server.service.security.permission.AccessControlService;
import org.thingsboard.server.service.security.permission.Operation;
import org.thingsboard.server.service.security.permission.Resource;
import org.thingsboard.server.service.state.DeviceStateService;
import org.thingsboard.server.service.telemetry.AlarmSubscriptionService;
import org.thingsboard.server.service.telemetry.TelemetrySubscriptionService;

import javax.mail.MessagingException;
import javax.servlet.http.HttpServletResponse;
import java.util.List;
import java.util.Optional;
import java.util.Set;
import java.util.UUID;

import static org.thingsboard.server.dao.service.Validator.validateId;

@Slf4j
@TbCoreComponent
public abstract class BaseController {

    public static final String INCORRECT_TENANT_ID = "Incorrect tenantId ";
    public static final String YOU_DON_T_HAVE_PERMISSION_TO_PERFORM_THIS_OPERATION = "You don't have permission to perform this operation!";

    private static final ObjectMapper json = new ObjectMapper();

    @Autowired
    private ThingsboardErrorResponseHandler errorResponseHandler;

    @Autowired
    protected AccessControlService accessControlService;

    @Autowired
    protected TenantService tenantService;

    @Autowired
    protected TenantProfileService tenantProfileService;

    @Autowired
    protected CustomerService customerService;

    @Autowired
    protected UserService userService;

    @Autowired
    protected DeviceService deviceService;

    @Autowired
    protected DeviceProfileService deviceProfileService;

    @Autowired
    protected AssetService assetService;

    @Autowired
    protected AlarmSubscriptionService alarmService;

    @Autowired
    protected DeviceCredentialsService deviceCredentialsService;

    @Autowired
    protected WidgetsBundleService widgetsBundleService;

    @Autowired
    protected WidgetTypeService widgetTypeService;

    @Autowired
    protected DashboardService dashboardService;

    @Autowired
    protected ComponentDiscoveryService componentDescriptorService;

    @Autowired
    protected RuleChainService ruleChainService;

    @Autowired
    protected TbClusterService tbClusterService;

    @Autowired
    protected RelationService relationService;

    @Autowired
    protected AuditLogService auditLogService;

    @Autowired
    protected DeviceStateService deviceStateService;

    @Autowired
    protected EntityViewService entityViewService;

    @Autowired
    protected EdgeService edgeService;

    @Autowired
    protected TelemetrySubscriptionService tsSubService;

    @Autowired
    protected AttributesService attributesService;

    @Autowired
    protected ClaimDevicesService claimDevicesService;

    @Autowired
    protected PartitionService partitionService;

    @Autowired
    protected TbQueueProducerProvider producerProvider;

<<<<<<< HEAD
    @Autowired
    protected TbDeviceProfileCache deviceProfileCache;

    @Autowired
    protected EdgeNotificationService edgeNotificationService;

    @Autowired
    protected EdgeEventService edgeEventService;
=======
    @Autowired(required = false)
    protected EdgeService edgeService;

    @Autowired(required = false)
    protected EdgeNotificationService edgeNotificationService;

    @Autowired(required = false)
    protected SyncEdgeService syncEdgeService;

    @Autowired(required = false)
    protected EdgeGrpcService edgeGrpcService;
>>>>>>> 0a7d8e86

    @Value("${server.log_controller_error_stack_trace}")
    @Getter
    private boolean logControllerErrorStackTrace;

    @Value("${edges.rpc.enabled}")
    @Getter
    private boolean edgesSupportEnabled;

    @ExceptionHandler(ThingsboardException.class)
    public void handleThingsboardException(ThingsboardException ex, HttpServletResponse response) {
        errorResponseHandler.handle(ex, response);
    }

    ThingsboardException handleException(Exception exception) {
        return handleException(exception, true);
    }

    private ThingsboardException handleException(Exception exception, boolean logException) {
        if (logException && logControllerErrorStackTrace) {
            log.error("Error [{}]", exception.getMessage(), exception);
        }

        String cause = "";
        if (exception.getCause() != null) {
            cause = exception.getCause().getClass().getCanonicalName();
        }

        if (exception instanceof ThingsboardException) {
            return (ThingsboardException) exception;
        } else if (exception instanceof IllegalArgumentException || exception instanceof IncorrectParameterException
                || exception instanceof DataValidationException || cause.contains("IncorrectParameterException")) {
            return new ThingsboardException(exception.getMessage(), ThingsboardErrorCode.BAD_REQUEST_PARAMS);
        } else if (exception instanceof MessagingException) {
            return new ThingsboardException("Unable to send mail: " + exception.getMessage(), ThingsboardErrorCode.GENERAL);
        } else {
            return new ThingsboardException(exception.getMessage(), ThingsboardErrorCode.GENERAL);
        }
    }

    <T> T checkNotNull(T reference) throws ThingsboardException {
        if (reference == null) {
            throw new ThingsboardException("Requested item wasn't found!", ThingsboardErrorCode.ITEM_NOT_FOUND);
        }
        return reference;
    }

    <T> T checkNotNull(Optional<T> reference) throws ThingsboardException {
        if (reference.isPresent()) {
            return reference.get();
        } else {
            throw new ThingsboardException("Requested item wasn't found!", ThingsboardErrorCode.ITEM_NOT_FOUND);
        }
    }

    void checkParameter(String name, String param) throws ThingsboardException {
        if (StringUtils.isEmpty(param)) {
            throw new ThingsboardException("Parameter '" + name + "' can't be empty!", ThingsboardErrorCode.BAD_REQUEST_PARAMS);
        }
    }

    void checkArrayParameter(String name, String[] params) throws ThingsboardException {
        if (params == null || params.length == 0) {
            throw new ThingsboardException("Parameter '" + name + "' can't be empty!", ThingsboardErrorCode.BAD_REQUEST_PARAMS);
        } else {
            for (String param : params) {
                checkParameter(name, param);
            }
        }
    }

    UUID toUUID(String id) {
        return UUID.fromString(id);
    }

    PageLink createPageLink(int pageSize, int page, String textSearch, String sortProperty, String sortOrder) throws ThingsboardException {
        if (!StringUtils.isEmpty(sortProperty)) {
            SortOrder.Direction direction = SortOrder.Direction.ASC;
            if (!StringUtils.isEmpty(sortOrder)) {
                try {
                    direction = SortOrder.Direction.valueOf(sortOrder.toUpperCase());
                } catch (IllegalArgumentException e) {
                    throw new ThingsboardException("Unsupported sort order '" + sortOrder + "'! Only 'ASC' or 'DESC' types are allowed.", ThingsboardErrorCode.BAD_REQUEST_PARAMS);
                }
            }
            SortOrder sort = new SortOrder(sortProperty, direction);
            return new PageLink(pageSize, page, textSearch, sort);
        } else {
            return new PageLink(pageSize, page, textSearch);
        }
    }

    TimePageLink createTimePageLink(int pageSize, int page, String textSearch,
                                    String sortProperty, String sortOrder, Long startTime, Long endTime) throws ThingsboardException {
        PageLink pageLink = this.createPageLink(pageSize, page, textSearch, sortProperty, sortOrder);
        return new TimePageLink(pageLink, startTime, endTime);
    }

    protected SecurityUser getCurrentUser() throws ThingsboardException {
        Authentication authentication = SecurityContextHolder.getContext().getAuthentication();
        if (authentication != null && authentication.getPrincipal() instanceof SecurityUser) {
            return (SecurityUser) authentication.getPrincipal();
        } else {
            throw new ThingsboardException("You aren't authorized to perform this operation!", ThingsboardErrorCode.AUTHENTICATION);
        }
    }

    Tenant checkTenantId(TenantId tenantId, Operation operation) throws ThingsboardException {
        try {
            validateId(tenantId, INCORRECT_TENANT_ID + tenantId);
            Tenant tenant = tenantService.findTenantById(tenantId);
            checkNotNull(tenant);
            accessControlService.checkPermission(getCurrentUser(), Resource.TENANT, operation, tenantId, tenant);
            return tenant;
        } catch (Exception e) {
            throw handleException(e, false);
        }
    }

    TenantInfo checkTenantInfoId(TenantId tenantId, Operation operation) throws ThingsboardException {
        try {
            validateId(tenantId, INCORRECT_TENANT_ID + tenantId);
            TenantInfo tenant = tenantService.findTenantInfoById(tenantId);
            checkNotNull(tenant);
            accessControlService.checkPermission(getCurrentUser(), Resource.TENANT, operation, tenantId, tenant);
            return tenant;
        } catch (Exception e) {
            throw handleException(e, false);
        }
    }

    TenantProfile checkTenantProfileId(TenantProfileId tenantProfileId, Operation operation) throws ThingsboardException {
        try {
            validateId(tenantProfileId, "Incorrect tenantProfileId " + tenantProfileId);
            TenantProfile tenantProfile = tenantProfileService.findTenantProfileById(getTenantId(), tenantProfileId);
            checkNotNull(tenantProfile);
            accessControlService.checkPermission(getCurrentUser(), Resource.TENANT_PROFILE, operation);
            return tenantProfile;
        } catch (Exception e) {
            throw handleException(e, false);
        }
    }

    protected TenantId getTenantId() throws ThingsboardException {
        return getCurrentUser().getTenantId();
    }

    Customer checkCustomerId(CustomerId customerId, Operation operation) throws ThingsboardException {
        try {
            validateId(customerId, "Incorrect customerId " + customerId);
            Customer customer = customerService.findCustomerById(getTenantId(), customerId);
            checkNotNull(customer);
            accessControlService.checkPermission(getCurrentUser(), Resource.CUSTOMER, operation, customerId, customer);
            return customer;
        } catch (Exception e) {
            throw handleException(e, false);
        }
    }

    User checkUserId(UserId userId, Operation operation) throws ThingsboardException {
        try {
            validateId(userId, "Incorrect userId " + userId);
            User user = userService.findUserById(getCurrentUser().getTenantId(), userId);
            checkNotNull(user);
            accessControlService.checkPermission(getCurrentUser(), Resource.USER, operation, userId, user);
            return user;
        } catch (Exception e) {
            throw handleException(e, false);
        }
    }

    protected <I extends EntityId, T extends HasTenantId> void checkEntity(I entityId, T entity, Resource resource) throws ThingsboardException {
        if (entityId == null) {
            accessControlService
                    .checkPermission(getCurrentUser(), resource, Operation.CREATE, null, entity);
        } else {
            checkEntityId(entityId, Operation.WRITE);
        }
    }

    protected void checkEntityId(EntityId entityId, Operation operation) throws ThingsboardException {
        try {
            checkNotNull(entityId);
            validateId(entityId.getId(), "Incorrect entityId " + entityId);
            switch (entityId.getEntityType()) {
                case ALARM:
                    checkAlarmId(new AlarmId(entityId.getId()), operation);
                    return;
                case DEVICE:
                    checkDeviceId(new DeviceId(entityId.getId()), operation);
                    return;
                case DEVICE_PROFILE:
                    checkDeviceProfileId(new DeviceProfileId(entityId.getId()), operation);
                    return;
                case CUSTOMER:
                    checkCustomerId(new CustomerId(entityId.getId()), operation);
                    return;
                case TENANT:
                    checkTenantId(new TenantId(entityId.getId()), operation);
                    return;
                case TENANT_PROFILE:
                    checkTenantProfileId(new TenantProfileId(entityId.getId()), operation);
                    return;
                case RULE_CHAIN:
                    checkRuleChain(new RuleChainId(entityId.getId()), operation);
                    return;
                case RULE_NODE:
                    checkRuleNode(new RuleNodeId(entityId.getId()), operation);
                    return;
                case ASSET:
                    checkAssetId(new AssetId(entityId.getId()), operation);
                    return;
                case DASHBOARD:
                    checkDashboardId(new DashboardId(entityId.getId()), operation);
                    return;
                case USER:
                    checkUserId(new UserId(entityId.getId()), operation);
                    return;
                case ENTITY_VIEW:
                    checkEntityViewId(new EntityViewId(entityId.getId()), operation);
                    return;
                case EDGE:
                    checkEdgeId(new EdgeId(entityId.getId()), operation);
                    return;
                case WIDGETS_BUNDLE:
                    checkWidgetsBundleId(new WidgetsBundleId(entityId.getId()), operation);
                    return;
                case WIDGET_TYPE:
                    checkWidgetTypeId(new WidgetTypeId(entityId.getId()), operation);
                    return;
                default:
                    throw new IllegalArgumentException("Unsupported entity type: " + entityId.getEntityType());
            }
        } catch (Exception e) {
            throw handleException(e, false);
        }
    }

    Device checkDeviceId(DeviceId deviceId, Operation operation) throws ThingsboardException {
        try {
            validateId(deviceId, "Incorrect deviceId " + deviceId);
            Device device = deviceService.findDeviceById(getCurrentUser().getTenantId(), deviceId);
            checkNotNull(device);
            accessControlService.checkPermission(getCurrentUser(), Resource.DEVICE, operation, deviceId, device);
            return device;
        } catch (Exception e) {
            throw handleException(e, false);
        }
    }

    DeviceInfo checkDeviceInfoId(DeviceId deviceId, Operation operation) throws ThingsboardException {
        try {
            validateId(deviceId, "Incorrect deviceId " + deviceId);
            DeviceInfo device = deviceService.findDeviceInfoById(getCurrentUser().getTenantId(), deviceId);
            checkNotNull(device);
            accessControlService.checkPermission(getCurrentUser(), Resource.DEVICE, operation, deviceId, device);
            return device;
        } catch (Exception e) {
            throw handleException(e, false);
        }
    }

    DeviceProfile checkDeviceProfileId(DeviceProfileId deviceProfileId, Operation operation) throws ThingsboardException {
        try {
            validateId(deviceProfileId, "Incorrect deviceProfileId " + deviceProfileId);
            DeviceProfile deviceProfile = deviceProfileService.findDeviceProfileById(getCurrentUser().getTenantId(), deviceProfileId);
            checkNotNull(deviceProfile);
            accessControlService.checkPermission(getCurrentUser(), Resource.DEVICE_PROFILE, operation, deviceProfileId, deviceProfile);
            return deviceProfile;
        } catch (Exception e) {
            throw handleException(e, false);
        }
    }

    protected EntityView checkEntityViewId(EntityViewId entityViewId, Operation operation) throws ThingsboardException {
        try {
            validateId(entityViewId, "Incorrect entityViewId " + entityViewId);
            EntityView entityView = entityViewService.findEntityViewById(getCurrentUser().getTenantId(), entityViewId);
            checkNotNull(entityView);
            accessControlService.checkPermission(getCurrentUser(), Resource.ENTITY_VIEW, operation, entityViewId, entityView);
            return entityView;
        } catch (Exception e) {
            throw handleException(e, false);
        }
    }

    EntityViewInfo checkEntityViewInfoId(EntityViewId entityViewId, Operation operation) throws ThingsboardException {
        try {
            validateId(entityViewId, "Incorrect entityViewId " + entityViewId);
            EntityViewInfo entityView = entityViewService.findEntityViewInfoById(getCurrentUser().getTenantId(), entityViewId);
            checkNotNull(entityView);
            accessControlService.checkPermission(getCurrentUser(), Resource.ENTITY_VIEW, operation, entityViewId, entityView);
            return entityView;
        } catch (Exception e) {
            throw handleException(e, false);
        }
    }

    Asset checkAssetId(AssetId assetId, Operation operation) throws ThingsboardException {
        try {
            validateId(assetId, "Incorrect assetId " + assetId);
            Asset asset = assetService.findAssetById(getCurrentUser().getTenantId(), assetId);
            checkNotNull(asset);
            accessControlService.checkPermission(getCurrentUser(), Resource.ASSET, operation, assetId, asset);
            return asset;
        } catch (Exception e) {
            throw handleException(e, false);
        }
    }

    AssetInfo checkAssetInfoId(AssetId assetId, Operation operation) throws ThingsboardException {
        try {
            validateId(assetId, "Incorrect assetId " + assetId);
            AssetInfo asset = assetService.findAssetInfoById(getCurrentUser().getTenantId(), assetId);
            checkNotNull(asset);
            accessControlService.checkPermission(getCurrentUser(), Resource.ASSET, operation, assetId, asset);
            return asset;
        } catch (Exception e) {
            throw handleException(e, false);
        }
    }

    Alarm checkAlarmId(AlarmId alarmId, Operation operation) throws ThingsboardException {
        try {
            validateId(alarmId, "Incorrect alarmId " + alarmId);
            Alarm alarm = alarmService.findAlarmByIdAsync(getCurrentUser().getTenantId(), alarmId).get();
            checkNotNull(alarm);
            accessControlService.checkPermission(getCurrentUser(), Resource.ALARM, operation, alarmId, alarm);
            return alarm;
        } catch (Exception e) {
            throw handleException(e, false);
        }
    }

    AlarmInfo checkAlarmInfoId(AlarmId alarmId, Operation operation) throws ThingsboardException {
        try {
            validateId(alarmId, "Incorrect alarmId " + alarmId);
            AlarmInfo alarmInfo = alarmService.findAlarmInfoByIdAsync(getCurrentUser().getTenantId(), alarmId).get();
            checkNotNull(alarmInfo);
            accessControlService.checkPermission(getCurrentUser(), Resource.ALARM, operation, alarmId, alarmInfo);
            return alarmInfo;
        } catch (Exception e) {
            throw handleException(e, false);
        }
    }

    WidgetsBundle checkWidgetsBundleId(WidgetsBundleId widgetsBundleId, Operation operation) throws ThingsboardException {
        try {
            validateId(widgetsBundleId, "Incorrect widgetsBundleId " + widgetsBundleId);
            WidgetsBundle widgetsBundle = widgetsBundleService.findWidgetsBundleById(getCurrentUser().getTenantId(), widgetsBundleId);
            checkNotNull(widgetsBundle);
            accessControlService.checkPermission(getCurrentUser(), Resource.WIDGETS_BUNDLE, operation, widgetsBundleId, widgetsBundle);
            return widgetsBundle;
        } catch (Exception e) {
            throw handleException(e, false);
        }
    }

    WidgetType checkWidgetTypeId(WidgetTypeId widgetTypeId, Operation operation) throws ThingsboardException {
        try {
            validateId(widgetTypeId, "Incorrect widgetTypeId " + widgetTypeId);
            WidgetType widgetType = widgetTypeService.findWidgetTypeById(getCurrentUser().getTenantId(), widgetTypeId);
            checkNotNull(widgetType);
            accessControlService.checkPermission(getCurrentUser(), Resource.WIDGET_TYPE, operation, widgetTypeId, widgetType);
            return widgetType;
        } catch (Exception e) {
            throw handleException(e, false);
        }
    }

    Dashboard checkDashboardId(DashboardId dashboardId, Operation operation) throws ThingsboardException {
        try {
            validateId(dashboardId, "Incorrect dashboardId " + dashboardId);
            Dashboard dashboard = dashboardService.findDashboardById(getCurrentUser().getTenantId(), dashboardId);
            checkNotNull(dashboard);
            accessControlService.checkPermission(getCurrentUser(), Resource.DASHBOARD, operation, dashboardId, dashboard);
            return dashboard;
        } catch (Exception e) {
            throw handleException(e, false);
        }
    }

    Edge checkEdgeId(EdgeId edgeId, Operation operation) throws ThingsboardException {
        try {
            validateId(edgeId, "Incorrect edgeId " + edgeId);
            Edge edge = edgeService.findEdgeById(getTenantId(), edgeId);
            checkNotNull(edge);
            accessControlService.checkPermission(getCurrentUser(), Resource.EDGE, operation, edgeId, edge);
            return edge;
        } catch (Exception e) {
            throw handleException(e, false);
        }
    }

    DashboardInfo checkDashboardInfoId(DashboardId dashboardId, Operation operation) throws ThingsboardException {
        try {
            validateId(dashboardId, "Incorrect dashboardId " + dashboardId);
            DashboardInfo dashboardInfo = dashboardService.findDashboardInfoById(getCurrentUser().getTenantId(), dashboardId);
            checkNotNull(dashboardInfo);
            accessControlService.checkPermission(getCurrentUser(), Resource.DASHBOARD, operation, dashboardId, dashboardInfo);
            return dashboardInfo;
        } catch (Exception e) {
            throw handleException(e, false);
        }
    }

    ComponentDescriptor checkComponentDescriptorByClazz(String clazz) throws ThingsboardException {
        try {
            log.debug("[{}] Lookup component descriptor", clazz);
            return checkNotNull(componentDescriptorService.getComponent(clazz));
        } catch (Exception e) {
            throw handleException(e, false);
        }
    }

    List<ComponentDescriptor> checkComponentDescriptorsByType(ComponentType type, RuleChainType ruleChainType) throws ThingsboardException {
        try {
            log.debug("[{}] Lookup component descriptors", type);
            return componentDescriptorService.getComponents(type, ruleChainType);
        } catch (Exception e) {
            throw handleException(e, false);
        }
    }

    List<ComponentDescriptor> checkComponentDescriptorsByTypes(Set<ComponentType> types, RuleChainType ruleChainType) throws ThingsboardException {
        try {
            log.debug("[{}] Lookup component descriptors", types);
            return componentDescriptorService.getComponents(types, ruleChainType);
        } catch (Exception e) {
            throw handleException(e, false);
        }
    }

    protected RuleChain checkRuleChain(RuleChainId ruleChainId, Operation operation) throws ThingsboardException {
        validateId(ruleChainId, "Incorrect ruleChainId " + ruleChainId);
        RuleChain ruleChain = ruleChainService.findRuleChainById(getCurrentUser().getTenantId(), ruleChainId);
        checkNotNull(ruleChain);
        accessControlService.checkPermission(getCurrentUser(), Resource.RULE_CHAIN, operation, ruleChainId, ruleChain);
        return ruleChain;
    }

    protected RuleNode checkRuleNode(RuleNodeId ruleNodeId, Operation operation) throws ThingsboardException {
        validateId(ruleNodeId, "Incorrect ruleNodeId " + ruleNodeId);
        RuleNode ruleNode = ruleChainService.findRuleNodeById(getTenantId(), ruleNodeId);
        checkNotNull(ruleNode);
        checkRuleChain(ruleNode.getRuleChainId(), operation);
        return ruleNode;
    }

    protected <I extends EntityId> I emptyId(EntityType entityType) {
        return (I) EntityIdFactory.getByTypeAndUuid(entityType, ModelConstants.NULL_UUID);
    }

    protected <E extends HasName, I extends EntityId> void logEntityAction(I entityId, E entity, CustomerId customerId,
                                                                           ActionType actionType, Exception e, Object... additionalInfo) throws ThingsboardException {
        logEntityAction(getCurrentUser(), entityId, entity, customerId, actionType, e, additionalInfo);
    }

    protected <E extends HasName, I extends EntityId> void logEntityAction(User user, I entityId, E entity, CustomerId customerId,
                                                                           ActionType actionType, Exception e, Object... additionalInfo) throws ThingsboardException {
        if (customerId == null || customerId.isNullUid()) {
            customerId = user.getCustomerId();
        }
        if (e == null) {
            pushEntityActionToRuleEngine(entityId, entity, user, customerId, actionType, additionalInfo);
        }
        auditLogService.logEntityAction(user.getTenantId(), customerId, user.getId(), user.getName(), entityId, entity, actionType, e, additionalInfo);
    }


    public static Exception toException(Throwable error) {
        return error != null ? (Exception.class.isInstance(error) ? (Exception) error : new Exception(error)) : null;
    }

    private <E extends HasName, I extends EntityId> void pushEntityActionToRuleEngine(I entityId, E entity, User user, CustomerId customerId,
                                                                                      ActionType actionType, Object... additionalInfo) {
        String msgType = null;
        switch (actionType) {
            case ADDED:
                msgType = DataConstants.ENTITY_CREATED;
                break;
            case DELETED:
                msgType = DataConstants.ENTITY_DELETED;
                break;
            case UPDATED:
                msgType = DataConstants.ENTITY_UPDATED;
                break;
            case ASSIGNED_TO_CUSTOMER:
                msgType = DataConstants.ENTITY_ASSIGNED;
                break;
            case UNASSIGNED_FROM_CUSTOMER:
                msgType = DataConstants.ENTITY_UNASSIGNED;
                break;
            case ATTRIBUTES_UPDATED:
                msgType = DataConstants.ATTRIBUTES_UPDATED;
                break;
            case ATTRIBUTES_DELETED:
                msgType = DataConstants.ATTRIBUTES_DELETED;
                break;
            case ALARM_ACK:
                msgType = DataConstants.ALARM_ACK;
                break;
            case ALARM_CLEAR:
                msgType = DataConstants.ALARM_CLEAR;
                break;
            case ASSIGNED_FROM_TENANT:
                msgType = DataConstants.ENTITY_ASSIGNED_FROM_TENANT;
                break;
            case ASSIGNED_TO_TENANT:
                msgType = DataConstants.ENTITY_ASSIGNED_TO_TENANT;
                break;
            case ASSIGNED_TO_EDGE:
                msgType = DataConstants.ENTITY_ASSIGNED_TO_EDGE;
                break;
            case UNASSIGNED_FROM_EDGE:
                msgType = DataConstants.ENTITY_UNASSIGNED_FROM_EDGE;
                break;
        }
        if (!StringUtils.isEmpty(msgType)) {
            try {
                TbMsgMetaData metaData = new TbMsgMetaData();
                metaData.putValue("userId", user.getId().toString());
                metaData.putValue("userName", user.getName());
                if (customerId != null && !customerId.isNullUid()) {
                    metaData.putValue("customerId", customerId.toString());
                }
                if (actionType == ActionType.ASSIGNED_TO_CUSTOMER) {
                    String strCustomerId = extractParameter(String.class, 1, additionalInfo);
                    String strCustomerName = extractParameter(String.class, 2, additionalInfo);
                    metaData.putValue("assignedCustomerId", strCustomerId);
                    metaData.putValue("assignedCustomerName", strCustomerName);
                } else if (actionType == ActionType.UNASSIGNED_FROM_CUSTOMER) {
                    String strCustomerId = extractParameter(String.class, 1, additionalInfo);
                    String strCustomerName = extractParameter(String.class, 2, additionalInfo);
                    metaData.putValue("unassignedCustomerId", strCustomerId);
                    metaData.putValue("unassignedCustomerName", strCustomerName);
                } else if (actionType == ActionType.ASSIGNED_FROM_TENANT) {
                    String strTenantId = extractParameter(String.class, 0, additionalInfo);
                    String strTenantName = extractParameter(String.class, 1, additionalInfo);
                    metaData.putValue("assignedFromTenantId", strTenantId);
                    metaData.putValue("assignedFromTenantName", strTenantName);
                } else if (actionType == ActionType.ASSIGNED_TO_TENANT) {
                    String strTenantId = extractParameter(String.class, 0, additionalInfo);
                    String strTenantName = extractParameter(String.class, 1, additionalInfo);
                    metaData.putValue("assignedToTenantId", strTenantId);
                    metaData.putValue("assignedToTenantName", strTenantName);
                } else if (actionType == ActionType.ASSIGNED_TO_EDGE) {
                    String strEdgeId = extractParameter(String.class, 1, additionalInfo);
                    metaData.putValue("assignedEdgeId", strEdgeId);
                } else if (actionType == ActionType.UNASSIGNED_FROM_EDGE) {
                    String strEdgeId = extractParameter(String.class, 1, additionalInfo);
                    metaData.putValue("unassignedEdgeId", strEdgeId);
                }
                if (actionType == ActionType.ASSIGNED_TO_EDGE) {
                    String strEdgeId = extractParameter(String.class, 1, additionalInfo);
                    metaData.putValue("assignedEdgeId", strEdgeId);
                } else if (actionType == ActionType.UNASSIGNED_FROM_EDGE) {
                    String strEdgeId = extractParameter(String.class, 1, additionalInfo);
                    metaData.putValue("unassignedEdgeId", strEdgeId);
                }
                ObjectNode entityNode;
                if (entity != null) {
                    entityNode = json.valueToTree(entity);
                    if (entityId.getEntityType() == EntityType.DASHBOARD) {
                        entityNode.put("configuration", "");
                    }
                } else {
                    entityNode = json.createObjectNode();
                    if (actionType == ActionType.ATTRIBUTES_UPDATED) {
                        String scope = extractParameter(String.class, 0, additionalInfo);
                        List<AttributeKvEntry> attributes = extractParameter(List.class, 1, additionalInfo);
                        metaData.putValue("scope", scope);
                        if (attributes != null) {
                            for (AttributeKvEntry attr : attributes) {
                                if (attr.getDataType() == DataType.BOOLEAN) {
                                    entityNode.put(attr.getKey(), attr.getBooleanValue().get());
                                } else if (attr.getDataType() == DataType.DOUBLE) {
                                    entityNode.put(attr.getKey(), attr.getDoubleValue().get());
                                } else if (attr.getDataType() == DataType.LONG) {
                                    entityNode.put(attr.getKey(), attr.getLongValue().get());
                                } else if (attr.getDataType() == DataType.JSON) {
                                    entityNode.set(attr.getKey(), json.readTree(attr.getJsonValue().get()));
                                } else {
                                    entityNode.put(attr.getKey(), attr.getValueAsString());
                                }
                            }
                        }
                    } else if (actionType == ActionType.ATTRIBUTES_DELETED) {
                        String scope = extractParameter(String.class, 0, additionalInfo);
                        List<String> keys = extractParameter(List.class, 1, additionalInfo);
                        metaData.putValue("scope", scope);
                        ArrayNode attrsArrayNode = entityNode.putArray("attributes");
                        if (keys != null) {
                            keys.forEach(attrsArrayNode::add);
                        }
                    }
                }
                TbMsg tbMsg = TbMsg.newMsg(msgType, entityId, metaData, TbMsgDataType.JSON, json.writeValueAsString(entityNode));
                TenantId tenantId = user.getTenantId();
                if (tenantId.isNullUid()) {
                    if (entity instanceof HasTenantId) {
                        tenantId = ((HasTenantId) entity).getTenantId();
                    }
                }
                tbClusterService.pushMsgToRuleEngine(tenantId, entityId, tbMsg, null);
            } catch (Exception e) {
                log.warn("[{}] Failed to push entity action to rule engine: {}", entityId, actionType, e);
            }
        }
    }

    private <T> T extractParameter(Class<T> clazz, int index, Object... additionalInfo) {
        T result = null;
        if (additionalInfo != null && additionalInfo.length > index) {
            Object paramObject = additionalInfo[index];
            if (clazz.isInstance(paramObject)) {
                result = clazz.cast(paramObject);
            }
        }
        return result;
    }

    protected <E extends HasName> String entityToStr(E entity) {
        try {
            return json.writeValueAsString(json.valueToTree(entity));
        } catch (JsonProcessingException e) {
            log.warn("[{}] Failed to convert entity to string!", entity, e);
        }
        return null;
    }
    protected void sendNotificationMsgToEdgeService(TenantId tenantId, EntityRelation relation, ActionType edgeEventAction) {
        try {
            sendNotificationMsgToEdgeService(tenantId, null, null, json.writeValueAsString(relation), EdgeEventType.RELATION, edgeEventAction);
        } catch (Exception e) {
            log.warn("Failed to push relation to core: {}", relation, e);
        }
    }

    protected void sendNotificationMsgToEdgeService(TenantId tenantId, EntityId entityId, ActionType edgeEventAction) {
        EdgeEventType edgeEventType = edgeEventService.getEdgeEventTypeByEntityType(entityId.getEntityType());
        if (edgeEventType != null) {
            sendNotificationMsgToEdgeService(tenantId, null, entityId, null, edgeEventType, edgeEventAction);
        }
    }

    protected void sendNotificationMsgToEdgeService(TenantId tenantId, EdgeId edgeId, EntityId entityId, EdgeEventType edgeEventType, ActionType edgeEventAction) {
        sendNotificationMsgToEdgeService(tenantId, edgeId, entityId, null, edgeEventType, edgeEventAction);
    }

    private void sendNotificationMsgToEdgeService(TenantId tenantId, EdgeId edgeId, EntityId entityId, String entityBody, EdgeEventType edgeEventType, ActionType edgeEventAction) {
        TransportProtos.EdgeNotificationMsgProto.Builder builder = TransportProtos.EdgeNotificationMsgProto.newBuilder();
        builder.setTenantIdMSB(tenantId.getId().getMostSignificantBits());
        builder.setTenantIdLSB(tenantId.getId().getLeastSignificantBits());
        builder.setEdgeEventType(edgeEventType.name());
        builder.setEdgeEventAction(edgeEventAction.name());
        if (entityId != null) {
            builder.setEntityIdMSB(entityId.getId().getMostSignificantBits());
            builder.setEntityIdLSB(entityId.getId().getLeastSignificantBits());
            builder.setEntityType(entityId.getEntityType().name());
        }
        if (edgeId != null) {
            builder.setEdgeIdMSB(edgeId.getId().getMostSignificantBits());
            builder.setEdgeIdLSB(edgeId.getId().getLeastSignificantBits());
        }
        if (entityBody != null) {
            builder.setEntityBody(entityBody);
        }
        TransportProtos.EdgeNotificationMsgProto msg = builder.build();
        tbClusterService.pushMsgToCore(tenantId, entityId != null ? entityId : tenantId,
                TransportProtos.ToCoreMsg.newBuilder().setEdgeNotificationMsg(msg).build(), null);
    }

    protected void sendNotificationMsgToEdgeService(TenantId tenantId, EdgeId edgeId, CustomerId customerId, ActionType action) {
        if (!edgesSupportEnabled) {
            return;
        }
        try {
            sendNotificationMsgToEdgeService(tenantId, edgeId, null, json.writeValueAsString(customerId), EdgeEventType.EDGE, action);
        } catch (Exception e) {
            log.warn("Failed to push assign/unassign to/from customer to core: {}", customerId, e);
        }
    }

    protected void sendNotificationMsgToEdgeService(TenantId tenantId, EntityId entityId, CustomerId customerId, ActionType action) {
        if (!edgesSupportEnabled) {
            return;
        }
        EdgeEventType type = EdgeUtils.getEdgeEventTypeByEntityType(entityId.getEntityType());
        try {
            if (type != null) {
                sendNotificationMsgToEdgeService(tenantId, null, entityId, json.writeValueAsString(customerId), type, action);
            }
        } catch (Exception e) {
            log.warn("Failed to push assign/unassign to/from customer to core: {}", customerId, e);
        }
    }

    protected void sendNotificationMsgToEdgeService(TenantId tenantId, EntityRelation relation, ActionType action) {
        if (!edgesSupportEnabled) {
            return;
        }
        try {
            if (!relation.getFrom().getEntityType().equals(EntityType.EDGE) &&
                    !relation.getTo().getEntityType().equals(EntityType.EDGE)) {
                sendNotificationMsgToEdgeService(tenantId, null, null, json.writeValueAsString(relation), EdgeEventType.RELATION, action);
            }
        } catch (Exception e) {
            log.warn("Failed to push relation to core: {}", relation, e);
        }
    }

    protected void sendNotificationMsgToEdgeService(TenantId tenantId, EntityId entityId, ActionType action) {
        sendNotificationMsgToEdgeService(tenantId, null, entityId, action);
    }

    protected void sendNotificationMsgToEdgeService(TenantId tenantId, EdgeId edgeId, EntityId entityId, ActionType action) {
        if (!edgesSupportEnabled) {
            return;
        }
        EdgeEventType type = EdgeUtils.getEdgeEventTypeByEntityType(entityId.getEntityType());
        if (type != null) {
            sendNotificationMsgToEdgeService(tenantId, edgeId, entityId, null, type, action);
        }
    }

    private void sendNotificationMsgToEdgeService(TenantId tenantId, EdgeId edgeId, EntityId entityId, String body, EdgeEventType type, ActionType action) {
        TransportProtos.EdgeNotificationMsgProto.Builder builder = TransportProtos.EdgeNotificationMsgProto.newBuilder();
        builder.setTenantIdMSB(tenantId.getId().getMostSignificantBits());
        builder.setTenantIdLSB(tenantId.getId().getLeastSignificantBits());
        builder.setType(type.name());
        builder.setAction(action.name());
        if (entityId != null) {
            builder.setEntityIdMSB(entityId.getId().getMostSignificantBits());
            builder.setEntityIdLSB(entityId.getId().getLeastSignificantBits());
            builder.setEntityType(entityId.getEntityType().name());
        }
        if (edgeId != null) {
            builder.setEdgeIdMSB(edgeId.getId().getMostSignificantBits());
            builder.setEdgeIdLSB(edgeId.getId().getLeastSignificantBits());
        }
        if (body != null) {
            builder.setBody(body);
        }
        TransportProtos.EdgeNotificationMsgProto msg = builder.build();
        tbClusterService.pushMsgToCore(tenantId, entityId != null ? entityId : tenantId,
                TransportProtos.ToCoreMsg.newBuilder().setEdgeNotificationMsg(msg).build(), null);
    }

}<|MERGE_RESOLUTION|>--- conflicted
+++ resolved
@@ -32,12 +32,9 @@
 import org.thingsboard.server.common.data.DashboardInfo;
 import org.thingsboard.server.common.data.DataConstants;
 import org.thingsboard.server.common.data.Device;
-<<<<<<< HEAD
 import org.thingsboard.server.common.data.DeviceInfo;
 import org.thingsboard.server.common.data.DeviceProfile;
-=======
 import org.thingsboard.server.common.data.EdgeUtils;
->>>>>>> 0a7d8e86
 import org.thingsboard.server.common.data.EntityType;
 import org.thingsboard.server.common.data.EntityView;
 import org.thingsboard.server.common.data.EntityViewInfo;
@@ -61,10 +58,7 @@
 import org.thingsboard.server.common.data.id.CustomerId;
 import org.thingsboard.server.common.data.id.DashboardId;
 import org.thingsboard.server.common.data.id.DeviceId;
-<<<<<<< HEAD
 import org.thingsboard.server.common.data.id.DeviceProfileId;
-=======
->>>>>>> 0a7d8e86
 import org.thingsboard.server.common.data.id.EdgeId;
 import org.thingsboard.server.common.data.id.EntityId;
 import org.thingsboard.server.common.data.id.EntityIdFactory;
@@ -101,10 +95,6 @@
 import org.thingsboard.server.dao.device.DeviceCredentialsService;
 import org.thingsboard.server.dao.device.DeviceProfileService;
 import org.thingsboard.server.dao.device.DeviceService;
-<<<<<<< HEAD
-import org.thingsboard.server.dao.edge.EdgeEventService;
-=======
->>>>>>> 0a7d8e86
 import org.thingsboard.server.dao.edge.EdgeService;
 import org.thingsboard.server.dao.entityview.EntityViewService;
 import org.thingsboard.server.dao.exception.DataValidationException;
@@ -124,12 +114,9 @@
 import org.thingsboard.server.queue.util.TbCoreComponent;
 import org.thingsboard.server.service.component.ComponentDiscoveryService;
 import org.thingsboard.server.service.edge.EdgeNotificationService;
-<<<<<<< HEAD
-import org.thingsboard.server.service.profile.TbDeviceProfileCache;
-=======
 import org.thingsboard.server.service.edge.rpc.EdgeGrpcService;
 import org.thingsboard.server.service.edge.rpc.init.SyncEdgeService;
->>>>>>> 0a7d8e86
+import org.thingsboard.server.service.profile.TbDeviceProfileCache;
 import org.thingsboard.server.service.queue.TbClusterService;
 import org.thingsboard.server.service.security.model.SecurityUser;
 import org.thingsboard.server.service.security.permission.AccessControlService;
@@ -221,9 +208,6 @@
     protected EntityViewService entityViewService;
 
     @Autowired
-    protected EdgeService edgeService;
-
-    @Autowired
     protected TelemetrySubscriptionService tsSubService;
 
     @Autowired
@@ -238,16 +222,9 @@
     @Autowired
     protected TbQueueProducerProvider producerProvider;
 
-<<<<<<< HEAD
     @Autowired
     protected TbDeviceProfileCache deviceProfileCache;
 
-    @Autowired
-    protected EdgeNotificationService edgeNotificationService;
-
-    @Autowired
-    protected EdgeEventService edgeEventService;
-=======
     @Autowired(required = false)
     protected EdgeService edgeService;
 
@@ -259,7 +236,6 @@
 
     @Autowired(required = false)
     protected EdgeGrpcService edgeGrpcService;
->>>>>>> 0a7d8e86
 
     @Value("${server.log_controller_error_stack_trace}")
     @Getter
@@ -807,13 +783,6 @@
                     metaData.putValue("assignedToTenantId", strTenantId);
                     metaData.putValue("assignedToTenantName", strTenantName);
                 } else if (actionType == ActionType.ASSIGNED_TO_EDGE) {
-                    String strEdgeId = extractParameter(String.class, 1, additionalInfo);
-                    metaData.putValue("assignedEdgeId", strEdgeId);
-                } else if (actionType == ActionType.UNASSIGNED_FROM_EDGE) {
-                    String strEdgeId = extractParameter(String.class, 1, additionalInfo);
-                    metaData.putValue("unassignedEdgeId", strEdgeId);
-                }
-                if (actionType == ActionType.ASSIGNED_TO_EDGE) {
                     String strEdgeId = extractParameter(String.class, 1, additionalInfo);
                     metaData.putValue("assignedEdgeId", strEdgeId);
                 } else if (actionType == ActionType.UNASSIGNED_FROM_EDGE) {
@@ -890,47 +859,6 @@
         }
         return null;
     }
-    protected void sendNotificationMsgToEdgeService(TenantId tenantId, EntityRelation relation, ActionType edgeEventAction) {
-        try {
-            sendNotificationMsgToEdgeService(tenantId, null, null, json.writeValueAsString(relation), EdgeEventType.RELATION, edgeEventAction);
-        } catch (Exception e) {
-            log.warn("Failed to push relation to core: {}", relation, e);
-        }
-    }
-
-    protected void sendNotificationMsgToEdgeService(TenantId tenantId, EntityId entityId, ActionType edgeEventAction) {
-        EdgeEventType edgeEventType = edgeEventService.getEdgeEventTypeByEntityType(entityId.getEntityType());
-        if (edgeEventType != null) {
-            sendNotificationMsgToEdgeService(tenantId, null, entityId, null, edgeEventType, edgeEventAction);
-        }
-    }
-
-    protected void sendNotificationMsgToEdgeService(TenantId tenantId, EdgeId edgeId, EntityId entityId, EdgeEventType edgeEventType, ActionType edgeEventAction) {
-        sendNotificationMsgToEdgeService(tenantId, edgeId, entityId, null, edgeEventType, edgeEventAction);
-    }
-
-    private void sendNotificationMsgToEdgeService(TenantId tenantId, EdgeId edgeId, EntityId entityId, String entityBody, EdgeEventType edgeEventType, ActionType edgeEventAction) {
-        TransportProtos.EdgeNotificationMsgProto.Builder builder = TransportProtos.EdgeNotificationMsgProto.newBuilder();
-        builder.setTenantIdMSB(tenantId.getId().getMostSignificantBits());
-        builder.setTenantIdLSB(tenantId.getId().getLeastSignificantBits());
-        builder.setEdgeEventType(edgeEventType.name());
-        builder.setEdgeEventAction(edgeEventAction.name());
-        if (entityId != null) {
-            builder.setEntityIdMSB(entityId.getId().getMostSignificantBits());
-            builder.setEntityIdLSB(entityId.getId().getLeastSignificantBits());
-            builder.setEntityType(entityId.getEntityType().name());
-        }
-        if (edgeId != null) {
-            builder.setEdgeIdMSB(edgeId.getId().getMostSignificantBits());
-            builder.setEdgeIdLSB(edgeId.getId().getLeastSignificantBits());
-        }
-        if (entityBody != null) {
-            builder.setEntityBody(entityBody);
-        }
-        TransportProtos.EdgeNotificationMsgProto msg = builder.build();
-        tbClusterService.pushMsgToCore(tenantId, entityId != null ? entityId : tenantId,
-                TransportProtos.ToCoreMsg.newBuilder().setEdgeNotificationMsg(msg).build(), null);
-    }
 
     protected void sendNotificationMsgToEdgeService(TenantId tenantId, EdgeId edgeId, CustomerId customerId, ActionType action) {
         if (!edgesSupportEnabled) {
