--- conflicted
+++ resolved
@@ -18,10 +18,6 @@
 import com.fasterxml.jackson.databind.node.ObjectNode;
 import io.swagger.annotations.ApiOperation;
 import io.swagger.annotations.ApiParam;
-<<<<<<< HEAD
-=======
-import lombok.AllArgsConstructor;
->>>>>>> 22b633b8
 import lombok.RequiredArgsConstructor;
 import lombok.extern.slf4j.Slf4j;
 import org.springframework.http.HttpStatus;
@@ -42,12 +38,7 @@
 import org.thingsboard.server.common.data.page.PageLink;
 import org.thingsboard.server.dao.tenant.TenantService;
 import org.thingsboard.server.queue.util.TbCoreComponent;
-<<<<<<< HEAD
-import org.thingsboard.server.service.entity.tenant.TbTenantService;
-import org.thingsboard.server.service.install.InstallScripts;
-=======
 import org.thingsboard.server.service.entitiy.tenant.TbTenantService;
->>>>>>> 22b633b8
 import org.thingsboard.server.service.security.permission.Operation;
 import org.thingsboard.server.service.security.permission.Resource;
 
@@ -76,10 +67,6 @@
 
     private static final String TENANT_INFO_DESCRIPTION = "The Tenant Info object extends regular Tenant object and includes Tenant Profile name. ";
 
-<<<<<<< HEAD
-    private final InstallScripts installScripts;
-=======
->>>>>>> 22b633b8
     private final TenantService tenantService;
     private final TbTenantService tbTenantService;
 
@@ -132,34 +119,10 @@
     @PreAuthorize("hasAuthority('SYS_ADMIN')")
     @RequestMapping(value = "/tenant", method = RequestMethod.POST)
     @ResponseBody
-<<<<<<< HEAD
-    public Tenant saveTenant(
-            @ApiParam(value = "A JSON value representing the tenant.")
-            @RequestBody Tenant tenant) throws ThingsboardException {
-        try {
-            boolean newTenant = tenant.getId() == null;
-
-            checkEntity(tenant.getId(), tenant, Resource.TENANT);
-
-            tenant = checkNotNull(tbTenantService.saveTenant(tenant));
-            if (newTenant) {
-                installScripts.createDefaultRuleChains(tenant.getId());
-                installScripts.createDefaultEdgeRuleChains(tenant.getId());
-            }
-            tenantProfileCache.evict(tenant.getId());
-            tbClusterService.onTenantChange(tenant, null);
-            tbClusterService.broadcastEntityStateChangeEvent(tenant.getId(), tenant.getId(),
-                    newTenant ? ComponentLifecycleEvent.CREATED : ComponentLifecycleEvent.UPDATED);
-            return tenant;
-        } catch (Exception e) {
-            throw handleException(e);
-        }
-=======
     public Tenant saveTenant(@ApiParam(value = "A JSON value representing the tenant.")
                              @RequestBody Tenant tenant) throws ThingsboardException {
         checkEntity(tenant.getId(), tenant, Resource.TENANT);
         return tbTenantService.save(tenant);
->>>>>>> 22b633b8
     }
 
     @ApiOperation(value = "Delete Tenant (deleteTenant)",
