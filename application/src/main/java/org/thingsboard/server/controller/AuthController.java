/**
 * Copyright © 2016-2020 The Thingsboard Authors
 *
 * Licensed under the Apache License, Version 2.0 (the "License");
 * you may not use this file except in compliance with the License.
 * You may obtain a copy of the License at
 *
 *     http://www.apache.org/licenses/LICENSE-2.0
 *
 * Unless required by applicable law or agreed to in writing, software
 * distributed under the License is distributed on an "AS IS" BASIS,
 * WITHOUT WARRANTIES OR CONDITIONS OF ANY KIND, either express or implied.
 * See the License for the specific language governing permissions and
 * limitations under the License.
 */
package org.thingsboard.server.controller;

import com.fasterxml.jackson.databind.JsonNode;
import com.fasterxml.jackson.databind.ObjectMapper;
import com.fasterxml.jackson.databind.node.ObjectNode;
import lombok.extern.slf4j.Slf4j;
import org.springframework.beans.factory.annotation.Autowired;
import org.springframework.http.HttpHeaders;
import org.springframework.http.HttpStatus;
import org.springframework.http.ResponseEntity;
import org.springframework.security.access.prepost.PreAuthorize;
import org.springframework.security.crypto.bcrypt.BCryptPasswordEncoder;
import org.springframework.web.bind.annotation.RequestBody;
import org.springframework.web.bind.annotation.RequestMapping;
import org.springframework.web.bind.annotation.RequestMethod;
import org.springframework.web.bind.annotation.RequestParam;
import org.springframework.web.bind.annotation.ResponseBody;
import org.springframework.web.bind.annotation.ResponseStatus;
import org.springframework.web.bind.annotation.RestController;
import org.thingsboard.rule.engine.api.MailService;
import org.thingsboard.server.common.data.User;
import org.thingsboard.server.common.data.audit.ActionType;
<<<<<<< HEAD
=======
import org.thingsboard.server.common.data.edge.EdgeEventActionType;
>>>>>>> 36f6ad2a
import org.thingsboard.server.common.data.edge.EdgeEventType;
import org.thingsboard.server.common.data.exception.ThingsboardErrorCode;
import org.thingsboard.server.common.data.exception.ThingsboardException;
import org.thingsboard.server.common.data.id.TenantId;
import org.thingsboard.server.common.data.security.UserCredentials;
import org.thingsboard.server.dao.audit.AuditLogService;
import org.thingsboard.server.queue.util.TbCoreComponent;
import org.thingsboard.server.service.security.auth.jwt.RefreshTokenRepository;
import org.thingsboard.server.service.security.auth.rest.RestAuthenticationDetails;
import org.thingsboard.server.common.data.security.model.SecuritySettings;
import org.thingsboard.server.service.security.model.SecurityUser;
import org.thingsboard.server.common.data.security.model.UserPasswordPolicy;
import org.thingsboard.server.service.security.model.UserPrincipal;
import org.thingsboard.server.service.security.model.token.JwtToken;
import org.thingsboard.server.service.security.model.token.JwtTokenFactory;
import org.thingsboard.server.service.security.system.SystemSecurityService;
import org.thingsboard.server.utils.MiscUtils;
import ua_parser.Client;

import javax.servlet.http.HttpServletRequest;
import java.net.URI;
import java.net.URISyntaxException;
import java.util.List;

@RestController
@TbCoreComponent
@RequestMapping("/api")
@Slf4j
public class AuthController extends BaseController {

    @Autowired
    private BCryptPasswordEncoder passwordEncoder;

    @Autowired
    private JwtTokenFactory tokenFactory;

    @Autowired
    private RefreshTokenRepository refreshTokenRepository;

    @Autowired
    private MailService mailService;

    @Autowired
    private SystemSecurityService systemSecurityService;

    @Autowired
    private AuditLogService auditLogService;

    @PreAuthorize("isAuthenticated()")
    @RequestMapping(value = "/auth/user", method = RequestMethod.GET)
    public @ResponseBody User getUser() throws ThingsboardException {
        try {
            SecurityUser securityUser = getCurrentUser();
            return userService.findUserById(securityUser.getTenantId(), securityUser.getId());
        } catch (Exception e) {
            throw handleException(e);
        }
    }

    @PreAuthorize("isAuthenticated()")
    @RequestMapping(value = "/auth/logout", method = RequestMethod.POST)
    @ResponseStatus(value = HttpStatus.OK)
    public void logout(HttpServletRequest request) throws ThingsboardException {
        logLogoutAction(request);
    }

    @PreAuthorize("isAuthenticated()")
    @RequestMapping(value = "/auth/changePassword", method = RequestMethod.POST)
    @ResponseStatus(value = HttpStatus.OK)
    public void changePassword (
            @RequestBody JsonNode changePasswordRequest) throws ThingsboardException {
        try {
            String currentPassword = changePasswordRequest.get("currentPassword").asText();
            String newPassword = changePasswordRequest.get("newPassword").asText();
            SecurityUser securityUser = getCurrentUser();
            UserCredentials userCredentials = userService.findUserCredentialsByUserId(TenantId.SYS_TENANT_ID, securityUser.getId());
            if (!passwordEncoder.matches(currentPassword, userCredentials.getPassword())) {
                throw new ThingsboardException("Current password doesn't match!", ThingsboardErrorCode.BAD_REQUEST_PARAMS);
            }
            systemSecurityService.validatePassword(securityUser.getTenantId(), newPassword, userCredentials);
            if (passwordEncoder.matches(newPassword, userCredentials.getPassword())) {
                throw new ThingsboardException("New password should be different from existing!", ThingsboardErrorCode.BAD_REQUEST_PARAMS);
            }
            userCredentials.setPassword(passwordEncoder.encode(newPassword));
            userService.replaceUserCredentials(securityUser.getTenantId(), userCredentials);

<<<<<<< HEAD
            sendNotificationMsgToEdgeService(getTenantId(), userCredentials.getUserId(), ActionType.CREDENTIALS_UPDATED);
=======
            sendNotificationMsgToEdgeService(getTenantId(), userCredentials.getUserId(), EdgeEventActionType.CREDENTIALS_UPDATED);
>>>>>>> 36f6ad2a

        } catch (Exception e) {
            throw handleException(e);
        }
    }

    @RequestMapping(value = "/noauth/userPasswordPolicy", method = RequestMethod.GET)
    @ResponseBody
    public UserPasswordPolicy getUserPasswordPolicy() throws ThingsboardException {
        try {
            SecuritySettings securitySettings =
                    checkNotNull(systemSecurityService.getSecuritySettings(TenantId.SYS_TENANT_ID));
            return securitySettings.getPasswordPolicy();
        } catch (Exception e) {
            throw handleException(e);
        }
    }
    
    @RequestMapping(value = "/noauth/activate", params = { "activateToken" }, method = RequestMethod.GET)
    public ResponseEntity<String> checkActivateToken(
            @RequestParam(value = "activateToken") String activateToken) {
        HttpHeaders headers = new HttpHeaders();
        HttpStatus responseStatus;
        UserCredentials userCredentials = userService.findUserCredentialsByActivateToken(TenantId.SYS_TENANT_ID, activateToken);
        if (userCredentials != null) {
            String createURI = "/login/createPassword";
            try {
                URI location = new URI(createURI + "?activateToken=" + activateToken);
                headers.setLocation(location);
                responseStatus = HttpStatus.SEE_OTHER;
            } catch (URISyntaxException e) {
                log.error("Unable to create URI with address [{}]", createURI);
                responseStatus = HttpStatus.BAD_REQUEST;
            }
        } else {
            responseStatus = HttpStatus.CONFLICT;
        }
        return new ResponseEntity<>(headers, responseStatus);
    }
    
    @RequestMapping(value = "/noauth/resetPasswordByEmail", method = RequestMethod.POST)
    @ResponseStatus(value = HttpStatus.OK)
    public void requestResetPasswordByEmail (
            @RequestBody JsonNode resetPasswordByEmailRequest,
            HttpServletRequest request) throws ThingsboardException {
        try {
            String email = resetPasswordByEmailRequest.get("email").asText();
            UserCredentials userCredentials = userService.requestPasswordReset(TenantId.SYS_TENANT_ID, email);
            User user = userService.findUserById(TenantId.SYS_TENANT_ID, userCredentials.getUserId());
            String baseUrl = systemSecurityService.getBaseUrl(user.getTenantId(), user.getCustomerId(), request);
            String resetUrl = String.format("%s/api/noauth/resetPassword?resetToken=%s", baseUrl,
                    userCredentials.getResetToken());
            
            mailService.sendResetPasswordEmail(resetUrl, email);
        } catch (Exception e) {
            throw handleException(e);
        }
    }
    
    @RequestMapping(value = "/noauth/resetPassword", params = { "resetToken" }, method = RequestMethod.GET)
    public ResponseEntity<String> checkResetToken(
            @RequestParam(value = "resetToken") String resetToken) {
        HttpHeaders headers = new HttpHeaders();
        HttpStatus responseStatus;
        String resetURI = "/login/resetPassword";
        UserCredentials userCredentials = userService.findUserCredentialsByResetToken(TenantId.SYS_TENANT_ID, resetToken);
        if (userCredentials != null) {
            try {
                URI location = new URI(resetURI + "?resetToken=" + resetToken);
                headers.setLocation(location);
                responseStatus = HttpStatus.SEE_OTHER;
            } catch (URISyntaxException e) {
                log.error("Unable to create URI with address [{}]", resetURI);
                responseStatus = HttpStatus.BAD_REQUEST;
            }
        } else {
            responseStatus = HttpStatus.CONFLICT;
        }
        return new ResponseEntity<>(headers, responseStatus);
    }
    
    @RequestMapping(value = "/noauth/activate", method = RequestMethod.POST)
    @ResponseStatus(value = HttpStatus.OK)
    @ResponseBody
    public JsonNode activateUser(
            @RequestBody JsonNode activateRequest,
            @RequestParam(required = false, defaultValue = "true") boolean sendActivationMail,
            HttpServletRequest request) throws ThingsboardException {
        try {
            String activateToken = activateRequest.get("activateToken").asText();
            String password = activateRequest.get("password").asText();
            systemSecurityService.validatePassword(TenantId.SYS_TENANT_ID, password, null);
            String encodedPassword = passwordEncoder.encode(password);
            UserCredentials credentials = userService.activateUserCredentials(TenantId.SYS_TENANT_ID, activateToken, encodedPassword);
            User user = userService.findUserById(TenantId.SYS_TENANT_ID, credentials.getUserId());
            UserPrincipal principal = new UserPrincipal(UserPrincipal.Type.USER_NAME, user.getEmail());
            SecurityUser securityUser = new SecurityUser(user, credentials.isEnabled(), principal);
            String baseUrl = systemSecurityService.getBaseUrl(user.getTenantId(), user.getCustomerId(), request);
            String loginUrl = String.format("%s/login", baseUrl);
            String email = user.getEmail();

            if (sendActivationMail) {
                try {
                    mailService.sendAccountActivatedEmail(loginUrl, email);
                } catch (Exception e) {
                    log.info("Unable to send account activation email [{}]", e.getMessage());
                }
            }

<<<<<<< HEAD
            sendNotificationMsgToEdgeService(user.getTenantId(), user.getId(), ActionType.CREDENTIALS_UPDATED);
=======
            sendNotificationMsgToEdgeService(user.getTenantId(), user.getId(), EdgeEventActionType.CREDENTIALS_UPDATED);
>>>>>>> 36f6ad2a

            JwtToken accessToken = tokenFactory.createAccessJwtToken(securityUser);
            JwtToken refreshToken = refreshTokenRepository.requestRefreshToken(securityUser);

            ObjectMapper objectMapper = new ObjectMapper();
            ObjectNode tokenObject = objectMapper.createObjectNode();
            tokenObject.put("token", accessToken.getToken());
            tokenObject.put("refreshToken", refreshToken.getToken());
            return tokenObject;
        } catch (Exception e) {
            throw handleException(e);
        }
    }
    
    @RequestMapping(value = "/noauth/resetPassword", method = RequestMethod.POST)
    @ResponseStatus(value = HttpStatus.OK)
    @ResponseBody
    public JsonNode resetPassword(
            @RequestBody JsonNode resetPasswordRequest,
            HttpServletRequest request) throws ThingsboardException {
        try {
            String resetToken = resetPasswordRequest.get("resetToken").asText();
            String password = resetPasswordRequest.get("password").asText();
            UserCredentials userCredentials = userService.findUserCredentialsByResetToken(TenantId.SYS_TENANT_ID, resetToken);
            if (userCredentials != null) {
                systemSecurityService.validatePassword(TenantId.SYS_TENANT_ID, password, userCredentials);
                if (passwordEncoder.matches(password, userCredentials.getPassword())) {
                    throw new ThingsboardException("New password should be different from existing!", ThingsboardErrorCode.BAD_REQUEST_PARAMS);
                }
                String encodedPassword = passwordEncoder.encode(password);
                userCredentials.setPassword(encodedPassword);
                userCredentials.setResetToken(null);
                userCredentials = userService.replaceUserCredentials(TenantId.SYS_TENANT_ID, userCredentials);
                User user = userService.findUserById(TenantId.SYS_TENANT_ID, userCredentials.getUserId());
                UserPrincipal principal = new UserPrincipal(UserPrincipal.Type.USER_NAME, user.getEmail());
                SecurityUser securityUser = new SecurityUser(user, userCredentials.isEnabled(), principal);
                String baseUrl = systemSecurityService.getBaseUrl(user.getTenantId(), user.getCustomerId(), request);
                String loginUrl = String.format("%s/login", baseUrl);
                String email = user.getEmail();
                mailService.sendPasswordWasResetEmail(loginUrl, email);

                JwtToken accessToken = tokenFactory.createAccessJwtToken(securityUser);
                JwtToken refreshToken = refreshTokenRepository.requestRefreshToken(securityUser);

                ObjectMapper objectMapper = new ObjectMapper();
                ObjectNode tokenObject = objectMapper.createObjectNode();
                tokenObject.put("token", accessToken.getToken());
                tokenObject.put("refreshToken", refreshToken.getToken());
                return tokenObject;
            } else {
                throw new ThingsboardException("Invalid reset token!", ThingsboardErrorCode.BAD_REQUEST_PARAMS);
            }
        } catch (Exception e) {
            throw handleException(e);
        }
    }

    private void logLogoutAction(HttpServletRequest request) throws ThingsboardException {
        try {
            SecurityUser user = getCurrentUser();
            RestAuthenticationDetails details = new RestAuthenticationDetails(request);
            String clientAddress = details.getClientAddress();
            String browser = "Unknown";
            String os = "Unknown";
            String device = "Unknown";
            if (details.getUserAgent() != null) {
                Client userAgent = details.getUserAgent();
                if (userAgent.userAgent != null) {
                    browser = userAgent.userAgent.family;
                    if (userAgent.userAgent.major != null) {
                        browser += " " + userAgent.userAgent.major;
                        if (userAgent.userAgent.minor != null) {
                            browser += "." + userAgent.userAgent.minor;
                            if (userAgent.userAgent.patch != null) {
                                browser += "." + userAgent.userAgent.patch;
                            }
                        }
                    }
                }
                if (userAgent.os != null) {
                    os = userAgent.os.family;
                    if (userAgent.os.major != null) {
                        os += " " + userAgent.os.major;
                        if (userAgent.os.minor != null) {
                            os += "." + userAgent.os.minor;
                            if (userAgent.os.patch != null) {
                                os += "." + userAgent.os.patch;
                                if (userAgent.os.patchMinor != null) {
                                    os += "." + userAgent.os.patchMinor;
                                }
                            }
                        }
                    }
                }
                if (userAgent.device != null) {
                    device = userAgent.device.family;
                }
            }
            auditLogService.logEntityAction(
                    user.getTenantId(), user.getCustomerId(), user.getId(),
                    user.getName(), user.getId(), null, ActionType.LOGOUT, null, clientAddress, browser, os, device);

        } catch (Exception e) {
            throw handleException(e);
        }
    }
}<|MERGE_RESOLUTION|>--- conflicted
+++ resolved
@@ -35,10 +35,7 @@
 import org.thingsboard.rule.engine.api.MailService;
 import org.thingsboard.server.common.data.User;
 import org.thingsboard.server.common.data.audit.ActionType;
-<<<<<<< HEAD
-=======
 import org.thingsboard.server.common.data.edge.EdgeEventActionType;
->>>>>>> 36f6ad2a
 import org.thingsboard.server.common.data.edge.EdgeEventType;
 import org.thingsboard.server.common.data.exception.ThingsboardErrorCode;
 import org.thingsboard.server.common.data.exception.ThingsboardException;
@@ -125,11 +122,7 @@
             userCredentials.setPassword(passwordEncoder.encode(newPassword));
             userService.replaceUserCredentials(securityUser.getTenantId(), userCredentials);
 
-<<<<<<< HEAD
-            sendNotificationMsgToEdgeService(getTenantId(), userCredentials.getUserId(), ActionType.CREDENTIALS_UPDATED);
-=======
             sendNotificationMsgToEdgeService(getTenantId(), userCredentials.getUserId(), EdgeEventActionType.CREDENTIALS_UPDATED);
->>>>>>> 36f6ad2a
 
         } catch (Exception e) {
             throw handleException(e);
@@ -239,11 +232,7 @@
                 }
             }
 
-<<<<<<< HEAD
-            sendNotificationMsgToEdgeService(user.getTenantId(), user.getId(), ActionType.CREDENTIALS_UPDATED);
-=======
             sendNotificationMsgToEdgeService(user.getTenantId(), user.getId(), EdgeEventActionType.CREDENTIALS_UPDATED);
->>>>>>> 36f6ad2a
 
             JwtToken accessToken = tokenFactory.createAccessJwtToken(securityUser);
             JwtToken refreshToken = refreshTokenRepository.requestRefreshToken(securityUser);
