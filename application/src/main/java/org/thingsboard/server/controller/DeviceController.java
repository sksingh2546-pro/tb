/**
 * Copyright © 2016-2021 The Thingsboard Authors
 *
 * Licensed under the Apache License, Version 2.0 (the "License");
 * you may not use this file except in compliance with the License.
 * You may obtain a copy of the License at
 *
 *     http://www.apache.org/licenses/LICENSE-2.0
 *
 * Unless required by applicable law or agreed to in writing, software
 * distributed under the License is distributed on an "AS IS" BASIS,
 * WITHOUT WARRANTIES OR CONDITIONS OF ANY KIND, either express or implied.
 * See the License for the specific language governing permissions and
 * limitations under the License.
 */
package org.thingsboard.server.controller;

import com.google.common.util.concurrent.FutureCallback;
import com.google.common.util.concurrent.Futures;
import com.google.common.util.concurrent.ListenableFuture;
import com.google.common.util.concurrent.MoreExecutors;
import org.springframework.http.HttpStatus;
import org.springframework.http.ResponseEntity;
import org.springframework.security.access.prepost.PreAuthorize;
import org.springframework.web.bind.annotation.PathVariable;
import org.springframework.web.bind.annotation.RequestBody;
import org.springframework.web.bind.annotation.RequestMapping;
import org.springframework.web.bind.annotation.RequestMethod;
import org.springframework.web.bind.annotation.RequestParam;
import org.springframework.web.bind.annotation.ResponseBody;
import org.springframework.web.bind.annotation.ResponseStatus;
import org.springframework.web.bind.annotation.RestController;
import org.springframework.web.context.request.async.DeferredResult;
import org.thingsboard.rule.engine.api.msg.DeviceCredentialsUpdateNotificationMsg;
import org.thingsboard.rule.engine.api.msg.DeviceEdgeUpdateMsg;
import org.thingsboard.rule.engine.api.msg.DeviceNameOrTypeUpdateMsg;
import org.thingsboard.server.common.data.ClaimRequest;
import org.thingsboard.server.common.data.Customer;
import org.thingsboard.server.common.data.DataConstants;
import org.thingsboard.server.common.data.Device;
import org.thingsboard.server.common.data.DeviceInfo;
import org.thingsboard.server.common.data.EntitySubtype;
import org.thingsboard.server.common.data.EntityType;
import org.thingsboard.server.common.data.Tenant;
import org.thingsboard.server.common.data.audit.ActionType;
import org.thingsboard.server.common.data.device.DeviceSearchQuery;
import org.thingsboard.server.common.data.edge.Edge;
import org.thingsboard.server.common.data.edge.EdgeEventActionType;
import org.thingsboard.server.common.data.exception.ThingsboardErrorCode;
import org.thingsboard.server.common.data.exception.ThingsboardException;
import org.thingsboard.server.common.data.id.CustomerId;
import org.thingsboard.server.common.data.id.DeviceId;
import org.thingsboard.server.common.data.id.DeviceProfileId;
import org.thingsboard.server.common.data.id.EdgeId;
import org.thingsboard.server.common.data.id.TenantId;
import org.thingsboard.server.common.data.page.PageData;
import org.thingsboard.server.common.data.page.PageLink;
import org.thingsboard.server.common.data.page.TimePageLink;
import org.thingsboard.server.common.data.plugin.ComponentLifecycleEvent;
import org.thingsboard.server.common.data.security.DeviceCredentials;
import org.thingsboard.server.common.msg.TbMsg;
import org.thingsboard.server.common.msg.TbMsgDataType;
import org.thingsboard.server.common.msg.TbMsgMetaData;
import org.thingsboard.server.dao.device.claim.ClaimResponse;
import org.thingsboard.server.dao.device.claim.ClaimResult;
import org.thingsboard.server.dao.device.claim.ReclaimResult;
import org.thingsboard.server.dao.exception.IncorrectParameterException;
import org.thingsboard.server.dao.model.ModelConstants;
import org.thingsboard.server.queue.util.TbCoreComponent;
import org.thingsboard.server.service.security.model.SecurityUser;
import org.thingsboard.server.service.security.permission.Operation;
import org.thingsboard.server.service.security.permission.Resource;

import javax.annotation.Nullable;
import java.io.IOException;
import java.util.ArrayList;
import java.util.List;
import java.util.stream.Collectors;

import static org.thingsboard.server.controller.EdgeController.EDGE_ID;

@RestController
@TbCoreComponent
@RequestMapping("/api")
public class DeviceController extends BaseController {

    private static final String DEVICE_ID = "deviceId";
    private static final String DEVICE_NAME = "deviceName";
    private static final String TENANT_ID = "tenantId";

    @PreAuthorize("hasAnyAuthority('TENANT_ADMIN', 'CUSTOMER_USER')")
    @RequestMapping(value = "/device/{deviceId}", method = RequestMethod.GET)
    @ResponseBody
    public Device getDeviceById(@PathVariable(DEVICE_ID) String strDeviceId) throws ThingsboardException {
        checkParameter(DEVICE_ID, strDeviceId);
        try {
            DeviceId deviceId = new DeviceId(toUUID(strDeviceId));
            return checkDeviceId(deviceId, Operation.READ);
        } catch (Exception e) {
            throw handleException(e);
        }
    }

    @PreAuthorize("hasAnyAuthority('TENANT_ADMIN', 'CUSTOMER_USER')")
    @RequestMapping(value = "/device/info/{deviceId}", method = RequestMethod.GET)
    @ResponseBody
    public DeviceInfo getDeviceInfoById(@PathVariable(DEVICE_ID) String strDeviceId) throws ThingsboardException {
        checkParameter(DEVICE_ID, strDeviceId);
        try {
            DeviceId deviceId = new DeviceId(toUUID(strDeviceId));
            return checkDeviceInfoId(deviceId, Operation.READ);
        } catch (Exception e) {
            throw handleException(e);
        }
    }

    @PreAuthorize("hasAnyAuthority('TENANT_ADMIN', 'CUSTOMER_USER')")
    @RequestMapping(value = "/device", method = RequestMethod.POST)
    @ResponseBody
    public Device saveDevice(@RequestBody Device device,
                             @RequestParam(name = "accessToken", required = false) String accessToken) throws ThingsboardException {
        try {
            device.setTenantId(getCurrentUser().getTenantId());

            checkEntity(device.getId(), device, Resource.DEVICE);

            Device savedDevice = checkNotNull(deviceService.saveDeviceWithAccessToken(device, accessToken));

            tbClusterService.onDeviceChange(savedDevice, null);
            tbClusterService.pushMsgToCore(new DeviceNameOrTypeUpdateMsg(savedDevice.getTenantId(),
                    savedDevice.getId(), savedDevice.getName(), savedDevice.getType()), null);
            tbClusterService.onEntityStateChange(savedDevice.getTenantId(), savedDevice.getId(),
                    device.getId() == null ? ComponentLifecycleEvent.CREATED : ComponentLifecycleEvent.UPDATED);

            if (device.getId() != null) {
                sendEntityNotificationMsg(savedDevice.getTenantId(), savedDevice.getId(), EdgeEventActionType.UPDATED);
            }

            logEntityAction(savedDevice.getId(), savedDevice,
                    savedDevice.getCustomerId(),
                    device.getId() == null ? ActionType.ADDED : ActionType.UPDATED, null);

            if (device.getId() == null) {
                deviceStateService.onDeviceAdded(savedDevice);
            } else {
                deviceStateService.onDeviceUpdated(savedDevice);
            }
            return savedDevice;
        } catch (Exception e) {
            logEntityAction(emptyId(EntityType.DEVICE), device,
                    null, device.getId() == null ? ActionType.ADDED : ActionType.UPDATED, e);
            throw handleException(e);
        }
    }

    @PreAuthorize("hasAuthority('TENANT_ADMIN')")
    @RequestMapping(value = "/device/{deviceId}", method = RequestMethod.DELETE)
    @ResponseStatus(value = HttpStatus.OK)
    public void deleteDevice(@PathVariable(DEVICE_ID) String strDeviceId) throws ThingsboardException {
        checkParameter(DEVICE_ID, strDeviceId);
        try {
            DeviceId deviceId = new DeviceId(toUUID(strDeviceId));
            Device device = checkDeviceId(deviceId, Operation.DELETE);

            List<EdgeId> relatedEdgeIds = findRelatedEdgeIds(getTenantId(), deviceId);

            deviceService.deleteDevice(getCurrentUser().getTenantId(), deviceId);

            tbClusterService.onDeviceDeleted(device, null);
            tbClusterService.onEntityStateChange(device.getTenantId(), deviceId, ComponentLifecycleEvent.DELETED);

            logEntityAction(deviceId, device,
                    device.getCustomerId(),
                    ActionType.DELETED, null, strDeviceId);

            sendDeleteNotificationMsg(getTenantId(), deviceId, relatedEdgeIds);

            deviceStateService.onDeviceDeleted(device);
        } catch (Exception e) {
            logEntityAction(emptyId(EntityType.DEVICE),
                    null,
                    null,
                    ActionType.DELETED, e, strDeviceId);
            throw handleException(e);
        }
    }

    @PreAuthorize("hasAuthority('TENANT_ADMIN')")
    @RequestMapping(value = "/customer/{customerId}/device/{deviceId}", method = RequestMethod.POST)
    @ResponseBody
    public Device assignDeviceToCustomer(@PathVariable("customerId") String strCustomerId,
                                         @PathVariable(DEVICE_ID) String strDeviceId) throws ThingsboardException {
        checkParameter("customerId", strCustomerId);
        checkParameter(DEVICE_ID, strDeviceId);
        try {
            CustomerId customerId = new CustomerId(toUUID(strCustomerId));
            Customer customer = checkCustomerId(customerId, Operation.READ);

            DeviceId deviceId = new DeviceId(toUUID(strDeviceId));
            checkDeviceId(deviceId, Operation.ASSIGN_TO_CUSTOMER);

            Device savedDevice = checkNotNull(deviceService.assignDeviceToCustomer(getCurrentUser().getTenantId(), deviceId, customerId));

            logEntityAction(deviceId, savedDevice,
                    savedDevice.getCustomerId(),
                    ActionType.ASSIGNED_TO_CUSTOMER, null, strDeviceId, strCustomerId, customer.getName());

            sendEntityAssignToCustomerNotificationMsg(savedDevice.getTenantId(), savedDevice.getId(),
                    customerId, EdgeEventActionType.ASSIGNED_TO_CUSTOMER);

            return savedDevice;
        } catch (Exception e) {
            logEntityAction(emptyId(EntityType.DEVICE), null,
                    null,
                    ActionType.ASSIGNED_TO_CUSTOMER, e, strDeviceId, strCustomerId);
            throw handleException(e);
        }
    }

    @PreAuthorize("hasAuthority('TENANT_ADMIN')")
    @RequestMapping(value = "/customer/device/{deviceId}", method = RequestMethod.DELETE)
    @ResponseBody
    public Device unassignDeviceFromCustomer(@PathVariable(DEVICE_ID) String strDeviceId) throws ThingsboardException {
        checkParameter(DEVICE_ID, strDeviceId);
        try {
            DeviceId deviceId = new DeviceId(toUUID(strDeviceId));
            Device device = checkDeviceId(deviceId, Operation.UNASSIGN_FROM_CUSTOMER);
            if (device.getCustomerId() == null || device.getCustomerId().getId().equals(ModelConstants.NULL_UUID)) {
                throw new IncorrectParameterException("Device isn't assigned to any customer!");
            }
            Customer customer = checkCustomerId(device.getCustomerId(), Operation.READ);

            Device savedDevice = checkNotNull(deviceService.unassignDeviceFromCustomer(getCurrentUser().getTenantId(), deviceId));

            logEntityAction(deviceId, device,
                    device.getCustomerId(),
                    ActionType.UNASSIGNED_FROM_CUSTOMER, null, strDeviceId, customer.getId().toString(), customer.getName());

            sendEntityAssignToCustomerNotificationMsg(savedDevice.getTenantId(), savedDevice.getId(),
                    customer.getId(), EdgeEventActionType.UNASSIGNED_FROM_CUSTOMER);

            return savedDevice;
        } catch (Exception e) {
            logEntityAction(emptyId(EntityType.DEVICE), null,
                    null,
                    ActionType.UNASSIGNED_FROM_CUSTOMER, e, strDeviceId);
            throw handleException(e);
        }
    }

    @PreAuthorize("hasAuthority('TENANT_ADMIN')")
    @RequestMapping(value = "/customer/public/device/{deviceId}", method = RequestMethod.POST)
    @ResponseBody
    public Device assignDeviceToPublicCustomer(@PathVariable(DEVICE_ID) String strDeviceId) throws ThingsboardException {
        checkParameter(DEVICE_ID, strDeviceId);
        try {
            DeviceId deviceId = new DeviceId(toUUID(strDeviceId));
            Device device = checkDeviceId(deviceId, Operation.ASSIGN_TO_CUSTOMER);
            Customer publicCustomer = customerService.findOrCreatePublicCustomer(device.getTenantId());
            Device savedDevice = checkNotNull(deviceService.assignDeviceToCustomer(getCurrentUser().getTenantId(), deviceId, publicCustomer.getId()));

            logEntityAction(deviceId, savedDevice,
                    savedDevice.getCustomerId(),
                    ActionType.ASSIGNED_TO_CUSTOMER, null, strDeviceId, publicCustomer.getId().toString(), publicCustomer.getName());

            return savedDevice;
        } catch (Exception e) {
            logEntityAction(emptyId(EntityType.DEVICE), null,
                    null,
                    ActionType.ASSIGNED_TO_CUSTOMER, e, strDeviceId);
            throw handleException(e);
        }
    }

    @PreAuthorize("hasAnyAuthority('TENANT_ADMIN', 'CUSTOMER_USER')")
    @RequestMapping(value = "/device/{deviceId}/credentials", method = RequestMethod.GET)
    @ResponseBody
    public DeviceCredentials getDeviceCredentialsByDeviceId(@PathVariable(DEVICE_ID) String strDeviceId) throws ThingsboardException {
        checkParameter(DEVICE_ID, strDeviceId);
        try {
            DeviceId deviceId = new DeviceId(toUUID(strDeviceId));
            Device device = checkDeviceId(deviceId, Operation.READ_CREDENTIALS);
            DeviceCredentials deviceCredentials = checkNotNull(deviceCredentialsService.findDeviceCredentialsByDeviceId(getCurrentUser().getTenantId(), deviceId));
            logEntityAction(deviceId, device,
                    device.getCustomerId(),
                    ActionType.CREDENTIALS_READ, null, strDeviceId);
            return deviceCredentials;
        } catch (Exception e) {
            logEntityAction(emptyId(EntityType.DEVICE), null,
                    null,
                    ActionType.CREDENTIALS_READ, e, strDeviceId);
            throw handleException(e);
        }
    }

    @PreAuthorize("hasAuthority('TENANT_ADMIN')")
    @RequestMapping(value = "/device/credentials", method = RequestMethod.POST)
    @ResponseBody
    public DeviceCredentials saveDeviceCredentials(@RequestBody DeviceCredentials deviceCredentials) throws ThingsboardException {
        checkNotNull(deviceCredentials);
        try {
            Device device = checkDeviceId(deviceCredentials.getDeviceId(), Operation.WRITE_CREDENTIALS);
            DeviceCredentials result = checkNotNull(deviceCredentialsService.updateDeviceCredentials(getCurrentUser().getTenantId(), deviceCredentials));
            tbClusterService.pushMsgToCore(new DeviceCredentialsUpdateNotificationMsg(getCurrentUser().getTenantId(), deviceCredentials.getDeviceId(), result), null);
<<<<<<< HEAD

            sendEntityNotificationMsg(getTenantId(), device.getId(), EdgeEventActionType.CREDENTIALS_UPDATED);

=======
>>>>>>> dc875508
            logEntityAction(device.getId(), device,
                    device.getCustomerId(),
                    ActionType.CREDENTIALS_UPDATED, null, deviceCredentials);
            return result;
        } catch (Exception e) {
            logEntityAction(emptyId(EntityType.DEVICE), null,
                    null,
                    ActionType.CREDENTIALS_UPDATED, e, deviceCredentials);
            throw handleException(e);
        }
    }

    @PreAuthorize("hasAuthority('TENANT_ADMIN')")
    @RequestMapping(value = "/tenant/devices", params = {"pageSize", "page"}, method = RequestMethod.GET)
    @ResponseBody
    public PageData<Device> getTenantDevices(
            @RequestParam int pageSize,
            @RequestParam int page,
            @RequestParam(required = false) String type,
            @RequestParam(required = false) String textSearch,
            @RequestParam(required = false) String sortProperty,
            @RequestParam(required = false) String sortOrder) throws ThingsboardException {
        try {
            TenantId tenantId = getCurrentUser().getTenantId();
            PageLink pageLink = createPageLink(pageSize, page, textSearch, sortProperty, sortOrder);
            if (type != null && type.trim().length() > 0) {
                return checkNotNull(deviceService.findDevicesByTenantIdAndType(tenantId, type, pageLink));
            } else {
                return checkNotNull(deviceService.findDevicesByTenantId(tenantId, pageLink));
            }
        } catch (Exception e) {
            throw handleException(e);
        }
    }

    @PreAuthorize("hasAuthority('TENANT_ADMIN')")
    @RequestMapping(value = "/tenant/deviceInfos", params = {"pageSize", "page"}, method = RequestMethod.GET)
    @ResponseBody
    public PageData<DeviceInfo> getTenantDeviceInfos(
            @RequestParam int pageSize,
            @RequestParam int page,
            @RequestParam(required = false) String type,
            @RequestParam(required = false) String deviceProfileId,
            @RequestParam(required = false) String textSearch,
            @RequestParam(required = false) String sortProperty,
            @RequestParam(required = false) String sortOrder) throws ThingsboardException {
        try {
            TenantId tenantId = getCurrentUser().getTenantId();
            PageLink pageLink = createPageLink(pageSize, page, textSearch, sortProperty, sortOrder);
            if (type != null && type.trim().length() > 0) {
                return checkNotNull(deviceService.findDeviceInfosByTenantIdAndType(tenantId, type, pageLink));
            } else if (deviceProfileId != null && deviceProfileId.length() > 0) {
                DeviceProfileId profileId = new DeviceProfileId(toUUID(deviceProfileId));
                return checkNotNull(deviceService.findDeviceInfosByTenantIdAndDeviceProfileId(tenantId, profileId, pageLink));
            } else {
                return checkNotNull(deviceService.findDeviceInfosByTenantId(tenantId, pageLink));
            }
        } catch (Exception e) {
            throw handleException(e);
        }
    }

    @PreAuthorize("hasAuthority('TENANT_ADMIN')")
    @RequestMapping(value = "/tenant/devices", params = {"deviceName"}, method = RequestMethod.GET)
    @ResponseBody
    public Device getTenantDevice(
            @RequestParam String deviceName) throws ThingsboardException {
        try {
            TenantId tenantId = getCurrentUser().getTenantId();
            return checkNotNull(deviceService.findDeviceByTenantIdAndName(tenantId, deviceName));
        } catch (Exception e) {
            throw handleException(e);
        }
    }

    @PreAuthorize("hasAnyAuthority('TENANT_ADMIN', 'CUSTOMER_USER')")
    @RequestMapping(value = "/customer/{customerId}/devices", params = {"pageSize", "page"}, method = RequestMethod.GET)
    @ResponseBody
    public PageData<Device> getCustomerDevices(
            @PathVariable("customerId") String strCustomerId,
            @RequestParam int pageSize,
            @RequestParam int page,
            @RequestParam(required = false) String type,
            @RequestParam(required = false) String textSearch,
            @RequestParam(required = false) String sortProperty,
            @RequestParam(required = false) String sortOrder) throws ThingsboardException {
        checkParameter("customerId", strCustomerId);
        try {
            TenantId tenantId = getCurrentUser().getTenantId();
            CustomerId customerId = new CustomerId(toUUID(strCustomerId));
            checkCustomerId(customerId, Operation.READ);
            PageLink pageLink = createPageLink(pageSize, page, textSearch, sortProperty, sortOrder);
            if (type != null && type.trim().length() > 0) {
                return checkNotNull(deviceService.findDevicesByTenantIdAndCustomerIdAndType(tenantId, customerId, type, pageLink));
            } else {
                return checkNotNull(deviceService.findDevicesByTenantIdAndCustomerId(tenantId, customerId, pageLink));
            }
        } catch (Exception e) {
            throw handleException(e);
        }
    }

    @PreAuthorize("hasAnyAuthority('TENANT_ADMIN', 'CUSTOMER_USER')")
    @RequestMapping(value = "/customer/{customerId}/deviceInfos", params = {"pageSize", "page"}, method = RequestMethod.GET)
    @ResponseBody
    public PageData<DeviceInfo> getCustomerDeviceInfos(
            @PathVariable("customerId") String strCustomerId,
            @RequestParam int pageSize,
            @RequestParam int page,
            @RequestParam(required = false) String type,
            @RequestParam(required = false) String deviceProfileId,
            @RequestParam(required = false) String textSearch,
            @RequestParam(required = false) String sortProperty,
            @RequestParam(required = false) String sortOrder) throws ThingsboardException {
        checkParameter("customerId", strCustomerId);
        try {
            TenantId tenantId = getCurrentUser().getTenantId();
            CustomerId customerId = new CustomerId(toUUID(strCustomerId));
            checkCustomerId(customerId, Operation.READ);
            PageLink pageLink = createPageLink(pageSize, page, textSearch, sortProperty, sortOrder);
            if (type != null && type.trim().length() > 0) {
                return checkNotNull(deviceService.findDeviceInfosByTenantIdAndCustomerIdAndType(tenantId, customerId, type, pageLink));
            } else if (deviceProfileId != null && deviceProfileId.length() > 0) {
                DeviceProfileId profileId = new DeviceProfileId(toUUID(deviceProfileId));
                return checkNotNull(deviceService.findDeviceInfosByTenantIdAndCustomerIdAndDeviceProfileId(tenantId, customerId, profileId, pageLink));
            } else {
                return checkNotNull(deviceService.findDeviceInfosByTenantIdAndCustomerId(tenantId, customerId, pageLink));
            }
        } catch (Exception e) {
            throw handleException(e);
        }
    }

    @PreAuthorize("hasAnyAuthority('TENANT_ADMIN', 'CUSTOMER_USER')")
    @RequestMapping(value = "/devices", params = {"deviceIds"}, method = RequestMethod.GET)
    @ResponseBody
    public List<Device> getDevicesByIds(
            @RequestParam("deviceIds") String[] strDeviceIds) throws ThingsboardException {
        checkArrayParameter("deviceIds", strDeviceIds);
        try {
            SecurityUser user = getCurrentUser();
            TenantId tenantId = user.getTenantId();
            CustomerId customerId = user.getCustomerId();
            List<DeviceId> deviceIds = new ArrayList<>();
            for (String strDeviceId : strDeviceIds) {
                deviceIds.add(new DeviceId(toUUID(strDeviceId)));
            }
            ListenableFuture<List<Device>> devices;
            if (customerId == null || customerId.isNullUid()) {
                devices = deviceService.findDevicesByTenantIdAndIdsAsync(tenantId, deviceIds);
            } else {
                devices = deviceService.findDevicesByTenantIdCustomerIdAndIdsAsync(tenantId, customerId, deviceIds);
            }
            return checkNotNull(devices.get());
        } catch (Exception e) {
            throw handleException(e);
        }
    }

    @PreAuthorize("hasAnyAuthority('TENANT_ADMIN', 'CUSTOMER_USER')")
    @RequestMapping(value = "/devices", method = RequestMethod.POST)
    @ResponseBody
    public List<Device> findByQuery(@RequestBody DeviceSearchQuery query) throws ThingsboardException {
        checkNotNull(query);
        checkNotNull(query.getParameters());
        checkNotNull(query.getDeviceTypes());
        checkEntityId(query.getParameters().getEntityId(), Operation.READ);
        try {
            List<Device> devices = checkNotNull(deviceService.findDevicesByQuery(getCurrentUser().getTenantId(), query).get());
            devices = devices.stream().filter(device -> {
                try {
                    accessControlService.checkPermission(getCurrentUser(), Resource.DEVICE, Operation.READ, device.getId(), device);
                    return true;
                } catch (ThingsboardException e) {
                    return false;
                }
            }).collect(Collectors.toList());
            return devices;
        } catch (Exception e) {
            throw handleException(e);
        }
    }

    @PreAuthorize("hasAnyAuthority('TENANT_ADMIN', 'CUSTOMER_USER')")
    @RequestMapping(value = "/device/types", method = RequestMethod.GET)
    @ResponseBody
    public List<EntitySubtype> getDeviceTypes() throws ThingsboardException {
        try {
            SecurityUser user = getCurrentUser();
            TenantId tenantId = user.getTenantId();
            ListenableFuture<List<EntitySubtype>> deviceTypes = deviceService.findDeviceTypesByTenantId(tenantId);
            return checkNotNull(deviceTypes.get());
        } catch (Exception e) {
            throw handleException(e);
        }
    }

    @PreAuthorize("hasAuthority('CUSTOMER_USER')")
    @RequestMapping(value = "/customer/device/{deviceName}/claim", method = RequestMethod.POST)
    @ResponseBody
    public DeferredResult<ResponseEntity> claimDevice(@PathVariable(DEVICE_NAME) String deviceName,
                                                      @RequestBody(required = false) ClaimRequest claimRequest) throws ThingsboardException {
        checkParameter(DEVICE_NAME, deviceName);
        try {
            final DeferredResult<ResponseEntity> deferredResult = new DeferredResult<>();

            SecurityUser user = getCurrentUser();
            TenantId tenantId = user.getTenantId();
            CustomerId customerId = user.getCustomerId();

            Device device = checkNotNull(deviceService.findDeviceByTenantIdAndName(tenantId, deviceName));
            accessControlService.checkPermission(user, Resource.DEVICE, Operation.CLAIM_DEVICES,
                    device.getId(), device);
            String secretKey = getSecretKey(claimRequest);

            ListenableFuture<ClaimResult> future = claimDevicesService.claimDevice(device, customerId, secretKey);
            Futures.addCallback(future, new FutureCallback<ClaimResult>() {
                @Override
                public void onSuccess(@Nullable ClaimResult result) {
                    HttpStatus status;
                    if (result != null) {
                        if (result.getResponse().equals(ClaimResponse.SUCCESS)) {
                            status = HttpStatus.OK;
                            deferredResult.setResult(new ResponseEntity<>(result, status));

                            try {
                                logEntityAction(user, device.getId(), result.getDevice(), customerId, ActionType.ASSIGNED_TO_CUSTOMER, null,
                                        device.getId().toString(), customerId.toString(), customerService.findCustomerById(tenantId, customerId).getName());
                            } catch (ThingsboardException e) {
                                throw new RuntimeException(e);
                            }
                        } else {
                            status = HttpStatus.BAD_REQUEST;
                            deferredResult.setResult(new ResponseEntity<>(result.getResponse(), status));
                        }
                    } else {
                        deferredResult.setResult(new ResponseEntity<>(HttpStatus.BAD_REQUEST));
                    }
                }

                @Override
                public void onFailure(Throwable t) {
                    deferredResult.setErrorResult(t);
                }
            }, MoreExecutors.directExecutor());
            return deferredResult;
        } catch (Exception e) {
            throw handleException(e);
        }
    }

    @PreAuthorize("hasAnyAuthority('TENANT_ADMIN', 'CUSTOMER_USER')")
    @RequestMapping(value = "/customer/device/{deviceName}/claim", method = RequestMethod.DELETE)
    @ResponseStatus(value = HttpStatus.OK)
    public DeferredResult<ResponseEntity> reClaimDevice(@PathVariable(DEVICE_NAME) String deviceName) throws ThingsboardException {
        checkParameter(DEVICE_NAME, deviceName);
        try {
            final DeferredResult<ResponseEntity> deferredResult = new DeferredResult<>();

            SecurityUser user = getCurrentUser();
            TenantId tenantId = user.getTenantId();

            Device device = checkNotNull(deviceService.findDeviceByTenantIdAndName(tenantId, deviceName));
            accessControlService.checkPermission(user, Resource.DEVICE, Operation.CLAIM_DEVICES,
                    device.getId(), device);

            ListenableFuture<ReclaimResult> result = claimDevicesService.reClaimDevice(tenantId, device);
            Futures.addCallback(result, new FutureCallback<>() {
                @Override
                public void onSuccess(ReclaimResult reclaimResult) {
                    deferredResult.setResult(new ResponseEntity(HttpStatus.OK));

                    Customer unassignedCustomer = reclaimResult.getUnassignedCustomer();
                    if (unassignedCustomer != null) {
                        try {
                            logEntityAction(user, device.getId(), device, device.getCustomerId(), ActionType.UNASSIGNED_FROM_CUSTOMER, null,
                                    device.getId().toString(), unassignedCustomer.getId().toString(), unassignedCustomer.getName());
                        } catch (ThingsboardException e) {
                            throw new RuntimeException(e);
                        }
                    }
                }

                @Override
                public void onFailure(Throwable t) {
                    deferredResult.setErrorResult(t);
                }
            }, MoreExecutors.directExecutor());
            return deferredResult;
        } catch (Exception e) {
            throw handleException(e);
        }
    }

    private String getSecretKey(ClaimRequest claimRequest) throws IOException {
        String secretKey = claimRequest.getSecretKey();
        if (secretKey != null) {
            return secretKey;
        }
        return DataConstants.DEFAULT_SECRET_KEY;
    }

    @PreAuthorize("hasAuthority('TENANT_ADMIN')")
    @RequestMapping(value = "/tenant/{tenantId}/device/{deviceId}", method = RequestMethod.POST)
    @ResponseBody
    public Device assignDeviceToTenant(@PathVariable(TENANT_ID) String strTenantId,
                                       @PathVariable(DEVICE_ID) String strDeviceId) throws ThingsboardException {
        checkParameter(TENANT_ID, strTenantId);
        checkParameter(DEVICE_ID, strDeviceId);
        try {
            DeviceId deviceId = new DeviceId(toUUID(strDeviceId));
            Device device = checkDeviceId(deviceId, Operation.ASSIGN_TO_TENANT);

            TenantId newTenantId = new TenantId(toUUID(strTenantId));
            Tenant newTenant = tenantService.findTenantById(newTenantId);
            if (newTenant == null) {
                throw new ThingsboardException("Could not find the specified Tenant!", ThingsboardErrorCode.BAD_REQUEST_PARAMS);
            }

            Device assignedDevice = deviceService.assignDeviceToTenant(newTenantId, device);

            logEntityAction(getCurrentUser(), deviceId, assignedDevice,
                    assignedDevice.getCustomerId(),
                    ActionType.ASSIGNED_TO_TENANT, null, strTenantId, newTenant.getName());

            Tenant currentTenant = tenantService.findTenantById(getTenantId());
            pushAssignedFromNotification(currentTenant, newTenantId, assignedDevice);

            return assignedDevice;
        } catch (Exception e) {
            logEntityAction(getCurrentUser(), emptyId(EntityType.DEVICE), null,
                    null,
                    ActionType.ASSIGNED_TO_TENANT, e, strTenantId);
            throw handleException(e);
        }
    }

    private void pushAssignedFromNotification(Tenant currentTenant, TenantId newTenantId, Device assignedDevice) {
        String data = entityToStr(assignedDevice);
        if (data != null) {
            TbMsg tbMsg = TbMsg.newMsg(DataConstants.ENTITY_ASSIGNED_FROM_TENANT, assignedDevice.getId(), getMetaDataForAssignedFrom(currentTenant), TbMsgDataType.JSON, data);
            tbClusterService.pushMsgToRuleEngine(newTenantId, assignedDevice.getId(), tbMsg, null);
        }
    }

    private TbMsgMetaData getMetaDataForAssignedFrom(Tenant tenant) {
        TbMsgMetaData metaData = new TbMsgMetaData();
        metaData.putValue("assignedFromTenantId", tenant.getId().getId().toString());
        metaData.putValue("assignedFromTenantName", tenant.getName());
        return metaData;
    }

    @PreAuthorize("hasAuthority('TENANT_ADMIN')")
    @RequestMapping(value = "/edge/{edgeId}/device/{deviceId}", method = RequestMethod.POST)
    @ResponseBody
    public Device assignDeviceToEdge(@PathVariable(EDGE_ID) String strEdgeId,
                                     @PathVariable(DEVICE_ID) String strDeviceId) throws ThingsboardException {
        checkParameter(EDGE_ID, strEdgeId);
        checkParameter(DEVICE_ID, strDeviceId);
        try {
            EdgeId edgeId = new EdgeId(toUUID(strEdgeId));
            Edge edge = checkEdgeId(edgeId, Operation.READ);

            DeviceId deviceId = new DeviceId(toUUID(strDeviceId));
            checkDeviceId(deviceId, Operation.ASSIGN_TO_EDGE);

            Device savedDevice = checkNotNull(deviceService.assignDeviceToEdge(getCurrentUser().getTenantId(), deviceId, edgeId));

            tbClusterService.pushMsgToCore(new DeviceEdgeUpdateMsg(savedDevice.getTenantId(),
                    savedDevice.getId(), edgeId), null);

            logEntityAction(deviceId, savedDevice,
                    savedDevice.getCustomerId(),
                    ActionType.ASSIGNED_TO_EDGE, null, strDeviceId, strEdgeId, edge.getName());

            sendEntityAssignToEdgeNotificationMsg(getTenantId(), edgeId, savedDevice.getId(), EdgeEventActionType.ASSIGNED_TO_EDGE);

            return savedDevice;
        } catch (Exception e) {
            logEntityAction(emptyId(EntityType.DEVICE), null,
                    null,
                    ActionType.ASSIGNED_TO_EDGE, e, strDeviceId, strEdgeId);
            throw handleException(e);
        }
    }

    @PreAuthorize("hasAuthority('TENANT_ADMIN')")
    @RequestMapping(value = "/edge/{edgeId}/device/{deviceId}", method = RequestMethod.DELETE)
    @ResponseBody
    public Device unassignDeviceFromEdge(@PathVariable(EDGE_ID) String strEdgeId,
                                         @PathVariable(DEVICE_ID) String strDeviceId) throws ThingsboardException {
        checkParameter(EDGE_ID, strEdgeId);
        checkParameter(DEVICE_ID, strDeviceId);
        try {
            EdgeId edgeId = new EdgeId(toUUID(strEdgeId));
            Edge edge = checkEdgeId(edgeId, Operation.READ);

            DeviceId deviceId = new DeviceId(toUUID(strDeviceId));
            Device device = checkDeviceId(deviceId, Operation.UNASSIGN_FROM_EDGE);

            Device savedDevice = checkNotNull(deviceService.unassignDeviceFromEdge(getCurrentUser().getTenantId(), deviceId, edgeId));

            tbClusterService.pushMsgToCore(new DeviceEdgeUpdateMsg(savedDevice.getTenantId(),
                    savedDevice.getId(), null), null);

            logEntityAction(deviceId, device,
                    device.getCustomerId(),
                    ActionType.UNASSIGNED_FROM_EDGE, null, strDeviceId, strEdgeId, edge.getName());

            sendEntityAssignToEdgeNotificationMsg(getTenantId(), edgeId, savedDevice.getId(), EdgeEventActionType.UNASSIGNED_FROM_EDGE);

            return savedDevice;
        } catch (Exception e) {
            logEntityAction(emptyId(EntityType.DEVICE), null,
                    null,
                    ActionType.UNASSIGNED_FROM_EDGE, e, strDeviceId, strEdgeId);
            throw handleException(e);
        }
    }

    @PreAuthorize("hasAnyAuthority('TENANT_ADMIN', 'CUSTOMER_USER')")
    @RequestMapping(value = "/edge/{edgeId}/devices", params = {"pageSize", "page"}, method = RequestMethod.GET)
    @ResponseBody
    public PageData<Device> getEdgeDevices(
            @PathVariable(EDGE_ID) String strEdgeId,
            @RequestParam int pageSize,
            @RequestParam int page,
            @RequestParam(required = false) String type,
            @RequestParam(required = false) String textSearch,
            @RequestParam(required = false) String sortProperty,
            @RequestParam(required = false) String sortOrder,
            @RequestParam(required = false) Long startTime,
            @RequestParam(required = false) Long endTime) throws ThingsboardException {
        checkParameter(EDGE_ID, strEdgeId);
        try {
            TenantId tenantId = getCurrentUser().getTenantId();
            EdgeId edgeId = new EdgeId(toUUID(strEdgeId));
            checkEdgeId(edgeId, Operation.READ);
            TimePageLink pageLink = createTimePageLink(pageSize, page, textSearch, sortProperty, sortOrder, startTime, endTime);
            PageData<Device> nonFilteredResult;
            if (type != null && type.trim().length() > 0) {
                nonFilteredResult = deviceService.findDevicesByTenantIdAndEdgeIdAndType(tenantId, edgeId, type, pageLink);
            } else {
                nonFilteredResult = deviceService.findDevicesByTenantIdAndEdgeId(tenantId, edgeId, pageLink);
            }
            List<Device> filteredDevices = nonFilteredResult.getData().stream().filter(device -> {
                try {
                    accessControlService.checkPermission(getCurrentUser(), Resource.DEVICE, Operation.READ, device.getId(), device);
                    return true;
                } catch (ThingsboardException e) {
                    return false;
                }
            }).collect(Collectors.toList());
            PageData<Device> filteredResult = new PageData<>(filteredDevices,
                    nonFilteredResult.getTotalPages(),
                    nonFilteredResult.getTotalElements(),
                    nonFilteredResult.hasNext());
            return checkNotNull(filteredResult);
        } catch (Exception e) {
            throw handleException(e);
        }
    }
}<|MERGE_RESOLUTION|>--- conflicted
+++ resolved
@@ -302,12 +302,9 @@
             Device device = checkDeviceId(deviceCredentials.getDeviceId(), Operation.WRITE_CREDENTIALS);
             DeviceCredentials result = checkNotNull(deviceCredentialsService.updateDeviceCredentials(getCurrentUser().getTenantId(), deviceCredentials));
             tbClusterService.pushMsgToCore(new DeviceCredentialsUpdateNotificationMsg(getCurrentUser().getTenantId(), deviceCredentials.getDeviceId(), result), null);
-<<<<<<< HEAD
 
             sendEntityNotificationMsg(getTenantId(), device.getId(), EdgeEventActionType.CREDENTIALS_UPDATED);
 
-=======
->>>>>>> dc875508
             logEntityAction(device.getId(), device,
                     device.getCustomerId(),
                     ActionType.CREDENTIALS_UPDATED, null, deviceCredentials);
