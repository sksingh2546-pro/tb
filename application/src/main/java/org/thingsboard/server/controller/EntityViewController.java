--- conflicted
+++ resolved
@@ -30,13 +30,15 @@
 import org.springframework.web.bind.annotation.ResponseBody;
 import org.springframework.web.bind.annotation.ResponseStatus;
 import org.springframework.web.bind.annotation.RestController;
-import org.thingsboard.server.common.data.*;
+import org.thingsboard.server.common.data.Customer;
+import org.thingsboard.server.common.data.DataConstants;
+import org.thingsboard.server.common.data.EntitySubtype;
+import org.thingsboard.server.common.data.EntityType;
+import org.thingsboard.server.common.data.EntityView;
+import org.thingsboard.server.common.data.EntityViewInfo;
 import org.thingsboard.server.common.data.audit.ActionType;
 import org.thingsboard.server.common.data.edge.Edge;
-<<<<<<< HEAD
-=======
 import org.thingsboard.server.common.data.edge.EdgeEventType;
->>>>>>> f5ab5d7a
 import org.thingsboard.server.common.data.entityview.EntityViewSearchQuery;
 import org.thingsboard.server.common.data.exception.ThingsboardException;
 import org.thingsboard.server.common.data.id.CustomerId;
@@ -46,15 +48,9 @@
 import org.thingsboard.server.common.data.id.TenantId;
 import org.thingsboard.server.common.data.id.UUIDBased;
 import org.thingsboard.server.common.data.kv.AttributeKvEntry;
-<<<<<<< HEAD
 import org.thingsboard.server.common.data.page.PageData;
 import org.thingsboard.server.common.data.page.PageLink;
-=======
-import org.thingsboard.server.common.data.page.TextPageData;
-import org.thingsboard.server.common.data.page.TextPageLink;
-import org.thingsboard.server.common.data.page.TimePageData;
 import org.thingsboard.server.common.data.page.TimePageLink;
->>>>>>> f5ab5d7a
 import org.thingsboard.server.dao.exception.IncorrectParameterException;
 import org.thingsboard.server.dao.model.ModelConstants;
 import org.thingsboard.server.queue.util.TbCoreComponent;
@@ -464,13 +460,10 @@
             logEntityAction(entityViewId, savedEntityView,
                     savedEntityView.getCustomerId(),
                     ActionType.ASSIGNED_TO_EDGE, null, strEntityViewId, strEdgeId, edge.getName());
-<<<<<<< HEAD
-=======
 
             sendNotificationMsgToEdgeService(getTenantId(), edgeId, savedEntityView.getId(),
                     EdgeEventType.ENTITY_VIEW, ActionType.ASSIGNED_TO_EDGE);
 
->>>>>>> f5ab5d7a
             return savedEntityView;
         } catch (Exception e) {
             logEntityAction(emptyId(EntityType.ENTITY_VIEW), null,
@@ -481,20 +474,6 @@
     }
 
     @PreAuthorize("hasAuthority('TENANT_ADMIN')")
-<<<<<<< HEAD
-    @RequestMapping(value = "/edge/entityView/{entityViewId}", method = RequestMethod.DELETE)
-    @ResponseBody
-    public EntityView unassignEntityViewFromEdge(@PathVariable(ENTITY_VIEW_ID) String strEntityViewId) throws ThingsboardException {
-        checkParameter(ENTITY_VIEW_ID, strEntityViewId);
-        try {
-            EntityViewId entityViewId = new EntityViewId(toUUID(strEntityViewId));
-            EntityView entityView = checkEntityViewId(entityViewId, Operation.UNASSIGN_FROM_EDGE);
-            if (entityView.getEdgeId() == null || entityView.getEdgeId().getId().equals(ModelConstants.NULL_UUID)) {
-                throw new IncorrectParameterException("Entity View isn't assigned to any edge!");
-            }
-            Edge edge = checkEdgeId(entityView.getEdgeId(), Operation.READ);
-            EntityView savedEntityView = checkNotNull(entityViewService.unassignEntityViewFromEdge(getTenantId(), entityViewId));
-=======
     @RequestMapping(value = "/edge/{edgeId}/entityView/{entityViewId}", method = RequestMethod.DELETE)
     @ResponseBody
     public EntityView unassignEntityViewFromEdge(@PathVariable(EDGE_ID) String strEdgeId,
@@ -509,17 +488,13 @@
             EntityView entityView = checkEntityViewId(entityViewId, Operation.UNASSIGN_FROM_EDGE);
 
             EntityView savedEntityView = checkNotNull(entityViewService.unassignEntityViewFromEdge(getTenantId(), entityViewId, edgeId));
->>>>>>> f5ab5d7a
             logEntityAction(entityViewId, entityView,
                     entityView.getCustomerId(),
                     ActionType.UNASSIGNED_FROM_EDGE, null, strEntityViewId, edge.getId().toString(), edge.getName());
 
-<<<<<<< HEAD
-=======
             sendNotificationMsgToEdgeService(getTenantId(), edgeId, savedEntityView.getId(),
                     EdgeEventType.ENTITY_VIEW, ActionType.UNASSIGNED_FROM_EDGE);
 
->>>>>>> f5ab5d7a
             return savedEntityView;
         } catch (Exception e) {
             logEntityAction(emptyId(EntityType.ENTITY_VIEW), null,
@@ -530,45 +505,24 @@
     }
 
     @PreAuthorize("hasAnyAuthority('TENANT_ADMIN')")
-<<<<<<< HEAD
     @RequestMapping(value = "/edge/{edgeId}/entityViews", params = {"pageSize", "page"}, method = RequestMethod.GET)
     @ResponseBody
     public PageData<EntityView> getEdgeEntityViews(
-            @PathVariable("edgeId") String strEdgeId,
+            @PathVariable(EDGE_ID) String strEdgeId,
             @RequestParam int pageSize,
             @RequestParam int page,
-            @RequestParam(required = false) String type,
             @RequestParam(required = false) String textSearch,
             @RequestParam(required = false) String sortProperty,
-            @RequestParam(required = false) String sortOrder) throws ThingsboardException {
-        checkParameter("edgeId", strEdgeId);
-=======
-    @RequestMapping(value = "/edge/{edgeId}/entityViews", params = {"limit"}, method = RequestMethod.GET)
-    @ResponseBody
-    public TimePageData<EntityView> getEdgeEntityViews(
-            @PathVariable(EDGE_ID) String strEdgeId,
-            @RequestParam int limit,
+            @RequestParam(required = false) String sortOrder,
             @RequestParam(required = false) Long startTime,
-            @RequestParam(required = false) Long endTime,
-            @RequestParam(required = false, defaultValue = "false") boolean ascOrder,
-            @RequestParam(required = false) String offset) throws ThingsboardException {
+            @RequestParam(required = false) Long endTime) throws ThingsboardException {
         checkParameter(EDGE_ID, strEdgeId);
->>>>>>> f5ab5d7a
         try {
             TenantId tenantId = getCurrentUser().getTenantId();
             EdgeId edgeId = new EdgeId(toUUID(strEdgeId));
             checkEdgeId(edgeId, Operation.READ);
-<<<<<<< HEAD
-            PageLink pageLink = createPageLink(pageSize, page, textSearch, sortProperty, sortOrder);
-            if (type != null && type.trim().length()>0) {
-                return checkNotNull(entityViewService.findEntityViewsByTenantIdAndEdgeIdAndType(tenantId, edgeId, type, pageLink));
-            } else {
-                return checkNotNull(entityViewService.findEntityViewsByTenantIdAndEdgeId(tenantId, edgeId, pageLink));
-            }
-=======
-            TimePageLink pageLink = createPageLink(limit, startTime, endTime, ascOrder, offset);
+            TimePageLink pageLink = createTimePageLink(pageSize, page, textSearch, sortProperty, sortOrder, startTime, endTime);
             return checkNotNull(entityViewService.findEntityViewsByTenantIdAndEdgeId(tenantId, edgeId, pageLink).get());
->>>>>>> f5ab5d7a
         } catch (Exception e) {
             throw handleException(e);
         }
