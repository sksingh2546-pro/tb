/**
 * Copyright © 2016-2022 The Thingsboard Authors
 *
 * Licensed under the Apache License, Version 2.0 (the "License");
 * you may not use this file except in compliance with the License.
 * You may obtain a copy of the License at
 *
 *     http://www.apache.org/licenses/LICENSE-2.0
 *
 * Unless required by applicable law or agreed to in writing, software
 * distributed under the License is distributed on an "AS IS" BASIS,
 * WITHOUT WARRANTIES OR CONDITIONS OF ANY KIND, either express or implied.
 * See the License for the specific language governing permissions and
 * limitations under the License.
 */
package org.thingsboard.server.service.install.update;

import lombok.RequiredArgsConstructor;
import lombok.extern.slf4j.Slf4j;
import org.springframework.cache.Cache;
import org.springframework.cache.CacheManager;
import org.springframework.context.annotation.Profile;
import org.springframework.data.redis.core.RedisTemplate;
import org.springframework.stereotype.Service;

import java.util.Objects;
import java.util.Optional;

@RequiredArgsConstructor
@Service
@Profile("install")
@Slf4j
public class DefaultCacheCleanupService implements CacheCleanupService {

    private final CacheManager cacheManager;
    private final Optional<RedisTemplate<String, Object>> redisTemplate;


    /**
     * Cleanup caches that can not deserialize anymore due to schema upgrade or data update using sql scripts.
     * Refer to SqlDatabaseUpgradeService and /data/upgrage/*.sql
     * to discover which tables were changed
     * */
    @Override
    public void clearCache(String fromVersion) throws Exception {
        switch (fromVersion) {
            case "3.0.1":
                log.info("Clear cache to upgrade from version 3.0.1 to 3.1.0 ...");
                clearAllCaches();
                //do not break to show explicit calls for next versions
            case "3.1.1":
                log.info("Clear cache to upgrade from version 3.1.1 to 3.2.0 ...");
                clearCacheByName("devices");
                clearCacheByName("deviceProfiles");
                clearCacheByName("tenantProfiles");
            case "3.2.2":
                log.info("Clear cache to upgrade from version 3.2.2 to 3.3.0 ...");
                clearCacheByName("devices");
                clearCacheByName("deviceProfiles");
                clearCacheByName("tenantProfiles");
                clearCacheByName("relations");
                break;
            case "3.3.2":
                log.info("Clear cache to upgrade from version 3.3.2 to 3.3.3 ...");
                clearAll();
                break;
            case "3.3.3":
                log.info("Clear cache to upgrade from version 3.3.3 to 3.3.4 ...");
                clearAll();
                break;
            case "3.3.4":
                log.info("Clear cache to upgrade from version 3.3.4 to 3.4.0 ...");
<<<<<<< HEAD
                clearCacheByName("deviceProfiles");
=======
                clearAll();
>>>>>>> ba634ada
                break;
            default:
                //Do nothing, since cache cleanup is optional.
        }
    }

    void clearAllCaches() {
        cacheManager.getCacheNames().forEach(this::clearCacheByName);
    }

    void clearCacheByName(final String cacheName) {
        Cache cache = cacheManager.getCache(cacheName);
        Objects.requireNonNull(cache, "Cache does not exist for name " + cacheName);
        cache.clear();
    }

    void clearAll() {
        redisTemplate.ifPresent(rt -> rt.execute(connection ->
                connection.execute("FLUSHALL"), false));
    }
}<|MERGE_RESOLUTION|>--- conflicted
+++ resolved
@@ -70,11 +70,7 @@
                 break;
             case "3.3.4":
                 log.info("Clear cache to upgrade from version 3.3.4 to 3.4.0 ...");
-<<<<<<< HEAD
-                clearCacheByName("deviceProfiles");
-=======
                 clearAll();
->>>>>>> ba634ada
                 break;
             default:
                 //Do nothing, since cache cleanup is optional.
