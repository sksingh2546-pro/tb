/**
 * Copyright © 2016-2020 The Thingsboard Authors
 *
 * Licensed under the Apache License, Version 2.0 (the "License");
 * you may not use this file except in compliance with the License.
 * You may obtain a copy of the License at
 *
 *     http://www.apache.org/licenses/LICENSE-2.0
 *
 * Unless required by applicable law or agreed to in writing, software
 * distributed under the License is distributed on an "AS IS" BASIS,
 * WITHOUT WARRANTIES OR CONDITIONS OF ANY KIND, either express or implied.
 * See the License for the specific language governing permissions and
 * limitations under the License.
 */
package org.thingsboard.server.service.install;

import lombok.extern.slf4j.Slf4j;
import org.apache.commons.lang3.StringUtils;
import org.apache.commons.lang3.SystemUtils;
import org.springframework.beans.factory.annotation.Value;
import org.springframework.context.annotation.Profile;
import org.springframework.stereotype.Service;
import org.thingsboard.server.dao.util.PsqlDao;
import org.thingsboard.server.dao.util.SqlTsDao;

import java.io.File;
import java.io.IOException;
import java.nio.file.Files;
import java.nio.file.Path;
import java.nio.file.Paths;
import java.sql.Connection;
import java.sql.DriverManager;

@Service
@Profile("install")
@Slf4j
@SqlTsDao
@PsqlDao
public class PsqlTsDatabaseUpgradeService extends AbstractSqlTsDatabaseUpgradeService implements DatabaseTsUpgradeService {

    @Value("${sql.postgres.ts_key_value_partitioning:MONTHS}")
    private String partitionType;

    private static final String TS_KV_LATEST_SQL = "ts_kv_latest.sql";
    private static final String LOAD_FUNCTIONS_SQL = "schema_update_psql_ts.sql";
    private static final String LOAD_TTL_FUNCTIONS_SQL = "schema_update_ttl.sql";
    private static final String LOAD_DROP_PARTITIONS_FUNCTIONS_SQL = "schema_update_psql_drop_partitions.sql";

    private static final String TS_KV_OLD = "ts_kv_old;";
    private static final String TS_KV_LATEST_OLD = "ts_kv_latest_old;";

    private static final String CREATE_PARTITION_TS_KV_TABLE = "create_partition_ts_kv_table()";
    private static final String CREATE_NEW_TS_KV_LATEST_TABLE = "create_new_ts_kv_latest_table()";
    private static final String CREATE_PARTITIONS = "create_partitions(IN partition_type varchar)";
    private static final String CREATE_TS_KV_DICTIONARY_TABLE = "create_ts_kv_dictionary_table()";
    private static final String INSERT_INTO_DICTIONARY = "insert_into_dictionary()";
    private static final String INSERT_INTO_TS_KV = "insert_into_ts_kv(IN path_to_file varchar)";
    private static final String INSERT_INTO_TS_KV_LATEST = "insert_into_ts_kv_latest(IN path_to_file varchar)";
    private static final String INSERT_INTO_TS_KV_CURSOR = "insert_into_ts_kv_cursor()";
    private static final String INSERT_INTO_TS_KV_LATEST_CURSOR = "insert_into_ts_kv_latest_cursor()";

    private static final String CALL_CREATE_PARTITION_TS_KV_TABLE = CALL_REGEX + CREATE_PARTITION_TS_KV_TABLE;
    private static final String CALL_CREATE_NEW_TS_KV_LATEST_TABLE = CALL_REGEX + CREATE_NEW_TS_KV_LATEST_TABLE;
    private static final String CALL_CREATE_TS_KV_DICTIONARY_TABLE = CALL_REGEX + CREATE_TS_KV_DICTIONARY_TABLE;
    private static final String CALL_INSERT_INTO_DICTIONARY = CALL_REGEX + INSERT_INTO_DICTIONARY;
    private static final String CALL_INSERT_INTO_TS_KV_CURSOR = CALL_REGEX + INSERT_INTO_TS_KV_CURSOR;
    private static final String CALL_INSERT_INTO_TS_KV_LATEST_CURSOR = CALL_REGEX + INSERT_INTO_TS_KV_LATEST_CURSOR;

    private static final String DROP_TABLE_TS_KV_OLD = DROP_TABLE + TS_KV_OLD;
    private static final String DROP_TABLE_TS_KV_LATEST_OLD = DROP_TABLE + TS_KV_LATEST_OLD;

    private static final String DROP_PROCEDURE_CREATE_PARTITION_TS_KV_TABLE = DROP_PROCEDURE_IF_EXISTS + CREATE_PARTITION_TS_KV_TABLE;
    private static final String DROP_PROCEDURE_CREATE_NEW_TS_KV_LATEST_TABLE = DROP_PROCEDURE_IF_EXISTS + CREATE_NEW_TS_KV_LATEST_TABLE;
    private static final String DROP_PROCEDURE_CREATE_PARTITIONS = DROP_PROCEDURE_IF_EXISTS + CREATE_PARTITIONS;
    private static final String DROP_PROCEDURE_CREATE_TS_KV_DICTIONARY_TABLE = DROP_PROCEDURE_IF_EXISTS + CREATE_TS_KV_DICTIONARY_TABLE;
    private static final String DROP_PROCEDURE_INSERT_INTO_DICTIONARY = DROP_PROCEDURE_IF_EXISTS + INSERT_INTO_DICTIONARY;
    private static final String DROP_PROCEDURE_INSERT_INTO_TS_KV = DROP_PROCEDURE_IF_EXISTS + INSERT_INTO_TS_KV;
    private static final String DROP_PROCEDURE_INSERT_INTO_TS_KV_LATEST = DROP_PROCEDURE_IF_EXISTS + INSERT_INTO_TS_KV_LATEST;
    private static final String DROP_PROCEDURE_INSERT_INTO_TS_KV_CURSOR = DROP_PROCEDURE_IF_EXISTS + INSERT_INTO_TS_KV_CURSOR;
    private static final String DROP_PROCEDURE_INSERT_INTO_TS_KV_LATEST_CURSOR = DROP_PROCEDURE_IF_EXISTS + INSERT_INTO_TS_KV_LATEST_CURSOR;
    private static final String DROP_FUNCTION_GET_PARTITION_DATA = "DROP FUNCTION IF EXISTS get_partitions_data;";

    @Override
    public void upgradeDatabase(String fromVersion) throws Exception {
        switch (fromVersion) {
            case "2.4.3":
                try (Connection conn = DriverManager.getConnection(dbUrl, dbUserName, dbPassword)) {
                    log.info("Check the current PostgreSQL version...");
                    boolean versionValid = checkVersion(conn);
                    if (!versionValid) {
                        throw new RuntimeException("PostgreSQL version should be at least more than 11, please upgrade your PostgreSQL and restart the script!");
                    } else {
                        log.info("PostgreSQL version is valid!");
                        if (isOldSchema(conn, 2004003)) {
                            log.info("Load upgrade functions ...");
                            loadSql(conn, LOAD_FUNCTIONS_SQL);
                            log.info("Updating timeseries schema ...");
                            executeQuery(conn, CALL_CREATE_PARTITION_TS_KV_TABLE);
                            if (!partitionType.equals("INDEFINITE")) {
                                executeQuery(conn, "call create_partitions('" + partitionType + "')");
                            }
                            executeQuery(conn, CALL_CREATE_TS_KV_DICTIONARY_TABLE);
                            executeQuery(conn, CALL_INSERT_INTO_DICTIONARY);

                            Path pathToTempTsKvFile = null;
                            Path pathToTempTsKvLatestFile = null;
                            if (SystemUtils.IS_OS_WINDOWS) {
                                log.info("Lookup for environment variable: {} ...", THINGSBOARD_WINDOWS_UPGRADE_DIR);
                                Path pathToDir;
                                String thingsboardWindowsUpgradeDir = System.getenv("THINGSBOARD_WINDOWS_UPGRADE_DIR");
                                if (StringUtils.isNotEmpty(thingsboardWindowsUpgradeDir)) {
                                    log.info("Environment variable: {} was found!", THINGSBOARD_WINDOWS_UPGRADE_DIR);
                                    pathToDir = Paths.get(thingsboardWindowsUpgradeDir);
                                } else {
                                    log.info("Failed to lookup environment variable: {}", THINGSBOARD_WINDOWS_UPGRADE_DIR);
                                    pathToDir = Paths.get(PATH_TO_USERS_PUBLIC_FOLDER);
                                }
                                log.info("Directory: {} will be used for creation temporary upgrade files!", pathToDir);
                                try {
                                    Path tsKvFile = Files.createTempFile(pathToDir, "ts_kv", ".sql");
                                    Path tsKvLatestFile = Files.createTempFile(pathToDir, "ts_kv_latest", ".sql");
                                    pathToTempTsKvFile = tsKvFile.toAbsolutePath();
                                    pathToTempTsKvLatestFile = tsKvLatestFile.toAbsolutePath();
                                    try {
                                        copyTimeseries(conn, pathToTempTsKvFile, pathToTempTsKvLatestFile);
                                    } catch (Exception e) {
                                        insertTimeseries(conn);
                                    }
                                } catch (IOException | SecurityException e) {
                                    log.warn("Failed to create time-series upgrade files due to: {}", e.getMessage());
                                    insertTimeseries(conn);
                                }
                            } else {
                                try {
                                    Path tempDirPath = Files.createTempDirectory("ts_kv");
                                    File tempDirAsFile = tempDirPath.toFile();
                                    boolean writable = tempDirAsFile.setWritable(true, false);
                                    boolean readable = tempDirAsFile.setReadable(true, false);
                                    boolean executable = tempDirAsFile.setExecutable(true, false);
                                    pathToTempTsKvFile = tempDirPath.resolve(TS_KV_SQL).toAbsolutePath();
                                    pathToTempTsKvLatestFile = tempDirPath.resolve(TS_KV_LATEST_SQL).toAbsolutePath();
                                    try {
                                        if (writable && readable && executable) {
                                            copyTimeseries(conn, pathToTempTsKvFile, pathToTempTsKvLatestFile);
                                        } else {
                                            throw new RuntimeException("Failed to grant write permissions for the: " + tempDirPath + "folder!");
                                        }
                                    } catch (Exception e) {
                                        insertTimeseries(conn);
                                    }
                                } catch (IOException | SecurityException e) {
                                    log.warn("Failed to create time-series upgrade files due to: {}", e.getMessage());
                                    insertTimeseries(conn);
                                }
                            }

                            removeUpgradeFiles(pathToTempTsKvFile, pathToTempTsKvLatestFile);

                            executeQuery(conn, DROP_TABLE_TS_KV_OLD);
                            executeQuery(conn, DROP_TABLE_TS_KV_LATEST_OLD);

                            executeQuery(conn, DROP_PROCEDURE_CREATE_PARTITION_TS_KV_TABLE);
                            executeQuery(conn, DROP_PROCEDURE_CREATE_PARTITIONS);
                            executeQuery(conn, DROP_PROCEDURE_CREATE_TS_KV_DICTIONARY_TABLE);
                            executeQuery(conn, DROP_PROCEDURE_INSERT_INTO_DICTIONARY);
                            executeQuery(conn, DROP_PROCEDURE_INSERT_INTO_TS_KV);
                            executeQuery(conn, DROP_PROCEDURE_CREATE_NEW_TS_KV_LATEST_TABLE);
                            executeQuery(conn, DROP_PROCEDURE_INSERT_INTO_TS_KV_LATEST);
                            executeQuery(conn, DROP_PROCEDURE_INSERT_INTO_TS_KV_CURSOR);
                            executeQuery(conn, DROP_PROCEDURE_INSERT_INTO_TS_KV_LATEST_CURSOR);
                            executeQuery(conn, DROP_FUNCTION_GET_PARTITION_DATA);

                            executeQuery(conn, "ALTER TABLE ts_kv ADD COLUMN IF NOT EXISTS json_v json;");
                            executeQuery(conn, "ALTER TABLE ts_kv_latest ADD COLUMN IF NOT EXISTS json_v json;");
                        } else {
                            executeQuery(conn, "ALTER TABLE ts_kv DROP CONSTRAINT IF EXISTS ts_kv_pkey;");
                            executeQuery(conn, "ALTER TABLE ts_kv ADD CONSTRAINT ts_kv_pkey PRIMARY KEY (entity_id, key, ts);");
                        }

                        log.info("Load TTL functions ...");
                        loadSql(conn, LOAD_TTL_FUNCTIONS_SQL);
                        log.info("Load Drop Partitions functions ...");
                        loadSql(conn, LOAD_DROP_PARTITIONS_FUNCTIONS_SQL);

                        executeQuery(conn, "UPDATE tb_schema_settings SET schema_version = 2005000");

                        log.info("schema timeseries updated!");
                    }
                }
                break;
            case "2.5.0":
                try (Connection conn = DriverManager.getConnection(dbUrl, dbUserName, dbPassword)) {
                    executeQuery(conn, "CREATE TABLE IF NOT EXISTS ts_kv_indefinite PARTITION OF ts_kv DEFAULT;");
                    executeQuery(conn, "UPDATE tb_schema_settings SET schema_version = 2005001");
                }
                break;
<<<<<<< HEAD
            case "3.1.1":
                try (Connection conn = DriverManager.getConnection(dbUrl, dbUserName, dbPassword)) {
                    log.info("Load TTL functions ...");
                    loadSql(conn, LOAD_TTL_FUNCTIONS_SQL);
=======
            case "2.5.4":
                try (Connection conn = DriverManager.getConnection(dbUrl, dbUserName, dbPassword)) {
>>>>>>> 3f9f6efc
                    log.info("Load Drop Partitions functions ...");
                    loadSql(conn, LOAD_DROP_PARTITIONS_FUNCTIONS_SQL);
                }
                break;
            default:
                throw new RuntimeException("Unable to upgrade SQL database, unsupported fromVersion: " + fromVersion);
        }
    }

    private void removeUpgradeFiles(Path pathToTempTsKvFile, Path pathToTempTsKvLatestFile) {
        if (pathToTempTsKvFile != null && pathToTempTsKvFile.toFile().exists()) {
            boolean deleteTsKvFile = pathToTempTsKvFile.toFile().delete();
            if (deleteTsKvFile) {
                log.info("Successfully deleted the temp file for ts_kv table upgrade!");
            }
        }
        if (pathToTempTsKvLatestFile != null && pathToTempTsKvLatestFile.toFile().exists()) {
            boolean deleteTsKvLatestFile = pathToTempTsKvLatestFile.toFile().delete();
            if (deleteTsKvLatestFile) {
                log.info("Successfully deleted the temp file for ts_kv_latest table upgrade!");
            }
        }
    }

    private void copyTimeseries(Connection conn, Path pathToTempTsKvFile, Path pathToTempTsKvLatestFile) {
        executeQuery(conn, "call insert_into_ts_kv('" + pathToTempTsKvFile + "')");
        executeQuery(conn, CALL_CREATE_NEW_TS_KV_LATEST_TABLE);
        executeQuery(conn, "call insert_into_ts_kv_latest('" + pathToTempTsKvLatestFile + "')");
    }

    private void insertTimeseries(Connection conn) {
        log.warn("Upgrade script failed using the copy to/from files strategy!" +
                " Trying to perfrom the upgrade using Inserts strategy ...");
        executeQuery(conn, CALL_INSERT_INTO_TS_KV_CURSOR);
        executeQuery(conn, CALL_CREATE_NEW_TS_KV_LATEST_TABLE);
        executeQuery(conn, CALL_INSERT_INTO_TS_KV_LATEST_CURSOR);
    }

    @Override
    protected void loadSql(Connection conn, String fileName) {
        Path schemaUpdateFile = Paths.get(installScripts.getDataDir(), "upgrade", "2.4.3", fileName);
        try {
            loadFunctions(schemaUpdateFile, conn);
            log.info("Functions successfully loaded!");
        } catch (Exception e) {
            log.info("Failed to load PostgreSQL upgrade functions due to: {}", e.getMessage());
        }
    }
}<|MERGE_RESOLUTION|>--- conflicted
+++ resolved
@@ -195,15 +195,10 @@
                     executeQuery(conn, "UPDATE tb_schema_settings SET schema_version = 2005001");
                 }
                 break;
-<<<<<<< HEAD
             case "3.1.1":
                 try (Connection conn = DriverManager.getConnection(dbUrl, dbUserName, dbPassword)) {
                     log.info("Load TTL functions ...");
                     loadSql(conn, LOAD_TTL_FUNCTIONS_SQL);
-=======
-            case "2.5.4":
-                try (Connection conn = DriverManager.getConnection(dbUrl, dbUserName, dbPassword)) {
->>>>>>> 3f9f6efc
                     log.info("Load Drop Partitions functions ...");
                     loadSql(conn, LOAD_DROP_PARTITIONS_FUNCTIONS_SQL);
                 }
