--- conflicted
+++ resolved
@@ -17,61 +17,9 @@
 
 import org.thingsboard.server.common.data.id.UserId;
 import org.thingsboard.server.common.data.security.model.JwtToken;
-<<<<<<< HEAD
-import org.thingsboard.server.config.jwt.JwtSettingsService;
-import org.thingsboard.server.service.security.model.token.JwtTokenFactory;
-=======
->>>>>>> 0da4624a
 
 public interface TokenOutdatingService {
 
     boolean isOutdated(JwtToken token, UserId userId);
 
-<<<<<<< HEAD
-@Service
-@RequiredArgsConstructor
-public class TokenOutdatingService {
-    private final CacheManager cacheManager;
-    private final JwtTokenFactory tokenFactory;
-    private final JwtSettingsService jwtSettingsService;
-    private Cache usersUpdateTimeCache;
-
-    @PostConstruct
-    protected void initCache() {
-        usersUpdateTimeCache = cacheManager.getCache(CacheConstants.USERS_UPDATE_TIME_CACHE);
-    }
-
-    @EventListener(classes = UserAuthDataChangedEvent.class)
-    public void onUserAuthDataChanged(UserAuthDataChangedEvent event) {
-        usersUpdateTimeCache.put(toKey(event.getUserId()), event.getTs());
-    }
-
-    public boolean isOutdated(JwtToken token, UserId userId) {
-        Claims claims = tokenFactory.parseTokenClaims(token).getBody();
-        long issueTime = claims.getIssuedAt().getTime();
-
-        return Optional.ofNullable(usersUpdateTimeCache.get(toKey(userId), Long.class))
-                .map(outdatageTime -> {
-                    if (System.currentTimeMillis() - outdatageTime <= SECONDS.toMillis(jwtSettingsService.getJwtSettings().getRefreshTokenExpTime())) {
-                        return MILLISECONDS.toSeconds(issueTime) < MILLISECONDS.toSeconds(outdatageTime);
-                    } else {
-                        /*
-                         * Means that since the outdating has passed more than
-                         * the lifetime of refresh token (the longest lived)
-                         * and there is no need to store outdatage time anymore
-                         * as all the tokens issued before the outdatage time
-                         * are now expired by themselves
-                         * */
-                        usersUpdateTimeCache.evict(toKey(userId));
-                        return false;
-                    }
-                })
-                .orElse(false);
-    }
-
-    private String toKey(UserId userId) {
-        return userId.getId().toString();
-    }
-=======
->>>>>>> 0da4624a
 }