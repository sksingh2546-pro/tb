/**
 * Copyright © 2016-2022 The Thingsboard Authors
 *
 * Licensed under the Apache License, Version 2.0 (the "License");
 * you may not use this file except in compliance with the License.
 * You may obtain a copy of the License at
 *
 *     http://www.apache.org/licenses/LICENSE-2.0
 *
 * Unless required by applicable law or agreed to in writing, software
 * distributed under the License is distributed on an "AS IS" BASIS,
 * WITHOUT WARRANTIES OR CONDITIONS OF ANY KIND, either express or implied.
 * See the License for the specific language governing permissions and
 * limitations under the License.
 */
package org.thingsboard.server.service.sync.ie.importing.impl;

import com.fasterxml.jackson.databind.JsonNode;
import com.google.api.client.util.Objects;
import com.google.common.util.concurrent.FutureCallback;
import lombok.RequiredArgsConstructor;
import lombok.extern.slf4j.Slf4j;
import org.checkerframework.checker.nullness.qual.Nullable;
import org.springframework.beans.factory.annotation.Autowired;
import org.springframework.context.annotation.Lazy;
import org.springframework.transaction.annotation.Transactional;
import org.thingsboard.common.util.JacksonUtil;
import org.thingsboard.server.cluster.TbClusterService;
import org.thingsboard.server.common.data.EntityType;
import org.thingsboard.server.common.data.ExportableEntity;
<<<<<<< HEAD
import org.thingsboard.server.common.data.HasCustomerId;
import org.thingsboard.server.common.data.User;
=======
>>>>>>> 48c3ce70
import org.thingsboard.server.common.data.audit.ActionType;
import org.thingsboard.server.common.data.exception.ThingsboardException;
import org.thingsboard.server.common.data.id.EntityId;
import org.thingsboard.server.common.data.id.EntityIdFactory;
import org.thingsboard.server.common.data.id.HasId;
import org.thingsboard.server.common.data.id.TenantId;
import org.thingsboard.server.common.data.kv.AttributeKvEntry;
import org.thingsboard.server.common.data.kv.BaseAttributeKvEntry;
import org.thingsboard.server.common.data.kv.BooleanDataEntry;
import org.thingsboard.server.common.data.kv.DoubleDataEntry;
import org.thingsboard.server.common.data.kv.JsonDataEntry;
import org.thingsboard.server.common.data.kv.KvEntry;
import org.thingsboard.server.common.data.kv.LongDataEntry;
import org.thingsboard.server.common.data.kv.StringDataEntry;
import org.thingsboard.server.common.data.relation.EntityRelation;
import org.thingsboard.server.common.data.relation.RelationTypeGroup;
import org.thingsboard.server.common.data.sync.ie.AttributeExportData;
import org.thingsboard.server.common.data.sync.ie.EntityExportData;
import org.thingsboard.server.common.data.sync.ie.EntityImportResult;
import org.thingsboard.server.dao.relation.RelationDao;
import org.thingsboard.server.dao.relation.RelationService;
import org.thingsboard.server.service.action.EntityActionService;
import org.thingsboard.server.service.entitiy.TbNotificationEntityService;
import org.thingsboard.server.service.sync.ie.exporting.ExportableEntitiesService;
import org.thingsboard.server.service.sync.ie.importing.EntityImportService;
import org.thingsboard.server.service.sync.vc.data.EntitiesImportCtx;
import org.thingsboard.server.service.telemetry.TelemetrySubscriptionService;

import java.util.ArrayList;
import java.util.LinkedHashMap;
import java.util.LinkedHashSet;
import java.util.List;
import java.util.Map;
import java.util.Optional;
import java.util.Set;
import java.util.UUID;
import java.util.function.Function;
import java.util.stream.Collectors;

@Slf4j
public abstract class BaseEntityImportService<I extends EntityId, E extends ExportableEntity<I>, D extends EntityExportData<E>> implements EntityImportService<I, E, D> {

    @Autowired
    @Lazy
    private ExportableEntitiesService exportableEntitiesService;
    @Autowired
    private RelationService relationService;
    @Autowired
    private RelationDao relationDao;
    @Autowired
    private TelemetrySubscriptionService tsSubService;
    @Autowired
    protected EntityActionService entityActionService;
    @Autowired
    protected TbClusterService clusterService;
    @Autowired
    protected TbNotificationEntityService entityNotificationService;

    @Transactional(rollbackFor = Exception.class)
    @Override
    public EntityImportResult<E> importEntity(EntitiesImportCtx ctx, D exportData) throws ThingsboardException {
        EntityImportResult<E> importResult = new EntityImportResult<>();
        ctx.setCurrentImportResult(importResult);
        importResult.setEntityType(getEntityType());
        IdProvider idProvider = new IdProvider(ctx, importResult);

        E entity = exportData.getEntity();
        entity.setExternalId(entity.getId());

        E existingEntity = findExistingEntity(ctx, entity, idProvider);
        importResult.setOldEntity(existingEntity);

        setOwner(ctx.getTenantId(), entity, idProvider);
        if (existingEntity == null) {
            entity.setId(null);
        } else {
            entity.setId(existingEntity.getId());
            entity.setCreatedTime(existingEntity.getCreatedTime());
        }

        E prepared = prepare(ctx, entity, existingEntity, exportData, idProvider);

        boolean saveOrUpdate = existingEntity == null || compare(ctx, exportData, prepared, existingEntity);

        if (saveOrUpdate) {
            E savedEntity = saveOrUpdate(ctx, prepared, exportData, idProvider);
            boolean created = existingEntity == null;
            importResult.setCreated(created);
            importResult.setUpdated(!created);
            importResult.setSavedEntity(savedEntity);
            ctx.putInternalId(exportData.getExternalId(), savedEntity.getId());
        } else {
            importResult.setSavedEntity(existingEntity);
            ctx.putInternalId(exportData.getExternalId(), existingEntity.getId());
            importResult.setUpdatedRelatedEntities(updateRelatedEntitiesIfUnmodified(ctx, prepared, exportData, idProvider));
        }

        processAfterSaved(ctx, importResult, exportData, idProvider);

        return importResult;
    }

    protected boolean updateRelatedEntitiesIfUnmodified(EntitiesImportCtx ctx, E prepared, D exportData, IdProvider idProvider) {
        return false;
    }

    @Override
    public abstract EntityType getEntityType();

    protected abstract void setOwner(TenantId tenantId, E entity, IdProvider idProvider);

    protected abstract E prepare(EntitiesImportCtx ctx, E entity, E oldEntity, D exportData, IdProvider idProvider);

    protected boolean compare(EntitiesImportCtx ctx, D exportData, E prepared, E existing) {
        var newCopy = deepCopy(prepared);
        var existingCopy = deepCopy(existing);
        cleanupForComparison(newCopy);
        cleanupForComparison(existingCopy);
        var result = !newCopy.equals(existingCopy);
        if (result) {
            log.debug("[{}] Found update.", prepared.getId());
            log.debug("[{}] From: {}", prepared.getId(), newCopy);
            log.debug("[{}] To: {}", prepared.getId(), existingCopy);
        }
        return result;
    }

    protected abstract E deepCopy(E e);

    protected void cleanupForComparison(E e) {
        e.setTenantId(null);
        e.setCreatedTime(0);
    }

    protected abstract E saveOrUpdate(EntitiesImportCtx ctx, E entity, D exportData, IdProvider idProvider);


    protected void processAfterSaved(EntitiesImportCtx ctx, EntityImportResult<E> importResult, D exportData, IdProvider idProvider) throws ThingsboardException {
        E savedEntity = importResult.getSavedEntity();
        E oldEntity = importResult.getOldEntity();

        if (importResult.isCreated() || importResult.isUpdated()) {
            importResult.addSendEventsCallback(() -> onEntitySaved(ctx.getUser(), savedEntity, oldEntity));
        }

        if (ctx.isUpdateRelations() && exportData.getRelations() != null) {
            importRelations(ctx, exportData.getRelations(), importResult, idProvider);
        }
        if (ctx.isSaveAttributes() && exportData.getAttributes() != null) {
            if (exportData.getAttributes().values().stream().anyMatch(d -> !d.isEmpty())) {
                importResult.setUpdatedRelatedEntities(true);
            }
            importAttributes(ctx.getUser(), exportData.getAttributes(), importResult);
        }
    }

    private void importRelations(EntitiesImportCtx ctx, List<EntityRelation> relations, EntityImportResult<E> importResult, IdProvider idProvider) {
        var tenantId = ctx.getTenantId();
        E entity = importResult.getSavedEntity();
        importResult.addSaveReferencesCallback(() -> {
            for (EntityRelation relation : relations) {
                if (!relation.getTo().equals(entity.getId())) {
                    relation.setTo(idProvider.getInternalId(relation.getTo()));
                }
                if (!relation.getFrom().equals(entity.getId())) {
                    relation.setFrom(idProvider.getInternalId(relation.getFrom()));
                }
            }

            Map<EntityRelation, EntityRelation> relationsMap = new LinkedHashMap<>();
            relations.forEach(r -> relationsMap.put(r, r));

            if (importResult.getOldEntity() != null) {
                List<EntityRelation> existingRelations = new ArrayList<>();
                existingRelations.addAll(relationDao.findAllByTo(tenantId, entity.getId(), RelationTypeGroup.COMMON));
                existingRelations.addAll(relationDao.findAllByFrom(tenantId, entity.getId(), RelationTypeGroup.COMMON));
                // dao is used here instead of service to avoid getting cached values, because relationService.deleteRelation will evict value from cache only after transaction is committed

                for (EntityRelation existingRelation : existingRelations) {
                    EntityRelation relation = relationsMap.get(existingRelation);
                    if (relation == null) {
                        importResult.setUpdatedRelatedEntities(true);
                        relationService.deleteRelation(ctx.getTenantId(), existingRelation.getFrom(), existingRelation.getTo(), existingRelation.getType(), existingRelation.getTypeGroup());
                        importResult.addSendEventsCallback(() -> {
                            entityNotificationService.notifyCreateOrUpdateOrDeleteRelation(tenantId, null,
                                    existingRelation, ctx.getUser(), ActionType.RELATION_DELETED, null, existingRelation);
                        });
                    } else if (Objects.equal(relation.getAdditionalInfo(), existingRelation.getAdditionalInfo())) {
                        relationsMap.remove(relation);
                    }
                }
            }
            if (!relationsMap.isEmpty()) {
                importResult.setUpdatedRelatedEntities(true);
                ctx.addRelations(relationsMap.values());
            }
        });
    }

    private void importAttributes(User user, Map<String, List<AttributeExportData>> attributes, EntityImportResult<E> importResult) {
        E entity = importResult.getSavedEntity();
        importResult.addSaveReferencesCallback(() -> {
            attributes.forEach((scope, attributesExportData) -> {
                List<AttributeKvEntry> attributeKvEntries = attributesExportData.stream()
                        .map(attributeExportData -> {
                            KvEntry kvEntry;
                            String key = attributeExportData.getKey();
                            if (attributeExportData.getStrValue() != null) {
                                kvEntry = new StringDataEntry(key, attributeExportData.getStrValue());
                            } else if (attributeExportData.getBooleanValue() != null) {
                                kvEntry = new BooleanDataEntry(key, attributeExportData.getBooleanValue());
                            } else if (attributeExportData.getDoubleValue() != null) {
                                kvEntry = new DoubleDataEntry(key, attributeExportData.getDoubleValue());
                            } else if (attributeExportData.getLongValue() != null) {
                                kvEntry = new LongDataEntry(key, attributeExportData.getLongValue());
                            } else if (attributeExportData.getJsonValue() != null) {
                                kvEntry = new JsonDataEntry(key, attributeExportData.getJsonValue());
                            } else {
                                throw new IllegalArgumentException("Invalid attribute export data");
                            }
                            return new BaseAttributeKvEntry(kvEntry, attributeExportData.getLastUpdateTs());
                        })
                        .collect(Collectors.toList());
                // fixme: attributes are saved outside the transaction
                tsSubService.saveAndNotify(user.getTenantId(), entity.getId(), scope, attributeKvEntries, new FutureCallback<Void>() {
                    @Override
                    public void onSuccess(@Nullable Void unused) {
                    }

                    @Override
                    public void onFailure(Throwable thr) {
                        log.error("Failed to import attributes for {} {}", entity.getId().getEntityType(), entity.getId(), thr);
                    }
                });
            });
        });
    }

<<<<<<< HEAD
    protected void onEntitySaved(User user, E savedEntity, E oldEntity) throws ThingsboardException {
        entityActionService.logEntityAction(user, savedEntity.getId(), savedEntity,
                savedEntity instanceof HasCustomerId ? ((HasCustomerId) savedEntity).getCustomerId() : user.getCustomerId(),
                oldEntity == null ? ActionType.ADDED : ActionType.UPDATED, null);
=======
    protected void onEntitySaved(SecurityUser user, E savedEntity, E oldEntity) throws ThingsboardException {
        entityNotificationService.notifyCreateOrUpdateEntity(user.getTenantId(), savedEntity.getId(), savedEntity,
                null, oldEntity == null ? ActionType.ADDED : ActionType.UPDATED, user);
>>>>>>> 48c3ce70
    }


    @SuppressWarnings("unchecked")
    protected E findExistingEntity(EntitiesImportCtx ctx, E entity, IdProvider idProvider) {
        return (E) Optional.ofNullable(exportableEntitiesService.findEntityByTenantIdAndExternalId(ctx.getTenantId(), entity.getId()))
                .or(() -> Optional.ofNullable(exportableEntitiesService.findEntityByTenantIdAndId(ctx.getTenantId(), entity.getId())))
                .or(() -> {
                    if (ctx.isFindExistingByName()) {
                        return Optional.ofNullable(exportableEntitiesService.findEntityByTenantIdAndName(ctx.getTenantId(), getEntityType(), entity.getName()));
                    } else {
                        return Optional.empty();
                    }
                })
                .orElse(null);
    }

    @SuppressWarnings("unchecked")
    private <ID extends EntityId> HasId<ID> findInternalEntity(TenantId tenantId, ID externalId) {
        return (HasId<ID>) Optional.ofNullable(exportableEntitiesService.findEntityByTenantIdAndExternalId(tenantId, externalId))
                .or(() -> Optional.ofNullable(exportableEntitiesService.findEntityByTenantIdAndId(tenantId, externalId)))
                .orElseThrow(() -> new MissingEntityException(externalId));
    }


    @SuppressWarnings("unchecked")
    @RequiredArgsConstructor
    protected class IdProvider {
        private final EntitiesImportCtx ctx;
        private final EntityImportResult<E> importResult;

        public <ID extends EntityId> ID getInternalId(ID externalId) {
            return getInternalId(externalId, true);
        }

        public <ID extends EntityId> ID getInternalId(ID externalId, boolean throwExceptionIfNotFound) {
            if (externalId == null || externalId.isNullUid()) return null;

            EntityId localId = ctx.getInternalId(externalId);
            if (localId != null) {
                return (ID) localId;
            }

            HasId<ID> entity;
            try {
                entity = findInternalEntity(ctx.getTenantId(), externalId);
            } catch (Exception e) {
                if (throwExceptionIfNotFound) {
                    throw e;
                } else {
                    importResult.setUpdatedAllExternalIds(false);
                    return null;
                }
            }
            ctx.putInternalId(externalId, entity.getId());
            return entity.getId();
        }

        public Optional<EntityId> getInternalIdByUuid(UUID externalUuid, boolean fetchAllUUIDs, Set<EntityType> hints) {
            if (externalUuid.equals(EntityId.NULL_UUID)) return Optional.empty();

            for (EntityType entityType : EntityType.values()) {
                Optional<EntityId> externalIdOpt = buildEntityId(entityType, externalUuid);
                if (!externalIdOpt.isPresent()) {
                    continue;
                }
                EntityId internalId = ctx.getInternalId(externalIdOpt.get());
                if (internalId != null) {
                    return Optional.of(internalId);
                }
            }

            if (fetchAllUUIDs) {
                for (EntityType entityType : hints) {
                    Optional<EntityId> internalId = lookupInDb(externalUuid, entityType);
                    if (internalId.isPresent()) return internalId;
                }
                for (EntityType entityType : EntityType.values()) {
                    if (hints.contains(entityType)) {
                        continue;
                    }
                    Optional<EntityId> internalId = lookupInDb(externalUuid, entityType);
                    if (internalId.isPresent()) return internalId;
                }
            }

            importResult.setUpdatedAllExternalIds(false);
            return Optional.empty();
        }

        private Optional<EntityId> lookupInDb(UUID externalUuid, EntityType entityType) {
            Optional<EntityId> externalIdOpt = buildEntityId(entityType, externalUuid);
            if (externalIdOpt.isEmpty() || ctx.isNotFound(externalIdOpt.get())) {
                return Optional.empty();
            }
            EntityId internalId = getInternalId(externalIdOpt.get(), false);
            if (internalId != null) {
                return Optional.of(internalId);
            } else {
                ctx.registerNotFound(externalIdOpt.get());
            }
            return Optional.empty();
        }

        private Optional<EntityId> buildEntityId(EntityType entityType, UUID externalUuid) {
            try {
                return Optional.of(EntityIdFactory.getByTypeAndUuid(entityType, externalUuid));
            } catch (Exception e) {
                return Optional.empty();
            }
        }

    }

    protected <T extends EntityId, O> T getOldEntityField(O oldEntity, Function<O, T> getter) {
        return oldEntity == null ? null : getter.apply(oldEntity);
    }

    protected void replaceIdsRecursively(EntitiesImportCtx ctx, IdProvider idProvider, JsonNode entityAlias, Set<String> skipFieldsSet, LinkedHashSet<EntityType> hints) {
        JacksonUtil.replaceUuidsRecursively(entityAlias, skipFieldsSet,
                uuid -> idProvider.getInternalIdByUuid(uuid, ctx.isFinalImportAttempt(), hints).map(EntityId::getId).orElse(uuid));
    }

}<|MERGE_RESOLUTION|>--- conflicted
+++ resolved
@@ -28,11 +28,7 @@
 import org.thingsboard.server.cluster.TbClusterService;
 import org.thingsboard.server.common.data.EntityType;
 import org.thingsboard.server.common.data.ExportableEntity;
-<<<<<<< HEAD
-import org.thingsboard.server.common.data.HasCustomerId;
 import org.thingsboard.server.common.data.User;
-=======
->>>>>>> 48c3ce70
 import org.thingsboard.server.common.data.audit.ActionType;
 import org.thingsboard.server.common.data.exception.ThingsboardException;
 import org.thingsboard.server.common.data.id.EntityId;
@@ -217,8 +213,8 @@
                         importResult.setUpdatedRelatedEntities(true);
                         relationService.deleteRelation(ctx.getTenantId(), existingRelation.getFrom(), existingRelation.getTo(), existingRelation.getType(), existingRelation.getTypeGroup());
                         importResult.addSendEventsCallback(() -> {
-                            entityNotificationService.notifyCreateOrUpdateOrDeleteRelation(tenantId, null,
-                                    existingRelation, ctx.getUser(), ActionType.RELATION_DELETED, null, existingRelation);
+                            entityNotificationService.notifyRelation(tenantId, null,
+                                    existingRelation, ctx.getUser(), ActionType.RELATION_DELETED, existingRelation);
                         });
                     } else if (Objects.equal(relation.getAdditionalInfo(), existingRelation.getAdditionalInfo())) {
                         relationsMap.remove(relation);
@@ -271,16 +267,9 @@
         });
     }
 
-<<<<<<< HEAD
     protected void onEntitySaved(User user, E savedEntity, E oldEntity) throws ThingsboardException {
-        entityActionService.logEntityAction(user, savedEntity.getId(), savedEntity,
-                savedEntity instanceof HasCustomerId ? ((HasCustomerId) savedEntity).getCustomerId() : user.getCustomerId(),
-                oldEntity == null ? ActionType.ADDED : ActionType.UPDATED, null);
-=======
-    protected void onEntitySaved(SecurityUser user, E savedEntity, E oldEntity) throws ThingsboardException {
         entityNotificationService.notifyCreateOrUpdateEntity(user.getTenantId(), savedEntity.getId(), savedEntity,
                 null, oldEntity == null ? ActionType.ADDED : ActionType.UPDATED, user);
->>>>>>> 48c3ce70
     }
 
 
