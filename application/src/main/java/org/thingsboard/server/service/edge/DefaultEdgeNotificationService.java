/**
 * Copyright © 2016-2021 The Thingsboard Authors
 *
 * Licensed under the Apache License, Version 2.0 (the "License");
 * you may not use this file except in compliance with the License.
 * You may obtain a copy of the License at
 *
 *     http://www.apache.org/licenses/LICENSE-2.0
 *
 * Unless required by applicable law or agreed to in writing, software
 * distributed under the License is distributed on an "AS IS" BASIS,
 * WITHOUT WARRANTIES OR CONDITIONS OF ANY KIND, either express or implied.
 * See the License for the specific language governing permissions and
 * limitations under the License.
 */
package org.thingsboard.server.service.edge;

import com.fasterxml.jackson.core.JsonProcessingException;
import com.fasterxml.jackson.databind.JsonNode;
import com.fasterxml.jackson.databind.ObjectMapper;
import com.google.common.util.concurrent.FutureCallback;
import com.google.common.util.concurrent.Futures;
import com.google.common.util.concurrent.ListenableFuture;
import lombok.extern.slf4j.Slf4j;
import org.checkerframework.checker.nullness.qual.Nullable;
import org.springframework.beans.factory.annotation.Autowired;
import org.springframework.stereotype.Service;
import org.thingsboard.server.common.data.EdgeUtils;
import org.thingsboard.server.common.data.EntityType;
import org.thingsboard.server.common.data.User;
import org.thingsboard.server.common.data.alarm.Alarm;
import org.thingsboard.server.common.data.edge.Edge;
import org.thingsboard.server.common.data.edge.EdgeEvent;
import org.thingsboard.server.common.data.edge.EdgeEventActionType;
import org.thingsboard.server.common.data.edge.EdgeEventType;
import org.thingsboard.server.common.data.id.AlarmId;
import org.thingsboard.server.common.data.id.CustomerId;
import org.thingsboard.server.common.data.id.EdgeId;
import org.thingsboard.server.common.data.id.EntityId;
import org.thingsboard.server.common.data.id.EntityIdFactory;
import org.thingsboard.server.common.data.id.RuleChainId;
import org.thingsboard.server.common.data.id.TenantId;
import org.thingsboard.server.common.data.page.PageData;
import org.thingsboard.server.common.data.page.PageLink;
import org.thingsboard.server.common.data.page.TimePageLink;
import org.thingsboard.server.common.data.relation.EntityRelation;
import org.thingsboard.server.common.data.rule.RuleChain;
import org.thingsboard.server.common.data.rule.RuleChainConnectionInfo;
import org.thingsboard.server.common.msg.queue.TbCallback;
import org.thingsboard.server.dao.alarm.AlarmService;
import org.thingsboard.server.dao.edge.EdgeEventService;
import org.thingsboard.server.dao.edge.EdgeService;
import org.thingsboard.server.dao.rule.RuleChainService;
import org.thingsboard.server.dao.user.UserService;
import org.thingsboard.server.gen.transport.TransportProtos;
import org.thingsboard.server.queue.util.TbCoreComponent;
import org.thingsboard.server.service.executors.DbCallbackExecutorService;
import org.thingsboard.server.service.queue.TbClusterService;

import javax.annotation.PostConstruct;
import javax.annotation.PreDestroy;
import java.io.IOException;
import java.util.ArrayList;
import java.util.HashSet;
import java.util.List;
import java.util.Set;
import java.util.UUID;
import java.util.concurrent.ExecutorService;
import java.util.concurrent.Executors;

@Service
@TbCoreComponent
@Slf4j
public class DefaultEdgeNotificationService implements EdgeNotificationService {

    private static final ObjectMapper mapper = new ObjectMapper();

    private static final int DEFAULT_LIMIT = 100;

    @Autowired
    private EdgeService edgeService;

    @Autowired
    private AlarmService alarmService;

    @Autowired
    private UserService userService;

    @Autowired
    private RuleChainService ruleChainService;

    @Autowired
    private EdgeEventService edgeEventService;

    @Autowired
    private TbClusterService clusterService;

    @Autowired
    private DbCallbackExecutorService dbCallbackExecutorService;

    private ExecutorService tsCallBackExecutor;

    @PostConstruct
    public void initExecutor() {
        tsCallBackExecutor = Executors.newSingleThreadExecutor();
    }

    @PreDestroy
    public void shutdownExecutor() {
        if (tsCallBackExecutor != null) {
            tsCallBackExecutor.shutdownNow();
        }
    }

    @Override
    public Edge setEdgeRootRuleChain(TenantId tenantId, Edge edge, RuleChainId ruleChainId) throws IOException {
        edge.setRootRuleChainId(ruleChainId);
        Edge savedEdge = edgeService.saveEdge(edge);
        saveEdgeEvent(tenantId, edge.getId(), EdgeEventType.RULE_CHAIN, EdgeEventActionType.UPDATED, ruleChainId, null);
        return savedEdge;
    }

    private void saveEdgeEvent(TenantId tenantId,
                               EdgeId edgeId,
                               EdgeEventType type,
                               EdgeEventActionType action,
                               EntityId entityId,
                               JsonNode body) {
        log.debug("Pushing edge event to edge queue. tenantId [{}], edgeId [{}], type [{}], action[{}], entityId [{}], body [{}]",
                tenantId, edgeId, type, action, entityId, body);

        EdgeEvent edgeEvent = new EdgeEvent();
        edgeEvent.setEdgeId(edgeId);
        edgeEvent.setTenantId(tenantId);
        edgeEvent.setType(type);
        edgeEvent.setAction(action);
        if (entityId != null) {
            edgeEvent.setEntityId(entityId.getId());
        }
        edgeEvent.setBody(body);
        ListenableFuture<EdgeEvent> future = edgeEventService.saveAsync(edgeEvent);
        Futures.addCallback(future, new FutureCallback<EdgeEvent>() {
            @Override
            public void onSuccess(@Nullable EdgeEvent result) {
                clusterService.onEdgeEventUpdate(tenantId, edgeId);
            }

            @Override
            public void onFailure(Throwable t) {
                log.warn("[{}] Can't save edge event [{}] for edge [{}]", tenantId.getId(), edgeEvent, edgeId.getId(), t);
            }
        }, dbCallbackExecutorService);

    }

    @Override
    public void pushNotificationToEdge(TransportProtos.EdgeNotificationMsgProto edgeNotificationMsg, TbCallback callback) {
        try {
            TenantId tenantId = new TenantId(new UUID(edgeNotificationMsg.getTenantIdMSB(), edgeNotificationMsg.getTenantIdLSB()));
            EdgeEventType type = EdgeEventType.valueOf(edgeNotificationMsg.getType());
            switch (type) {
                case EDGE:
                    processEdge(tenantId, edgeNotificationMsg);
                    break;
                case USER:
                case ASSET:
                case DEVICE:
                case DEVICE_PROFILE:
                case ENTITY_VIEW:
                case DASHBOARD:
                case RULE_CHAIN:
                    processEntity(tenantId, edgeNotificationMsg);
                    break;
                case CUSTOMER:
                    processCustomer(tenantId, edgeNotificationMsg);
                    break;
                case WIDGETS_BUNDLE:
                case WIDGET_TYPE:
                    processWidgetBundleOrWidgetType(tenantId, edgeNotificationMsg);
                    break;
                case ALARM:
                    processAlarm(tenantId, edgeNotificationMsg);
                    break;
                case RELATION:
                    processRelation(tenantId, edgeNotificationMsg);
                    break;
                default:
                    log.debug("Edge event type [{}] is not designed to be pushed to edge", type);
            }
        } catch (Exception e) {
            callback.onFailure(e);
            log.error("Can't push to edge updates, edgeNotificationMsg [{}]", edgeNotificationMsg, e);
        } finally {
            callback.onSuccess();
        }
    }

    private void processEdge(TenantId tenantId, TransportProtos.EdgeNotificationMsgProto edgeNotificationMsg) {
        try {
            EdgeEventActionType actionType = EdgeEventActionType.valueOf(edgeNotificationMsg.getAction());
            EdgeId edgeId = new EdgeId(new UUID(edgeNotificationMsg.getEdgeIdMSB(), edgeNotificationMsg.getEdgeIdLSB()));
            ListenableFuture<Edge> edgeFuture;
            switch (actionType) {
                case ASSIGNED_TO_CUSTOMER:
                    CustomerId customerId = mapper.readValue(edgeNotificationMsg.getBody(), CustomerId.class);
                    edgeFuture = edgeService.findEdgeByIdAsync(tenantId, edgeId);
                    Futures.addCallback(edgeFuture, new FutureCallback<Edge>() {
                        @Override
                        public void onSuccess(@Nullable Edge edge) {
                            if (edge != null && !customerId.isNullUid()) {
                                saveEdgeEvent(edge.getTenantId(), edge.getId(), EdgeEventType.CUSTOMER, EdgeEventActionType.ADDED, customerId, null);
                                PageLink pageLink = new PageLink(DEFAULT_LIMIT);
                                PageData<User> pageData;
                                do {
                                    pageData = userService.findCustomerUsers(tenantId, customerId, pageLink);
                                    if (pageData != null && pageData.getData() != null && !pageData.getData().isEmpty()) {
                                        log.trace("[{}] [{}] user(s) are going to be added to edge.", edge.getId(), pageData.getData().size());
                                        for (User user : pageData.getData()) {
                                            saveEdgeEvent(edge.getTenantId(), edge.getId(), EdgeEventType.USER, EdgeEventActionType.ADDED, user.getId(), null);
                                        }
                                        if (pageData.hasNext()) {
                                            pageLink = pageLink.nextPageLink();
                                        }
                                    }
                                } while (pageData != null && pageData.hasNext());
                            }
                        }

                        @Override
                        public void onFailure(Throwable t) {
                            log.error("Can't find edge by id [{}]", edgeNotificationMsg, t);
                        }
                    }, dbCallbackExecutorService);
                    break;
                case UNASSIGNED_FROM_CUSTOMER:
                    CustomerId customerIdToDelete = mapper.readValue(edgeNotificationMsg.getBody(), CustomerId.class);
                    edgeFuture = edgeService.findEdgeByIdAsync(tenantId, edgeId);
                    Futures.addCallback(edgeFuture, new FutureCallback<Edge>() {
                        @Override
                        public void onSuccess(@Nullable Edge edge) {
                            if (edge != null && !customerIdToDelete.isNullUid()) {
                                saveEdgeEvent(edge.getTenantId(), edge.getId(), EdgeEventType.CUSTOMER, EdgeEventActionType.DELETED, customerIdToDelete, null);
                            }
                        }

                        @Override
                        public void onFailure(Throwable t) {
                            log.error("Can't find edge by id [{}]", edgeNotificationMsg, t);
                        }
                    }, dbCallbackExecutorService);
                    break;
            }
        } catch (Exception e) {
            log.error("Exception during processing edge event", e);
        }
    }

    private void processWidgetBundleOrWidgetType(TenantId tenantId, TransportProtos.EdgeNotificationMsgProto edgeNotificationMsg) {
        EdgeEventActionType actionType = EdgeEventActionType.valueOf(edgeNotificationMsg.getAction());
        EdgeEventType type = EdgeEventType.valueOf(edgeNotificationMsg.getType());
        EntityId entityId = EntityIdFactory.getByEdgeEventTypeAndUuid(type, new UUID(edgeNotificationMsg.getEntityIdMSB(), edgeNotificationMsg.getEntityIdLSB()));
        switch (actionType) {
            case ADDED:
            case UPDATED:
            case DELETED:
<<<<<<< HEAD
                PageLink pageLink = new PageLink(DEFAULT_LIMIT);
                PageData<Edge> pageData;
                do {
                    pageData = edgeService.findEdgesByTenantId(tenantId, pageLink);
                    if (pageData != null && pageData.getData() != null && !pageData.getData().isEmpty()) {
                        for (Edge edge : pageData.getData()) {
                            saveEdgeEvent(tenantId, edge.getId(), type, actionType, entityId, null);
                        }
                        if (pageData.hasNext()) {
                            pageLink = pageLink.nextPageLink();
                        }
                    }
                } while (pageData != null && pageData.hasNext());
=======
                processActionForAllEdges(tenantId, type, actionType, entityId);
>>>>>>> 0e7af5a6
                break;
        }
    }

    private void processCustomer(TenantId tenantId, TransportProtos.EdgeNotificationMsgProto edgeNotificationMsg) {
        EdgeEventActionType actionType = EdgeEventActionType.valueOf(edgeNotificationMsg.getAction());
        EdgeEventType type = EdgeEventType.valueOf(edgeNotificationMsg.getType());
        UUID uuid = new UUID(edgeNotificationMsg.getEntityIdMSB(), edgeNotificationMsg.getEntityIdLSB());
        CustomerId customerId = new CustomerId(EntityIdFactory.getByEdgeEventTypeAndUuid(type, uuid).getId());
        switch (actionType) {
            case UPDATED:
                PageLink pageLink = new PageLink(DEFAULT_LIMIT);
                PageData<Edge> pageData;
                do {
                    pageData = edgeService.findEdgesByTenantIdAndCustomerId(tenantId, customerId, pageLink);
                    if (pageData != null && pageData.getData() != null && !pageData.getData().isEmpty()) {
                        for (Edge edge : pageData.getData()) {
                            saveEdgeEvent(tenantId, edge.getId(), type, actionType, customerId, null);
                        }
                        if (pageData.hasNext()) {
                            pageLink = pageLink.nextPageLink();
                        }
                    }
                } while (pageData != null && pageData.hasNext());
            case DELETED:
                EdgeId edgeId = new EdgeId(new UUID(edgeNotificationMsg.getEdgeIdMSB(), edgeNotificationMsg.getEdgeIdLSB()));
                saveEdgeEvent(tenantId, edgeId, type, actionType, customerId, null);
                break;
        }
    }

    private void processEntity(TenantId tenantId, TransportProtos.EdgeNotificationMsgProto edgeNotificationMsg) {
        EdgeEventActionType actionType = EdgeEventActionType.valueOf(edgeNotificationMsg.getAction());
        EdgeEventType type = EdgeEventType.valueOf(edgeNotificationMsg.getType());
        EntityId entityId = EntityIdFactory.getByEdgeEventTypeAndUuid(type,
                new UUID(edgeNotificationMsg.getEntityIdMSB(), edgeNotificationMsg.getEntityIdLSB()));
        EdgeId edgeId = new EdgeId(new UUID(edgeNotificationMsg.getEdgeIdMSB(), edgeNotificationMsg.getEdgeIdLSB()));
        ListenableFuture<List<EdgeId>> edgeIdsFuture;
        switch (actionType) {
            case ADDED: // used only for USER entity
            case UPDATED:
            case CREDENTIALS_UPDATED:
                edgeIdsFuture = edgeService.findRelatedEdgeIdsByEntityId(tenantId, entityId);
                Futures.addCallback(edgeIdsFuture, new FutureCallback<List<EdgeId>>() {
                    @Override
                    public void onSuccess(@Nullable List<EdgeId> edgeIds) {
                        if (edgeIds != null && !edgeIds.isEmpty()) {
                            for (EdgeId edgeId : edgeIds) {
                                saveEdgeEvent(tenantId, edgeId, type, actionType, entityId, null);
                            }
                        }
                    }
                    @Override
                    public void onFailure(Throwable throwable) {
                        log.error("Failed to find related edge ids [{}]", edgeNotificationMsg, throwable);
                    }
                }, dbCallbackExecutorService);
                break;
            case ASSIGNED_TO_CUSTOMER:
            case UNASSIGNED_FROM_CUSTOMER:
                edgeIdsFuture = edgeService.findRelatedEdgeIdsByEntityId(tenantId, entityId);
                Futures.addCallback(edgeIdsFuture, new FutureCallback<List<EdgeId>>() {
                    @Override
                    public void onSuccess(@Nullable List<EdgeId> edgeIds) {
                        if (edgeIds != null && !edgeIds.isEmpty()) {
                            for (EdgeId edgeId : edgeIds) {
                                try {
                                    CustomerId customerId = mapper.readValue(edgeNotificationMsg.getBody(), CustomerId.class);
                                    ListenableFuture<Edge> future = edgeService.findEdgeByIdAsync(tenantId, edgeId);
                                    Futures.addCallback(future, new FutureCallback<Edge>() {
                                        @Override
                                        public void onSuccess(@Nullable Edge edge) {
                                            if (edge != null && edge.getCustomerId() != null &&
                                                    !edge.getCustomerId().isNullUid() && edge.getCustomerId().equals(customerId)) {
                                                saveEdgeEvent(tenantId, edgeId, type, actionType, entityId, null);
                                            }
                                        }
                                        @Override
                                        public void onFailure(Throwable throwable) {
                                            log.error("Failed to find edge by id [{}]", edgeNotificationMsg, throwable);
                                        }
                                    }, dbCallbackExecutorService);
                                } catch (Exception e) {
                                    log.error("Can't parse customer id from entity body [{}]", edgeNotificationMsg, e);
                                }
                            }
                        }
                    }

                    @Override
                    public void onFailure(Throwable throwable) {
                        log.error("Failed to find related edge ids [{}]", edgeNotificationMsg, throwable);
                    }
                }, dbCallbackExecutorService);
                break;
            case DELETED:
                saveEdgeEvent(tenantId, edgeId, type, actionType, entityId, null);
                break;
            case ASSIGNED_TO_EDGE:
            case UNASSIGNED_FROM_EDGE:
                saveEdgeEvent(tenantId, edgeId, type, actionType, entityId, null);
                if (type.equals(EdgeEventType.RULE_CHAIN)) {
                    updateDependentRuleChains(tenantId, new RuleChainId(entityId.getId()), edgeId);
                }
                break;
        }
    }

    private void updateDependentRuleChains(TenantId tenantId, RuleChainId processingRuleChainId, EdgeId edgeId) {
        TimePageLink pageLink = new TimePageLink(DEFAULT_LIMIT);
        PageData<RuleChain> pageData;
        do {
            pageData = ruleChainService.findRuleChainsByTenantIdAndEdgeId(tenantId, edgeId, pageLink);
            if (pageData != null && pageData.getData() != null && !pageData.getData().isEmpty()) {
                for (RuleChain ruleChain : pageData.getData()) {
                    if (!ruleChain.getId().equals(processingRuleChainId)) {
                        List<RuleChainConnectionInfo> connectionInfos =
                                ruleChainService.loadRuleChainMetaData(ruleChain.getTenantId(), ruleChain.getId()).getRuleChainConnections();
                        if (connectionInfos != null && !connectionInfos.isEmpty()) {
                            for (RuleChainConnectionInfo connectionInfo : connectionInfos) {
                                if (connectionInfo.getTargetRuleChainId().equals(processingRuleChainId)) {
                                    saveEdgeEvent(tenantId,
                                            edgeId,
                                            EdgeEventType.RULE_CHAIN_METADATA,
                                            EdgeEventActionType.UPDATED,
                                            ruleChain.getId(),
                                            null);
                                }
                            }
                        }
                    }
                }
                if (pageData.hasNext()) {
                    pageLink = pageLink.nextPageLink();
                }
            }
        } while (pageData != null && pageData.hasNext());
    }

    private void processAlarm(TenantId tenantId, TransportProtos.EdgeNotificationMsgProto edgeNotificationMsg) {
        AlarmId alarmId = new AlarmId(new UUID(edgeNotificationMsg.getEntityIdMSB(), edgeNotificationMsg.getEntityIdLSB()));
        ListenableFuture<Alarm> alarmFuture = alarmService.findAlarmByIdAsync(tenantId, alarmId);
        Futures.addCallback(alarmFuture, new FutureCallback<Alarm>() {
            @Override
            public void onSuccess(@Nullable Alarm alarm) {
                if (alarm != null) {
                    EdgeEventType type = EdgeUtils.getEdgeEventTypeByEntityType(alarm.getOriginator().getEntityType());
                    if (type != null) {
                        ListenableFuture<List<EdgeId>> relatedEdgeIdsByEntityIdFuture = edgeService.findRelatedEdgeIdsByEntityId(tenantId, alarm.getOriginator());
                        Futures.addCallback(relatedEdgeIdsByEntityIdFuture, new FutureCallback<List<EdgeId>>() {
                            @Override
                            public void onSuccess(@Nullable List<EdgeId> relatedEdgeIdsByEntityId) {
                                if (relatedEdgeIdsByEntityId != null) {
                                    for (EdgeId edgeId : relatedEdgeIdsByEntityId) {
                                        saveEdgeEvent(tenantId,
                                                edgeId,
                                                EdgeEventType.ALARM,
                                                EdgeEventActionType.valueOf(edgeNotificationMsg.getAction()),
                                                alarmId,
                                                null);
                                    }
                                }
                            }

                            @Override
                            public void onFailure(Throwable t) {
                                log.warn("[{}] can't find related edge ids by entity id [{}]", tenantId.getId(), alarm.getOriginator(), t);
                            }
                        }, dbCallbackExecutorService);
                    }
                }
            }

            @Override
            public void onFailure(Throwable t) {
                log.warn("[{}] can't find alarm by id [{}]", tenantId.getId(), alarmId.getId(), t);
            }
        }, dbCallbackExecutorService);
    }

    private void processRelation(TenantId tenantId, TransportProtos.EdgeNotificationMsgProto edgeNotificationMsg) throws JsonProcessingException {
        EntityRelation relation = mapper.readValue(edgeNotificationMsg.getBody(), EntityRelation.class);
        if (!relation.getFrom().getEntityType().equals(EntityType.EDGE) &&
                !relation.getTo().getEntityType().equals(EntityType.EDGE)) {
            List<ListenableFuture<List<EdgeId>>> futures = new ArrayList<>();
            futures.add(edgeService.findRelatedEdgeIdsByEntityId(tenantId, relation.getTo()));
            futures.add(edgeService.findRelatedEdgeIdsByEntityId(tenantId, relation.getFrom()));
            ListenableFuture<List<List<EdgeId>>> combinedFuture = Futures.allAsList(futures);
            Futures.addCallback(combinedFuture, new FutureCallback<List<List<EdgeId>>>() {
                @Override
                public void onSuccess(@Nullable List<List<EdgeId>> listOfListsEdgeIds) {
                    Set<EdgeId> uniqueEdgeIds = new HashSet<>();
                    if (listOfListsEdgeIds != null && !listOfListsEdgeIds.isEmpty()) {
                        for (List<EdgeId> listOfListsEdgeId : listOfListsEdgeIds) {
                            if (listOfListsEdgeId != null) {
                                uniqueEdgeIds.addAll(listOfListsEdgeId);
                            }
                        }
                    }
                    if (!uniqueEdgeIds.isEmpty()) {
                        for (EdgeId edgeId : uniqueEdgeIds) {
                            saveEdgeEvent(tenantId,
                                    edgeId,
                                    EdgeEventType.RELATION,
                                    EdgeEventActionType.valueOf(edgeNotificationMsg.getAction()),
                                    null,
                                    mapper.valueToTree(relation));
                        }
                    }
                }

                @Override
                public void onFailure(Throwable t) {
                    log.warn("[{}] can't find related edge ids by relation to id [{}] and relation from id [{}]" ,
                            tenantId.getId(), relation.getTo().getId(), relation.getFrom().getId(), t);
                }
            }, dbCallbackExecutorService);
        }
    }

    private void processActionForAllEdges(TenantId tenantId, EdgeEventType type, EdgeEventActionType actionType, EntityId entityId) {
        TextPageLink pageLink = new TextPageLink(DEFAULT_LIMIT);
        TextPageData<Edge> pageData;
        do {
            pageData = edgeService.findEdgesByTenantId(tenantId, pageLink);
            if (pageData != null && pageData.getData() != null && !pageData.getData().isEmpty()) {
                for (Edge edge : pageData.getData()) {
                    saveEdgeEvent(tenantId, edge.getId(), type, actionType, entityId, null);
                }
                if (pageData.hasNext()) {
                    pageLink = pageData.getNextPageLink();
                }
            }
        } while (pageData != null && pageData.hasNext());
    }
}

<|MERGE_RESOLUTION|>--- conflicted
+++ resolved
@@ -263,23 +263,7 @@
             case ADDED:
             case UPDATED:
             case DELETED:
-<<<<<<< HEAD
-                PageLink pageLink = new PageLink(DEFAULT_LIMIT);
-                PageData<Edge> pageData;
-                do {
-                    pageData = edgeService.findEdgesByTenantId(tenantId, pageLink);
-                    if (pageData != null && pageData.getData() != null && !pageData.getData().isEmpty()) {
-                        for (Edge edge : pageData.getData()) {
-                            saveEdgeEvent(tenantId, edge.getId(), type, actionType, entityId, null);
-                        }
-                        if (pageData.hasNext()) {
-                            pageLink = pageLink.nextPageLink();
-                        }
-                    }
-                } while (pageData != null && pageData.hasNext());
-=======
                 processActionForAllEdges(tenantId, type, actionType, entityId);
->>>>>>> 0e7af5a6
                 break;
         }
     }
@@ -501,8 +485,8 @@
     }
 
     private void processActionForAllEdges(TenantId tenantId, EdgeEventType type, EdgeEventActionType actionType, EntityId entityId) {
-        TextPageLink pageLink = new TextPageLink(DEFAULT_LIMIT);
-        TextPageData<Edge> pageData;
+        PageLink pageLink = new PageLink(DEFAULT_LIMIT);
+        PageData<Edge> pageData;
         do {
             pageData = edgeService.findEdgesByTenantId(tenantId, pageLink);
             if (pageData != null && pageData.getData() != null && !pageData.getData().isEmpty()) {
@@ -510,7 +494,7 @@
                     saveEdgeEvent(tenantId, edge.getId(), type, actionType, entityId, null);
                 }
                 if (pageData.hasNext()) {
-                    pageLink = pageData.getNextPageLink();
+                    pageLink = pageLink.nextPageLink();
                 }
             }
         } while (pageData != null && pageData.hasNext());
