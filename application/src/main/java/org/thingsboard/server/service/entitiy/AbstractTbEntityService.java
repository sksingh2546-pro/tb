/**
 * Copyright © 2016-2022 The Thingsboard Authors
 *
 * Licensed under the Apache License, Version 2.0 (the "License");
 * you may not use this file except in compliance with the License.
 * You may obtain a copy of the License at
 *
 *     http://www.apache.org/licenses/LICENSE-2.0
 *
 * Unless required by applicable law or agreed to in writing, software
 * distributed under the License is distributed on an "AS IS" BASIS,
 * WITHOUT WARRANTIES OR CONDITIONS OF ANY KIND, either express or implied.
 * See the License for the specific language governing permissions and
 * limitations under the License.
 */
package org.thingsboard.server.service.entitiy;

import com.google.common.util.concurrent.Futures;
import com.google.common.util.concurrent.ListenableFuture;
import lombok.Getter;
import lombok.extern.slf4j.Slf4j;
import org.springframework.beans.factory.annotation.Autowired;
import org.springframework.beans.factory.annotation.Value;
import org.springframework.context.annotation.Lazy;
import org.thingsboard.server.cluster.TbClusterService;
import org.thingsboard.server.common.data.EntityType;
import org.thingsboard.server.common.data.alarm.AlarmInfo;
import org.thingsboard.server.common.data.alarm.AlarmQuery;
import org.thingsboard.server.common.data.exception.ThingsboardErrorCode;
import org.thingsboard.server.common.data.exception.ThingsboardException;
import org.thingsboard.server.common.data.id.AlarmId;
import org.thingsboard.server.common.data.id.EdgeId;
import org.thingsboard.server.common.data.id.EntityId;
import org.thingsboard.server.common.data.id.EntityIdFactory;
import org.thingsboard.server.common.data.id.TenantId;
import org.thingsboard.server.common.data.page.PageData;
import org.thingsboard.server.common.data.page.PageDataIterableByTenantIdEntityId;
import org.thingsboard.server.common.data.page.TimePageLink;
import org.thingsboard.server.dao.alarm.AlarmService;
import org.thingsboard.server.dao.customer.CustomerService;
import org.thingsboard.server.dao.edge.EdgeService;
import org.thingsboard.server.dao.model.ModelConstants;
import org.thingsboard.server.service.executors.DbCallbackExecutorService;
<<<<<<< HEAD
=======
import org.thingsboard.server.service.security.model.SecurityUser;
import org.thingsboard.server.service.sync.vc.EntitiesVersionControlService;
import org.thingsboard.server.service.install.InstallScripts;
import org.thingsboard.server.service.ota.OtaPackageStateService;
import org.thingsboard.server.service.resource.TbResourceService;
import org.thingsboard.server.service.rule.TbRuleChainService;
import org.thingsboard.server.service.security.permission.AccessControlService;
import org.thingsboard.server.service.telemetry.TelemetrySubscriptionService;
>>>>>>> a83f99cf

import java.util.ArrayList;
import java.util.Collections;
import java.util.List;
import java.util.Optional;
import java.util.UUID;
import java.util.stream.Collectors;

@Slf4j
public abstract class AbstractTbEntityService {

    protected static final int DEFAULT_PAGE_SIZE = 1000;

    @Value("${server.log_controller_error_stack_trace}")
    @Getter
    private boolean logControllerErrorStackTrace;
    @Value("${edges.enabled}")
    @Getter
    protected boolean edgesEnabled;

    @Autowired
    protected DbCallbackExecutorService dbExecutor;
    @Autowired(required = false)
    protected TbNotificationEntityService notificationEntityService;
    @Autowired(required = false)
    protected EdgeService edgeService;
    @Autowired
    protected AlarmService alarmService;
<<<<<<< HEAD
    @Autowired
    protected CustomerService customerService;
    @Autowired
    protected TbClusterService tbClusterService;
=======
    @Autowired(required = false)
    protected EntityActionService entityActionService;
    @Autowired
    protected DeviceService deviceService;
    @Autowired
    protected AssetService assetService;
    @Autowired
    protected DeviceCredentialsService deviceCredentialsService;
    @Autowired
    protected TenantService tenantService;
    @Autowired
    protected CustomerService customerService;
    @Lazy
    @Autowired(required = false)
    protected ClaimDevicesService claimDevicesService;
    @Autowired
    protected TbTenantProfileCache tenantProfileCache;
    @Autowired
    protected RuleChainService ruleChainService;
    @Autowired(required = false)
    protected TbRuleChainService tbRuleChainService;
    @Autowired(required = false)
    protected EdgeNotificationService edgeNotificationService;
    @Autowired
    protected QueueService queueService;
    @Autowired
    protected DashboardService dashboardService;

    @Autowired(required = false)
    private EntitiesVersionControlService vcService;
    @Autowired
    protected EntityViewService entityViewService;
    @Lazy
    @Autowired
    protected TelemetrySubscriptionService tsSubService;
    @Autowired
    protected AttributesService attributesService;
    @Autowired
    protected AccessControlService accessControlService;
    @Autowired
    protected DeviceProfileService deviceProfileService;
    @Autowired
    protected TbClusterService tbClusterService;
    @Autowired
    protected OtaPackageStateService otaPackageStateService;
    @Autowired
    protected RelationService relationService;
    @Autowired
    protected OtaPackageService otaPackageService;
    @Autowired
    protected InstallScripts installScripts;
    @Autowired
    protected UserService userService;
    @Autowired(required = false)
    protected TbResourceService resourceService;
    @Autowired
    protected WidgetsBundleService widgetsBundleService;
>>>>>>> a83f99cf

    protected ListenableFuture<Void> removeAlarmsByEntityId(TenantId tenantId, EntityId entityId) {
        ListenableFuture<PageData<AlarmInfo>> alarmsFuture =
                alarmService.findAlarms(tenantId, new AlarmQuery(entityId, new TimePageLink(Integer.MAX_VALUE), null, null, false));

        ListenableFuture<List<AlarmId>> alarmIdsFuture = Futures.transform(alarmsFuture, page ->
                page.getData().stream().map(AlarmInfo::getId).collect(Collectors.toList()), dbExecutor);

        return Futures.transform(alarmIdsFuture, ids -> {
            ids.stream().map(alarmId -> alarmService.deleteAlarm(tenantId, alarmId)).collect(Collectors.toList());
            return null;
        }, dbExecutor);
    }

    protected <T> T checkNotNull(T reference) throws ThingsboardException {
        return checkNotNull(reference, "Requested item wasn't found!");
    }

    protected <T> T checkNotNull(T reference, String notFoundMessage) throws ThingsboardException {
        if (reference == null) {
            throw new ThingsboardException(notFoundMessage, ThingsboardErrorCode.ITEM_NOT_FOUND);
        }
        return reference;
    }

    protected <T> T checkNotNull(Optional<T> reference) throws ThingsboardException {
        return checkNotNull(reference, "Requested item wasn't found!");
    }

    protected <T> T checkNotNull(Optional<T> reference, String notFoundMessage) throws ThingsboardException {
        if (reference.isPresent()) {
            return reference.get();
        } else {
            throw new ThingsboardException(notFoundMessage, ThingsboardErrorCode.ITEM_NOT_FOUND);
        }
    }

    protected List<EdgeId> findRelatedEdgeIds(TenantId tenantId, EntityId entityId) {
        if (!edgesEnabled) {
            return null;
        }
        if (EntityType.EDGE.equals(entityId.getEntityType())) {
            return Collections.singletonList(new EdgeId(entityId.getId()));
        }
        PageDataIterableByTenantIdEntityId<EdgeId> relatedEdgeIdsIterator =
                new PageDataIterableByTenantIdEntityId<>(edgeService::findRelatedEdgeIdsByEntityId, tenantId, entityId, DEFAULT_PAGE_SIZE);
        List<EdgeId> result = new ArrayList<>();
        for (EdgeId edgeId : relatedEdgeIdsIterator) {
            result.add(edgeId);
        }
        return result;
    }

<<<<<<< HEAD
    protected <I extends EntityId> I emptyId(EntityType entityType) {
        return (I) EntityIdFactory.getByTypeAndUuid(entityType, ModelConstants.NULL_UUID);
=======
    protected ListenableFuture<UUID> autoCommit(SecurityUser user, EntityId entityId) throws Exception {
        if (vcService != null) {
            return vcService.autoCommit(user, entityId);
        } else {
            // We do not support auto-commit for rule engine
            return Futures.immediateFailedFuture(new RuntimeException("Operation not supported!"));
        }
>>>>>>> a83f99cf
    }
}<|MERGE_RESOLUTION|>--- conflicted
+++ resolved
@@ -21,9 +21,9 @@
 import lombok.extern.slf4j.Slf4j;
 import org.springframework.beans.factory.annotation.Autowired;
 import org.springframework.beans.factory.annotation.Value;
-import org.springframework.context.annotation.Lazy;
 import org.thingsboard.server.cluster.TbClusterService;
 import org.thingsboard.server.common.data.EntityType;
+import org.thingsboard.server.common.data.User;
 import org.thingsboard.server.common.data.alarm.AlarmInfo;
 import org.thingsboard.server.common.data.alarm.AlarmQuery;
 import org.thingsboard.server.common.data.exception.ThingsboardErrorCode;
@@ -41,17 +41,7 @@
 import org.thingsboard.server.dao.edge.EdgeService;
 import org.thingsboard.server.dao.model.ModelConstants;
 import org.thingsboard.server.service.executors.DbCallbackExecutorService;
-<<<<<<< HEAD
-=======
-import org.thingsboard.server.service.security.model.SecurityUser;
 import org.thingsboard.server.service.sync.vc.EntitiesVersionControlService;
-import org.thingsboard.server.service.install.InstallScripts;
-import org.thingsboard.server.service.ota.OtaPackageStateService;
-import org.thingsboard.server.service.resource.TbResourceService;
-import org.thingsboard.server.service.rule.TbRuleChainService;
-import org.thingsboard.server.service.security.permission.AccessControlService;
-import org.thingsboard.server.service.telemetry.TelemetrySubscriptionService;
->>>>>>> a83f99cf
 
 import java.util.ArrayList;
 import java.util.Collections;
@@ -80,70 +70,12 @@
     protected EdgeService edgeService;
     @Autowired
     protected AlarmService alarmService;
-<<<<<<< HEAD
     @Autowired
     protected CustomerService customerService;
     @Autowired
     protected TbClusterService tbClusterService;
-=======
-    @Autowired(required = false)
-    protected EntityActionService entityActionService;
-    @Autowired
-    protected DeviceService deviceService;
-    @Autowired
-    protected AssetService assetService;
-    @Autowired
-    protected DeviceCredentialsService deviceCredentialsService;
-    @Autowired
-    protected TenantService tenantService;
-    @Autowired
-    protected CustomerService customerService;
-    @Lazy
-    @Autowired(required = false)
-    protected ClaimDevicesService claimDevicesService;
-    @Autowired
-    protected TbTenantProfileCache tenantProfileCache;
-    @Autowired
-    protected RuleChainService ruleChainService;
-    @Autowired(required = false)
-    protected TbRuleChainService tbRuleChainService;
-    @Autowired(required = false)
-    protected EdgeNotificationService edgeNotificationService;
-    @Autowired
-    protected QueueService queueService;
-    @Autowired
-    protected DashboardService dashboardService;
-
     @Autowired(required = false)
     private EntitiesVersionControlService vcService;
-    @Autowired
-    protected EntityViewService entityViewService;
-    @Lazy
-    @Autowired
-    protected TelemetrySubscriptionService tsSubService;
-    @Autowired
-    protected AttributesService attributesService;
-    @Autowired
-    protected AccessControlService accessControlService;
-    @Autowired
-    protected DeviceProfileService deviceProfileService;
-    @Autowired
-    protected TbClusterService tbClusterService;
-    @Autowired
-    protected OtaPackageStateService otaPackageStateService;
-    @Autowired
-    protected RelationService relationService;
-    @Autowired
-    protected OtaPackageService otaPackageService;
-    @Autowired
-    protected InstallScripts installScripts;
-    @Autowired
-    protected UserService userService;
-    @Autowired(required = false)
-    protected TbResourceService resourceService;
-    @Autowired
-    protected WidgetsBundleService widgetsBundleService;
->>>>>>> a83f99cf
 
     protected ListenableFuture<Void> removeAlarmsByEntityId(TenantId tenantId, EntityId entityId) {
         ListenableFuture<PageData<AlarmInfo>> alarmsFuture =
@@ -197,17 +129,16 @@
         return result;
     }
 
-<<<<<<< HEAD
     protected <I extends EntityId> I emptyId(EntityType entityType) {
         return (I) EntityIdFactory.getByTypeAndUuid(entityType, ModelConstants.NULL_UUID);
-=======
-    protected ListenableFuture<UUID> autoCommit(SecurityUser user, EntityId entityId) throws Exception {
+    }
+
+    protected ListenableFuture<UUID> autoCommit(User user, EntityId entityId) throws Exception {
         if (vcService != null) {
             return vcService.autoCommit(user, entityId);
         } else {
             // We do not support auto-commit for rule engine
             return Futures.immediateFailedFuture(new RuntimeException("Operation not supported!"));
         }
->>>>>>> a83f99cf
     }
 }