--- conflicted
+++ resolved
@@ -15,21 +15,8 @@
  */
 package org.thingsboard.server.transport.lwm2m;
 
-<<<<<<< HEAD
-import org.junit.Test;
-import org.thingsboard.server.common.data.device.credentials.lwm2m.NoSecClientCredentials;
-
-public class NoSecLwM2MIntegrationTest extends AbstractLwM2MIntegrationTest {
-
-=======
-import org.eclipse.californium.core.network.config.NetworkConfig;
-import org.eclipse.leshan.client.object.Security;
 import org.junit.Assert;
 import org.junit.Test;
-import org.springframework.mock.web.MockMultipartFile;
-import org.springframework.test.web.servlet.request.MockMultipartHttpServletRequestBuilder;
-import org.springframework.test.web.servlet.request.MockMvcRequestBuilders;
-import org.thingsboard.common.util.JacksonUtil;
 import org.thingsboard.server.common.data.Device;
 import org.thingsboard.server.common.data.OtaPackageInfo;
 import org.thingsboard.server.common.data.device.credentials.lwm2m.NoSecClientCredentials;
@@ -39,75 +26,17 @@
 import org.thingsboard.server.common.data.query.EntityKey;
 import org.thingsboard.server.common.data.query.EntityKeyType;
 import org.thingsboard.server.common.data.query.SingleEntityFilter;
-import org.thingsboard.server.common.data.security.DeviceCredentials;
-import org.thingsboard.server.common.data.security.DeviceCredentialsType;
 import org.thingsboard.server.service.telemetry.cmd.TelemetryPluginCmdsWrapper;
 import org.thingsboard.server.service.telemetry.cmd.v2.EntityDataCmd;
 import org.thingsboard.server.service.telemetry.cmd.v2.EntityDataUpdate;
 import org.thingsboard.server.service.telemetry.cmd.v2.LatestValueCmd;
 import org.thingsboard.server.transport.lwm2m.client.LwM2MTestClient;
-import org.thingsboard.server.transport.lwm2m.secure.credentials.LwM2MCredentials;
 
 import java.util.Collections;
 import java.util.List;
 
-import static org.eclipse.leshan.client.object.Security.noSec;
-import static org.springframework.test.web.servlet.result.MockMvcResultMatchers.status;
-import static org.thingsboard.server.common.data.ota.OtaPackageType.FIRMWARE;
-
 public class NoSecLwM2MIntegrationTest extends AbstractLwM2MIntegrationTest {
 
-    private final int PORT = 5685;
-    private final Security SECURITY = noSec("coap://localhost:" + PORT, 123);
-    private final NetworkConfig COAP_CONFIG = new NetworkConfig().setString("COAP_PORT", Integer.toString(PORT));
-    private final String ENDPOINT = "noSecEndpoint";
-
-    private Device createDevice() throws Exception {
-        Device device = new Device();
-        device.setName("Device A");
-        device.setDeviceProfileId(deviceProfile.getId());
-        device.setTenantId(tenantId);
-        device = doPost("/api/device", device, Device.class);
-        Assert.assertNotNull(device);
-
-        DeviceCredentials deviceCredentials =
-                doGet("/api/device/" + device.getId().getId().toString() + "/credentials", DeviceCredentials.class);
-        Assert.assertEquals(device.getId(), deviceCredentials.getDeviceId());
-        deviceCredentials.setCredentialsType(DeviceCredentialsType.LWM2M_CREDENTIALS);
-
-        LwM2MCredentials noSecCredentials = new LwM2MCredentials();
-        NoSecClientCredentials clientCredentials = new NoSecClientCredentials();
-        clientCredentials.setEndpoint(ENDPOINT);
-        noSecCredentials.setClient(clientCredentials);
-        deviceCredentials.setCredentialsValue(JacksonUtil.toString(noSecCredentials));
-        doPost("/api/device/credentials", deviceCredentials).andExpect(status().isOk());
-        return device;
-    }
-
-    private OtaPackageInfo createFirmware() throws Exception {
-        String CHECKSUM = "4bf5122f344554c53bde2ebb8cd2b7e3d1600ad631c385a5d7cce23c7785459a";
-
-        OtaPackageInfo firmwareInfo = new OtaPackageInfo();
-        firmwareInfo.setDeviceProfileId(deviceProfile.getId());
-        firmwareInfo.setType(FIRMWARE);
-        firmwareInfo.setTitle("My firmware");
-        firmwareInfo.setVersion("v1.0");
-
-        OtaPackageInfo savedFirmwareInfo = doPost("/api/otaPackage", firmwareInfo, OtaPackageInfo.class);
-
-        MockMultipartFile testData = new MockMultipartFile("file", "filename.txt", "text/plain", new byte[]{1});
-
-        return savaData("/api/otaPackage/" + savedFirmwareInfo.getId().getId().toString() + "?checksum={checksum}&checksumAlgorithm={checksumAlgorithm}", testData, CHECKSUM, "SHA256");
-    }
-
-    protected OtaPackageInfo savaData(String urlTemplate, MockMultipartFile content, String... params) throws Exception {
-        MockMultipartHttpServletRequestBuilder postRequest = MockMvcRequestBuilders.multipart(urlTemplate, params);
-        postRequest.file(content);
-        setJwtToken(postRequest);
-        return readResponse(mockMvc.perform(postRequest).andExpect(status().isOk()), OtaPackageInfo.class);
-    }
-
->>>>>>> 1f9b4c09
     @Test
     public void testConnectAndObserveTelemetry() throws Exception {
         NoSecClientCredentials clientCredentials = new NoSecClientCredentials();
@@ -118,8 +47,9 @@
     @Test
     public void testFirmwareUpdateWithClientWithoutFirmwareInfo() throws Exception {
         createDeviceProfile(TRANSPORT_CONFIGURATION);
-
-        Device device = createDevice();
+        NoSecClientCredentials clientCredentials = new NoSecClientCredentials();
+        clientCredentials.setEndpoint(ENDPOINT);
+        Device device = createDevice(clientCredentials);
 
         OtaPackageInfo firmware = createFirmware();
 
