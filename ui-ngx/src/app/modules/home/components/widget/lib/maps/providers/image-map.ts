--- conflicted
+++ resolved
@@ -17,13 +17,9 @@
 import L, { LatLngLiteral } from 'leaflet';
 import LeafletMap from '../leaflet-map';
 import { UnitedMapSettings } from '../map-models';
-<<<<<<< HEAD
 import { aspectCache, parseFunction } from '@app/core/utils';
 import { Observable } from 'rxjs';
 import { map, filter } from 'rxjs/operators';
-=======
-import { aspectCache } from '@app/core/utils';
->>>>>>> 8cfe4ef4
 
 const maxZoom = 4;// ?
 
