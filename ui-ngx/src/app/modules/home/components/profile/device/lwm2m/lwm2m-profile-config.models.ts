///
/// Copyright © 2016-2021 The Thingsboard Authors
///
/// Licensed under the Apache License, Version 2.0 (the "License");
/// you may not use this file except in compliance with the License.
/// You may obtain a copy of the License at
///
///     http://www.apache.org/licenses/LICENSE-2.0
///
/// Unless required by applicable law or agreed to in writing, software
/// distributed under the License is distributed on an "AS IS" BASIS,
/// WITHOUT WARRANTIES OR CONDITIONS OF ANY KIND, either express or implied.
/// See the License for the specific language governing permissions and
/// limitations under the License.
///

export const PAGE_SIZE_LIMIT = 50;
export const INSTANCES = 'instances';
export const INSTANCE = 'instance';
export const RESOURCES = 'resources';
export const ATTRIBUTE_LWM2M = 'attributeLwm2m';
export const CLIENT_LWM2M = 'clientLwM2M';
export const OBSERVE_ATTR_TELEMETRY = 'observeAttrTelemetry';
export const OBSERVE = 'observe';
export const ATTRIBUTE = 'attribute';
export const TELEMETRY = 'telemetry';
export const KEY_NAME = 'keyName';
export const DEFAULT_ID_SERVER = 123;
export const DEFAULT_ID_BOOTSTRAP = 111;
export const DEFAULT_LOCAL_HOST_NAME = 'localhost';
export const DEFAULT_PORT_SERVER_NO_SEC = 5685;
export const DEFAULT_PORT_BOOTSTRAP_NO_SEC = 5687;
export const DEFAULT_CLIENT_HOLD_OFF_TIME = 1;
export const DEFAULT_LIFE_TIME = 300;
export const DEFAULT_MIN_PERIOD = 1;
export const DEFAULT_NOTIF_IF_DESIBLED = true;
export const DEFAULT_BINDING = 'UQ';
export const DEFAULT_BOOTSTRAP_SERVER_ACCOUNT_TIME_OUT = 0;
export const LEN_MAX_PUBLIC_KEY_RPK = 182;
export const LEN_MAX_PUBLIC_KEY_X509 = 3000;
export const KEY_REGEXP_HEX_DEC = /^[-+]?[0-9A-Fa-f]+\.?[0-9A-Fa-f]*?$/;
export const KEY_REGEXP_NUMBER = /^(\-?|\+?)\d*$/;
export const INSTANCES_ID_VALUE_MIN = 0;
export const INSTANCES_ID_VALUE_MAX = 65535;
export const DEFAULT_OTA_UPDATE_PROTOCOL = 'coap://';
export const DEFAULT_FW_UPDATE_RESOURCE = DEFAULT_OTA_UPDATE_PROTOCOL + DEFAULT_LOCAL_HOST_NAME + ':' + DEFAULT_PORT_SERVER_NO_SEC;
export const DEFAULT_SW_UPDATE_RESOURCE = DEFAULT_OTA_UPDATE_PROTOCOL + DEFAULT_LOCAL_HOST_NAME + ':' + DEFAULT_PORT_SERVER_NO_SEC;


export enum BINDING_MODE {
  U = 'U',
  UQ = 'UQ',
  T = 'T',
  TQ = 'TQ',
  S = 'S',
  SQ = 'SQ',
  US = 'US',
  TS = 'TS',
  UQS = 'UQS',
  TQS = 'TQS'
}

export const BINDING_MODE_NAMES = new Map<BINDING_MODE, string>(
  [
    [BINDING_MODE.U, 'U: UDP connection in standard mode'],
    [BINDING_MODE.UQ, 'UQ: UDP connection in queue mode'],
    [BINDING_MODE.US, 'US: both UDP and SMS connections active, both in standard mode'],
    [BINDING_MODE.UQS, 'UQS: both UDP and SMS connections active; UDP in queue mode, SMS in standard mode'],
    [BINDING_MODE.T, 'T: TCP connection in standard mode'],
    [BINDING_MODE.TQ, 'TQ: TCP connection in queue mode'],
    [BINDING_MODE.TS, 'TS: both TCP and SMS connections active, both in standard mode'],
    [BINDING_MODE.TQS, 'TQS: both TCP and SMS connections active; TCP in queue mode, SMS in standard mode'],
    [BINDING_MODE.S, 'S: SMS connection in standard mode'],
    [BINDING_MODE.SQ, 'SQ: SMS connection in queue mode']
  ]
);

export enum ATTRIBUTE_LWM2M_ENUM {
  dim = 'dim',
  ver = 'ver',
  pmin = 'pmin',
  pmax = 'pmax',
  gt = 'gt',
  lt = 'lt',
  st = 'st'
}

export const ATTRIBUTE_LWM2M_LABEL = new Map<ATTRIBUTE_LWM2M_ENUM, string>(
  [
    [ATTRIBUTE_LWM2M_ENUM.dim, 'dim='],
    [ATTRIBUTE_LWM2M_ENUM.ver, 'ver='],
    [ATTRIBUTE_LWM2M_ENUM.pmin, 'pmin='],
    [ATTRIBUTE_LWM2M_ENUM.pmax, 'pmax='],
    [ATTRIBUTE_LWM2M_ENUM.gt, '>'],
    [ATTRIBUTE_LWM2M_ENUM.lt, '<'],
    [ATTRIBUTE_LWM2M_ENUM.st, 'st=']
  ]
);

export const ATTRIBUTE_LWM2M_MAP = new Map<ATTRIBUTE_LWM2M_ENUM, string>(
  [
    [ATTRIBUTE_LWM2M_ENUM.dim, 'Dimension'],
    [ATTRIBUTE_LWM2M_ENUM.ver, 'Object version'],
    [ATTRIBUTE_LWM2M_ENUM.pmin, 'Minimum period'],
    [ATTRIBUTE_LWM2M_ENUM.pmax, 'Maximum period'],
    [ATTRIBUTE_LWM2M_ENUM.gt, 'Greater than'],
    [ATTRIBUTE_LWM2M_ENUM.lt, 'Lesser than'],
    [ATTRIBUTE_LWM2M_ENUM.st, 'Step'],

  ]
);

export const ATTRIBUTE_KEYS = Object.keys(ATTRIBUTE_LWM2M_ENUM) as string[];

export enum securityConfigMode {
  PSK = 'PSK',
  RPK = 'RPK',
  X509 = 'X509',
  NO_SEC = 'NO_SEC'
}

export const securityConfigModeNames = new Map<securityConfigMode, string>(
  [
    [securityConfigMode.PSK, 'Pre-Shared Key'],
    [securityConfigMode.RPK, 'Raw Public Key'],
    [securityConfigMode.X509, 'X.509 Certificate'],
    [securityConfigMode.NO_SEC, 'No Security']
  ]
);

export enum powerMode {
  PSM = 'PSM',
  DRX = 'DRX',
  E_DRX = 'E_DRX'
}

export const powerModeNames = new Map<powerMode, string>(
  [
    [powerMode.PSM, 'Power Saving Mode (PSM)'],
    [powerMode.DRX, 'Discontinuous Reception (DRX)'],
    [powerMode.E_DRX, 'Extended Discontinuous Reception (eDRX)']
  ]
);

export interface ModelValue {
  objectIds: string[];
  objectsList: ObjectLwM2M[];
}

export interface BootstrapServersSecurityConfig {
  shortId: number;
  lifetime: number;
  defaultMinPeriod: number;
  notifIfDisabled: boolean;
  binding: string;
}

export interface ServerSecurityConfig {
  host?: string;
  securityHost?: string;
  port?: number;
  securityPort?: number;
  securityMode: securityConfigMode;
  clientPublicKeyOrId?: string;
  clientSecretKey?: string;
  serverPublicKey?: string;
  clientHoldOffTime?: number;
  serverId?: number;
  bootstrapServerAccountTimeout: number;
}

interface BootstrapSecurityConfig {
  servers: BootstrapServersSecurityConfig;
  bootstrapServer: ServerSecurityConfig;
  lwm2mServer: ServerSecurityConfig;
}

export interface Lwm2mProfileConfigModels {
  clientLwM2mSettings: ClientLwM2mSettings;
  observeAttr: ObservableAttributes;
  bootstrap: BootstrapSecurityConfig;
}

export interface ClientLwM2mSettings {
<<<<<<< HEAD
  clientOnlyObserveAfterConnect: string;
=======
  clientOnlyObserveAfterConnect: number;
>>>>>>> e83064ec
  fwUpdateStrategy: number;
  swUpdateStrategy: number;
  fwUpdateResource: string;
  swUpdateResource: string;
  powerMode: powerMode;
}

export interface ObservableAttributes {
  observe: string[];
  attribute: string[];
  telemetry: string[];
  keyName: {};
  attributeLwm2m: {};
}

export function getDefaultBootstrapServersSecurityConfig(): BootstrapServersSecurityConfig {
  return {
    shortId: DEFAULT_ID_SERVER,
    lifetime: DEFAULT_LIFE_TIME,
    defaultMinPeriod: DEFAULT_MIN_PERIOD,
    notifIfDisabled: DEFAULT_NOTIF_IF_DESIBLED,
    binding: DEFAULT_BINDING
  };
}

export function getDefaultBootstrapServerSecurityConfig(hostname: string): ServerSecurityConfig {
  return {
    host: hostname,
    port: DEFAULT_PORT_BOOTSTRAP_NO_SEC,
    securityMode: securityConfigMode.NO_SEC,
    serverPublicKey: '',
    clientHoldOffTime: DEFAULT_CLIENT_HOLD_OFF_TIME,
    serverId: DEFAULT_ID_BOOTSTRAP,
    bootstrapServerAccountTimeout: DEFAULT_BOOTSTRAP_SERVER_ACCOUNT_TIME_OUT
  };
}

export function getDefaultLwM2MServerSecurityConfig(hostname): ServerSecurityConfig {
  const DefaultLwM2MServerSecurityConfig = getDefaultBootstrapServerSecurityConfig(hostname);
  DefaultLwM2MServerSecurityConfig.port = DEFAULT_PORT_SERVER_NO_SEC;
  DefaultLwM2MServerSecurityConfig.serverId = DEFAULT_ID_SERVER;
  return DefaultLwM2MServerSecurityConfig;
}

function getDefaultProfileBootstrapSecurityConfig(hostname: any): BootstrapSecurityConfig {
  return {
    servers: getDefaultBootstrapServersSecurityConfig(),
    bootstrapServer: getDefaultBootstrapServerSecurityConfig(hostname),
    lwm2mServer: getDefaultLwM2MServerSecurityConfig(hostname)
  };
}

function getDefaultProfileObserveAttrConfig(): ObservableAttributes {
  return {
    observe: [],
    attribute: [],
    telemetry: [],
    keyName: {},
    attributeLwm2m: {}
  };
}

export function getDefaultProfileConfig(hostname?: any): Lwm2mProfileConfigModels {
  return {
    clientLwM2mSettings: getDefaultProfileClientLwM2mSettingsConfig(),
    observeAttr: getDefaultProfileObserveAttrConfig(),
    bootstrap: getDefaultProfileBootstrapSecurityConfig((hostname) ? hostname : DEFAULT_LOCAL_HOST_NAME)
  };
}

function getDefaultProfileClientLwM2mSettingsConfig(): ClientLwM2mSettings {
  return {
<<<<<<< HEAD
    clientOnlyObserveAfterConnect: '1',
=======
    clientOnlyObserveAfterConnect: 1,
>>>>>>> e83064ec
    fwUpdateStrategy: 1,
    swUpdateStrategy: 1,
    fwUpdateResource: DEFAULT_FW_UPDATE_RESOURCE,
    swUpdateResource: DEFAULT_SW_UPDATE_RESOURCE,
    powerMode: powerMode.DRX
  };
}

export interface ResourceLwM2M {
  id: number;
  name: string;
  observe: boolean;
  attribute: boolean;
  telemetry: boolean;
  keyName: string;
  attributeLwm2m?: {};
}

export interface Instance {
  id: number;
  attributeLwm2m?: {};
  resources: ResourceLwM2M[];
}

/**
 * multiple  == true  => Multiple
 * multiple  == false => Single
 * mandatory == true  => Mandatory
 * mandatory == false => Optional
 */
export interface ObjectLwM2M {

  id: number;
  keyId: string;
  name: string;
  multiple?: boolean;
  mandatory?: boolean;
  attributeLwm2m?: {};
  instances?: Instance [];
}<|MERGE_RESOLUTION|>--- conflicted
+++ resolved
@@ -182,11 +182,7 @@
 }
 
 export interface ClientLwM2mSettings {
-<<<<<<< HEAD
-  clientOnlyObserveAfterConnect: string;
-=======
   clientOnlyObserveAfterConnect: number;
->>>>>>> e83064ec
   fwUpdateStrategy: number;
   swUpdateStrategy: number;
   fwUpdateResource: string;
@@ -259,11 +255,7 @@
 
 function getDefaultProfileClientLwM2mSettingsConfig(): ClientLwM2mSettings {
   return {
-<<<<<<< HEAD
-    clientOnlyObserveAfterConnect: '1',
-=======
     clientOnlyObserveAfterConnect: 1,
->>>>>>> e83064ec
     fwUpdateStrategy: 1,
     swUpdateStrategy: 1,
     fwUpdateResource: DEFAULT_FW_UPDATE_RESOURCE,
