<!--

    Copyright © 2016-2021 The Thingsboard Authors

    Licensed under the Apache License, Version 2.0 (the "License");
    you may not use this file except in compliance with the License.
    You may obtain a copy of the License at

        http://www.apache.org/licenses/LICENSE-2.0

    Unless required by applicable law or agreed to in writing, software
    distributed under the License is distributed on an "AS IS" BASIS,
    WITHOUT WARRANTIES OR CONDITIONS OF ANY KIND, either express or implied.
    See the License for the specific language governing permissions and
    limitations under the License.

-->
<div [formGroup]="deviceTransportConfigurationFormGroup">
  <div [ngSwitch]="transportType">
    <ng-template [ngSwitchCase]="deviceTransportType.DEFAULT">
      <tb-default-device-transport-configuration
        [required]="required"
        formControlName="configuration">
      </tb-default-device-transport-configuration>
    </ng-template>
    <ng-template [ngSwitchCase]="deviceTransportType.MQTT">
      <tb-mqtt-device-transport-configuration
        [required]="required"
        formControlName="configuration">
      </tb-mqtt-device-transport-configuration>
    </ng-template>
    <!--ng-template [ngSwitchCase]="deviceTransportType.LWM2M">
      <tb-lwm2m-device-transport-configuration
        [required]="required"
        formControlName="configuration">
      </tb-lwm2m-device-transport-configuration>
    </ng-template-->
<<<<<<< HEAD
    <ng-template [ngSwitchCase]="deviceTransportType.SNMP">
      <tb-snmp-device-transport-configuration
        [required]="required"
        formControlName="configuration">
      </tb-snmp-device-transport-configuration>
=======
    <ng-template [ngSwitchCase]="deviceTransportType.COAP">
      <tb-coap-device-transport-configuration
        [required]="required"
        formControlName="configuration">
      </tb-coap-device-transport-configuration>
>>>>>>> 367be124
    </ng-template>
  </div>
</div><|MERGE_RESOLUTION|>--- conflicted
+++ resolved
@@ -35,19 +35,17 @@
         formControlName="configuration">
       </tb-lwm2m-device-transport-configuration>
     </ng-template-->
-<<<<<<< HEAD
+    <ng-template [ngSwitchCase]="deviceTransportType.COAP">
+      <tb-coap-device-transport-configuration
+        [required]="required"
+        formControlName="configuration">
+      </tb-coap-device-transport-configuration>
+    </ng-template>
     <ng-template [ngSwitchCase]="deviceTransportType.SNMP">
       <tb-snmp-device-transport-configuration
         [required]="required"
         formControlName="configuration">
       </tb-snmp-device-transport-configuration>
-=======
-    <ng-template [ngSwitchCase]="deviceTransportType.COAP">
-      <tb-coap-device-transport-configuration
-        [required]="required"
-        formControlName="configuration">
-      </tb-coap-device-transport-configuration>
->>>>>>> 367be124
     </ng-template>
   </div>
 </div>