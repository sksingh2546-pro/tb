--- conflicted
+++ resolved
@@ -17,11 +17,8 @@
 import {
   AlarmAction,
   AlarmActionTranslationMap,
-<<<<<<< HEAD
-=======
   AlarmAssignmentAction,
   AlarmAssignmentActionTranslationMap,
->>>>>>> 615e4a28
   NotificationRule,
   NotificationTarget,
   TriggerType,
@@ -99,12 +96,9 @@
   alarmActions: AlarmAction[] = Object.values(AlarmAction);
   alarmActionTranslationMap = AlarmActionTranslationMap;
 
-<<<<<<< HEAD
-=======
   alarmAssignmentActions: AlarmAssignmentAction[] = Object.values(AlarmAssignmentAction);
   alarmAssignmentActionTranslationMap = AlarmAssignmentActionTranslationMap;
 
->>>>>>> 615e4a28
   entityType = EntityType;
   entityTypes: EntityType[] = Object.values(EntityType);
   isAdd = true;
@@ -218,12 +212,8 @@
         alarmTypes: [null],
         alarmSeverities: [[]],
         alarmStatuses: [[]],
-<<<<<<< HEAD
-        onlyUserComments: [false]
-=======
         onlyUserComments: [false],
         notifyOnCommentUpdate: [false]
->>>>>>> 615e4a28
       })
     });
 
