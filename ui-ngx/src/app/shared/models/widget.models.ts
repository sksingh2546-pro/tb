--- conflicted
+++ resolved
@@ -173,11 +173,7 @@
   hasAdditionalLatestDataKeys?: boolean;
   warnOnPageDataOverflow?: boolean;
   ignoreDataUpdateOnIntervalTick?: boolean;
-<<<<<<< HEAD
   processNoDataByWidget?: boolean;
-=======
-
->>>>>>> 0813f3a9
 }
 
 export interface WidgetControllerDescriptor {
