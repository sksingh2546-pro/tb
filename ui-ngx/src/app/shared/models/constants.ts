///
/// Copyright © 2016-2020 The Thingsboard Authors
///
/// Licensed under the Apache License, Version 2.0 (the "License");
/// you may not use this file except in compliance with the License.
/// You may obtain a copy of the License at
///
///     http://www.apache.org/licenses/LICENSE-2.0
///
/// Unless required by applicable law or agreed to in writing, software
/// distributed under the License is distributed on an "AS IS" BASIS,
/// WITHOUT WARRANTIES OR CONDITIONS OF ANY KIND, either express or implied.
/// See the License for the specific language governing permissions and
/// limitations under the License.
///

import { InjectionToken } from '@angular/core';

export const Constants = {
  serverErrorCode: {
    general: 2,
    authentication: 10,
    jwtTokenExpired: 11,
    tenantTrialExpired: 12,
    credentialsExpired: 15,
    permissionDenied: 20,
    invalidArguments: 30,
    badRequestParams: 31,
    itemNotFound: 32,
    tooManyRequests: 33,
    tooManyUpdates: 34
  },
  entryPoints: {
    login: '/api/auth/login',
    tokenRefresh: '/api/auth/token',
    nonTokenBased: '/api/noauth'
  }
};

export const MediaBreakpoints = {
  xs: 'screen and (max-width: 599px)',
  sm: 'screen and (min-width: 600px) and (max-width: 959px)',
  md: 'screen and (min-width: 960px) and (max-width: 1279px)',
  lg: 'screen and (min-width: 1280px) and (max-width: 1919px)',
  xl: 'screen and (min-width: 1920px) and (max-width: 5000px)',
  'lt-sm': 'screen and (max-width: 599px)',
  'lt-md': 'screen and (max-width: 959px)',
  'lt-lg': 'screen and (max-width: 1279px)',
  'lt-xl': 'screen and (max-width: 1919px)',
  'gt-xs': 'screen and (min-width: 600px)',
  'gt-sm': 'screen and (min-width: 960px)',
  'gt-md': 'screen and (min-width: 1280px)',
  'gt-lg': 'screen and (min-width: 1920px)',
  'gt-xl': 'screen and (min-width: 5001px)'
};

const helpBaseUrl = 'https://thingsboard.io';

export const HelpLinks = {
  linksMap: {
    outgoingMailSettings: helpBaseUrl + '/docs/user-guide/ui/mail-settings',
    securitySettings: helpBaseUrl + '/docs/user-guide/ui/security-settings',
    ruleEngine: helpBaseUrl + '/docs/user-guide/rule-engine-2-0/overview/',
    ruleNodeCheckRelation: helpBaseUrl + '/docs/user-guide/rule-engine-2-0/filter-nodes/#check-relation-filter-node',
    ruleNodeCheckExistenceFields: helpBaseUrl + '/docs/user-guide/rule-engine-2-0/filter-nodes/#check-existence-fields-node',
    ruleNodeGpsGeofencingFilter: helpBaseUrl + '/docs/user-guide/rule-engine-2-0/filter-nodes/#gps-geofencing-filter-node',
    ruleNodeJsFilter: helpBaseUrl + '/docs/user-guide/rule-engine-2-0/filter-nodes/#script-filter-node',
    ruleNodeJsSwitch: helpBaseUrl + '/docs/user-guide/rule-engine-2-0/filter-nodes/#switch-node',
    ruleNodeMessageTypeFilter: helpBaseUrl + '/docs/user-guide/rule-engine-2-0/filter-nodes/#message-type-filter-node',
    ruleNodeMessageTypeSwitch: helpBaseUrl + '/docs/user-guide/rule-engine-2-0/filter-nodes/#message-type-switch-node',
    ruleNodeOriginatorTypeFilter: helpBaseUrl + '/docs/user-guide/rule-engine-2-0/filter-nodes/#originator-type-filter-node',
    ruleNodeOriginatorTypeSwitch: helpBaseUrl + '/docs/user-guide/rule-engine-2-0/filter-nodes/#originator-type-switch-node',
    ruleNodeOriginatorAttributes: helpBaseUrl + '/docs/user-guide/rule-engine-2-0/enrichment-nodes/#originator-attributes',
    ruleNodeOriginatorFields: helpBaseUrl + '/docs/user-guide/rule-engine-2-0/enrichment-nodes/#originator-fields',
    ruleNodeOriginatorTelemetry: helpBaseUrl + '/docs/user-guide/rule-engine-2-0/enrichment-nodes/#originator-telemetry',
    ruleNodeCustomerAttributes: helpBaseUrl + '/docs/user-guide/rule-engine-2-0/enrichment-nodes/#customer-attributes',
    ruleNodeCustomerDetails: helpBaseUrl + '/docs/user-guide/rule-engine-2-0/enrichment-nodes/#customer-details',
    ruleNodeDeviceAttributes: helpBaseUrl + '/docs/user-guide/rule-engine-2-0/enrichment-nodes/#device-attributes',
    ruleNodeRelatedAttributes: helpBaseUrl + '/docs/user-guide/rule-engine-2-0/enrichment-nodes/#related-attributes',
    ruleNodeTenantAttributes: helpBaseUrl + '/docs/user-guide/rule-engine-2-0/enrichment-nodes/#tenant-attributes',
    ruleNodeTenantDetails: helpBaseUrl + '/docs/user-guide/rule-engine-2-0/enrichment-nodes/#tenant-details',
    ruleNodeChangeOriginator: helpBaseUrl + '/docs/user-guide/rule-engine-2-0/transformation-nodes/#change-originator',
    ruleNodeTransformMsg: helpBaseUrl + '/docs/user-guide/rule-engine-2-0/transformation-nodes/#script-transformation-node',
    ruleNodeMsgToEmail: helpBaseUrl + '/docs/user-guide/rule-engine-2-0/transformation-nodes/#to-email-node',
    ruleNodeAssignToCustomer: helpBaseUrl + '/docs/user-guide/rule-engine-2-0/transformation-nodes/#assign-to-customer-node',
    ruleNodeUnassignFromCustomer: helpBaseUrl + '/docs/user-guide/rule-engine-2-0/transformation-nodes/#unassign-from-customer-node',
    ruleNodeClearAlarm: helpBaseUrl + '/docs/user-guide/rule-engine-2-0/action-nodes/#clear-alarm-node',
    ruleNodeCreateAlarm: helpBaseUrl + '/docs/user-guide/rule-engine-2-0/action-nodes/#create-alarm-node',
    ruleNodeCreateRelation: helpBaseUrl + '/docs/user-guide/rule-engine-2-0/action-nodes/#create-relation-node',
    ruleNodeDeleteRelation: helpBaseUrl + '/docs/user-guide/rule-engine-2-0/action-nodes/#delete-relation-node',
    ruleNodeMsgDelay: helpBaseUrl + '/docs/user-guide/rule-engine-2-0/action-nodes/#delay-node',
    ruleNodeMsgGenerator: helpBaseUrl + '/docs/user-guide/rule-engine-2-0/action-nodes/#generator-node',
    ruleNodeGpsGeofencingEvents: helpBaseUrl + '/docs/user-guide/rule-engine-2-0/action-nodes/#gps-geofencing-events-node',
    ruleNodeLog: helpBaseUrl + '/docs/user-guide/rule-engine-2-0/action-nodes/#log-node',
    ruleNodeRpcCallReply: helpBaseUrl + '/docs/user-guide/rule-engine-2-0/action-nodes/#rpc-call-reply-node',
    ruleNodeRpcCallRequest: helpBaseUrl + '/docs/user-guide/rule-engine-2-0/action-nodes/#rpc-call-request-node',
    ruleNodeSaveAttributes: helpBaseUrl + '/docs/user-guide/rule-engine-2-0/action-nodes/#save-attributes-node',
    ruleNodeSaveTimeseries: helpBaseUrl + '/docs/user-guide/rule-engine-2-0/action-nodes/#save-timeseries-node',
    ruleNodeSaveToCustomTable: helpBaseUrl + '/docs/user-guide/rule-engine-2-0/action-nodes/#save-to-custom-table',
    ruleNodeRuleChain: helpBaseUrl + '/docs/user-guide/ui/rule-chains/',
    ruleNodeAwsSns: helpBaseUrl + '/docs/user-guide/rule-engine-2-0/external-nodes/#aws-sns-node',
    ruleNodeAwsSqs: helpBaseUrl + '/docs/user-guide/rule-engine-2-0/external-nodes/#aws-sqs-node',
    ruleNodeKafka: helpBaseUrl + '/docs/user-guide/rule-engine-2-0/external-nodes/#kafka-node',
    ruleNodeMqtt: helpBaseUrl + '/docs/user-guide/rule-engine-2-0/external-nodes/#mqtt-node',
    ruleNodeAzureIotHub: helpBaseUrl + '/docs/user-guide/rule-engine-2-0/external-nodes/#azure-iot-hub-node',
    ruleNodeRabbitMq: helpBaseUrl + '/docs/user-guide/rule-engine-2-0/external-nodes/#rabbitmq-node',
    ruleNodeRestApiCall: helpBaseUrl + '/docs/user-guide/rule-engine-2-0/external-nodes/#rest-api-call-node',
    ruleNodeSendEmail: helpBaseUrl + '/docs/user-guide/rule-engine-2-0/external-nodes/#send-email-node',
    tenants: helpBaseUrl + '/docs/user-guide/ui/tenants',
    tenantProfiles: helpBaseUrl + '/docs/user-guide/ui/tenant-profiles',
    customers: helpBaseUrl + '/docs/user-guide/ui/customers',
    users: helpBaseUrl + '/docs/user-guide/ui/users',
    devices: helpBaseUrl + '/docs/user-guide/ui/devices',
<<<<<<< HEAD
    edges: helpBaseUrl + 'docs/user-guide/ui/edges',
=======
    deviceProfiles: helpBaseUrl + '/docs/user-guide/ui/device-profiles',
>>>>>>> 40e13cce
    assets: helpBaseUrl + '/docs/user-guide/ui/assets',
    entityViews: helpBaseUrl + '/docs/user-guide/ui/entity-views',
    entitiesImport: helpBaseUrl + '/docs/user-guide/bulk-provisioning',
    rulechains: helpBaseUrl + '/docs/user-guide/ui/rule-chains',
    dashboards: helpBaseUrl + '/docs/user-guide/ui/dashboards',
    widgetsBundles: helpBaseUrl + '/docs/user-guide/ui/widget-library#bundles',
    widgetsConfig:  helpBaseUrl + '/docs/user-guide/ui/dashboards#widget-configuration',
    widgetsConfigTimeseries:  helpBaseUrl + '/docs/user-guide/ui/dashboards#timeseries',
    widgetsConfigLatest: helpBaseUrl +  '/docs/user-guide/ui/dashboards#latest',
    widgetsConfigRpc: helpBaseUrl +  '/docs/user-guide/ui/dashboards#rpc',
    widgetsConfigAlarm: helpBaseUrl +  '/docs/user-guide/ui/dashboards#alarm',
    widgetsConfigStatic: helpBaseUrl +  '/docs/user-guide/ui/dashboards#static'
  }
};

export interface ValueTypeData {
  name: string;
  icon: string;
}

export enum ValueType {
  STRING = 'STRING',
  INTEGER = 'INTEGER',
  DOUBLE = 'DOUBLE',
  BOOLEAN = 'BOOLEAN',
  JSON = 'JSON'
}

export const valueTypesMap = new Map<ValueType, ValueTypeData>(
  [
    [
      ValueType.STRING,
      {
        name: 'value.string',
        icon: 'mdi:format-text'
      }
    ],
    [
      ValueType.INTEGER,
      {
        name: 'value.integer',
        icon: 'mdi:numeric'
      }
    ],
    [
      ValueType.DOUBLE,
      {
        name: 'value.double',
        icon: 'mdi:numeric'
      }
    ],
    [
      ValueType.BOOLEAN,
      {
        name: 'value.boolean',
        icon: 'mdi:checkbox-marked-outline'
      }
    ],
    [
      ValueType.JSON,
      {
        name: 'value.json',
        icon: 'mdi:json'
      }
    ]
  ]
);

export interface ContentTypeData {
  name: string;
  code: string;
}

export enum ContentType {
  JSON = 'JSON',
  TEXT = 'TEXT',
  BINARY = 'BINARY'
}

export const contentTypesMap = new Map<ContentType, ContentTypeData>(
  [
    [
      ContentType.JSON,
      {
        name: 'content-type.json',
        code: 'json'
      }
    ],
    [
      ContentType.TEXT,
      {
        name: 'content-type.text',
        code: 'text'
      }
    ],
    [
      ContentType.BINARY,
      {
        name: 'content-type.binary',
        code: 'text'
      }
    ]
  ]
);

export const customTranslationsPrefix = 'custom.';

export const MODULES_MAP = new InjectionToken<{[key: string]: any}>('ModulesMap');<|MERGE_RESOLUTION|>--- conflicted
+++ resolved
@@ -111,11 +111,8 @@
     customers: helpBaseUrl + '/docs/user-guide/ui/customers',
     users: helpBaseUrl + '/docs/user-guide/ui/users',
     devices: helpBaseUrl + '/docs/user-guide/ui/devices',
-<<<<<<< HEAD
+    deviceProfiles: helpBaseUrl + '/docs/user-guide/ui/device-profiles',
     edges: helpBaseUrl + 'docs/user-guide/ui/edges',
-=======
-    deviceProfiles: helpBaseUrl + '/docs/user-guide/ui/device-profiles',
->>>>>>> 40e13cce
     assets: helpBaseUrl + '/docs/user-guide/ui/assets',
     entityViews: helpBaseUrl + '/docs/user-guide/ui/entity-views',
     entitiesImport: helpBaseUrl + '/docs/user-guide/bulk-provisioning',
