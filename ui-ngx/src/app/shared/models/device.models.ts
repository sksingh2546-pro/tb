--- conflicted
+++ resolved
@@ -36,16 +36,15 @@
   LWM2M = 'LWM2M'
 }
 
-<<<<<<< HEAD
 export enum MqttTransportPayloadType {
   JSON = 'JSON',
   PROTOBUF = 'PROTOBUF'
-=======
+}
+
 export enum DeviceProvisionType {
   DISABLED = 'DISABLED',
   ALLOW_CREATE_NEW_DEVICES = 'ALLOW_CREATE_NEW_DEVICES',
   CHECK_PRE_PROVISIONED_DEVICES = 'CHECK_PRE_PROVISIONED_DEVICES'
->>>>>>> e8d8382c
 }
 
 export interface DeviceConfigurationFormInfo {
@@ -79,15 +78,6 @@
   ]
 );
 
-<<<<<<< HEAD
-export const mqttTransportPayloadTypeTranslationMap = new Map<MqttTransportPayloadType, string>(
-  [
-    [MqttTransportPayloadType.JSON, 'device-profile.mqtt-device-payload-type-json'],
-    [MqttTransportPayloadType.PROTOBUF, 'device-profile.mqtt-device-payload-type-proto']
-  ]
-);
-
-=======
 
 export const deviceProvisionTypeTranslationMap = new Map<DeviceProvisionType, string>(
   [
@@ -96,7 +86,14 @@
     [DeviceProvisionType.CHECK_PRE_PROVISIONED_DEVICES, 'device-profile.provision-strategy-check-pre-provisioned']
   ]
 )
->>>>>>> e8d8382c
+
+export const mqttTransportPayloadTypeTranslationMap = new Map<MqttTransportPayloadType, string>(
+  [
+    [MqttTransportPayloadType.JSON, 'device-profile.mqtt-device-payload-type-json'],
+    [MqttTransportPayloadType.PROTOBUF, 'device-profile.mqtt-device-payload-type-proto']
+  ]
+);
+
 
 export const deviceTransportTypeConfigurationInfoMap = new Map<DeviceTransportType, DeviceConfigurationFormInfo>(
   [
