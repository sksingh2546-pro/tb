--- conflicted
+++ resolved
@@ -17,11 +17,7 @@
 
 import com.google.gson.JsonParser;
 import lombok.extern.slf4j.Slf4j;
-<<<<<<< HEAD
-import org.springframework.util.StringUtils;
-=======
 import org.apache.commons.lang3.StringUtils;
->>>>>>> b63be05f
 import org.thingsboard.rule.engine.api.RuleNode;
 import org.thingsboard.rule.engine.api.TbContext;
 import org.thingsboard.rule.engine.api.TbNode;
@@ -70,11 +66,7 @@
         }
         String src = msg.getData();
         Set<AttributeKvEntry> attributes = JsonConverter.convertToAttributes(new JsonParser().parse(src));
-<<<<<<< HEAD
         msg.getMetaData().putValue(SCOPE, config.getScope());
-        ctx.getTelemetryService().saveAndNotify(ctx.getTenantId(), msg.getOriginator(), config.getScope(),
-                new ArrayList<>(attributes), new TelemetryNodeCallback(ctx, msg));
-=======
         String notifyDeviceStr = msg.getMetaData().getValue("notifyDevice");
         ctx.getTelemetryService().saveAndNotify(
                 ctx.getTenantId(),
@@ -84,7 +76,6 @@
                 new TelemetryNodeCallback(ctx, msg),
                 config.getNotifyDevice() || StringUtils.isEmpty(notifyDeviceStr) || Boolean.parseBoolean(notifyDeviceStr)
         );
->>>>>>> b63be05f
     }
 
     @Override
