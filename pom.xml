<!--

    Copyright © 2016-2018 The Thingsboard Authors

    Licensed under the Apache License, Version 2.0 (the "License");
    you may not use this file except in compliance with the License.
    You may obtain a copy of the License at

        http://www.apache.org/licenses/LICENSE-2.0

    Unless required by applicable law or agreed to in writing, software
    distributed under the License is distributed on an "AS IS" BASIS,
    WITHOUT WARRANTIES OR CONDITIONS OF ANY KIND, either express or implied.
    See the License for the specific language governing permissions and
    limitations under the License.

-->
<project xmlns="http://maven.apache.org/POM/4.0.0" xmlns:xsi="http://www.w3.org/2001/XMLSchema-instance"
         xsi:schemaLocation="http://maven.apache.org/POM/4.0.0 http://maven.apache.org/xsd/maven-4.0.0.xsd">
    <modelVersion>4.0.0</modelVersion>
    <groupId>org.thingsboard</groupId>
    <artifactId>thingsboard</artifactId>
<<<<<<< HEAD
    <version>2.0.3</version>
=======
    <version>2.1.0-SNAPSHOT</version>
>>>>>>> 6535330a
    <packaging>pom</packaging>

    <name>Thingsboard</name>
    <url>https://thingsboard.io</url>
    <inceptionYear>2016</inceptionYear>

    <properties>
        <main.dir>${basedir}</main.dir>
        <spring-boot.version>1.4.3.RELEASE</spring-boot.version>
        <spring.version>4.3.4.RELEASE</spring.version>
        <spring-security.version>4.2.0.RELEASE</spring-security.version>
        <spring-data-redis.version>1.8.10.RELEASE</spring-data-redis.version>
        <jedis.version>2.9.0</jedis.version>
        <jjwt.version>0.7.0</jjwt.version>
        <json-path.version>2.2.0</json-path.version>
        <junit.version>4.12</junit.version>
        <slf4j.version>1.7.7</slf4j.version>
        <logback.version>1.2.3</logback.version>
        <mockito.version>1.9.5</mockito.version>
        <rat.version>0.10</rat.version>
        <cassandra.version>3.5.0</cassandra.version>
        <cassandra-unit.version>3.3.0.2</cassandra-unit.version>
        <takari-cpsuite.version>1.2.7</takari-cpsuite.version>
        <guava.version>21.0</guava.version>
        <caffeine.version>2.6.1</caffeine.version>
        <commons-lang3.version>3.4</commons-lang3.version>
        <commons-validator.version>1.5.0</commons-validator.version>
        <commons-io.version>2.5</commons-io.version>
        <commons-csv.version>1.4</commons-csv.version>
        <jackson.version>2.8.8.1</jackson.version>
        <json-schema-validator.version>2.2.6</json-schema-validator.version>
        <scala.version>2.11</scala.version>
        <akka.version>2.4.2</akka.version>
        <californium.version>1.0.2</californium.version>
        <gson.version>2.6.2</gson.version>
        <velocity.version>1.7</velocity.version>
        <velocity-tools.version>2.0</velocity-tools.version>
        <mail.version>1.4.3</mail.version>
        <curator.version>4.0.1</curator.version>
        <protobuf.version>3.0.2</protobuf.version>
        <grpc.version>1.12.0</grpc.version>
        <lombok.version>1.16.18</lombok.version>
        <paho.client.version>1.1.0</paho.client.version>
        <netty.version>4.1.22.Final</netty.version>
        <os-maven-plugin.version>1.5.0</os-maven-plugin.version>
        <rabbitmq.version>3.6.5</rabbitmq.version>
        <kafka.version>0.9.0.0</kafka.version>
        <surfire.version>2.19.1</surfire.version>
        <jar-plugin.version>3.0.2</jar-plugin.version>
        <springfox-swagger.version>2.6.1</springfox-swagger.version>
        <bouncycastle.version>1.56</bouncycastle.version>
        <winsw.version>2.0.1</winsw.version>
        <hsqldb.version>2.4.0</hsqldb.version>
        <dbunit.version>2.5.3</dbunit.version>
        <spring-test-dbunit.version>1.2.1</spring-test-dbunit.version>
        <postgresql.driver.version>9.4.1211</postgresql.driver.version>
        <sonar.exclusions>org/thingsboard/server/gen/**/*,
            org/thingsboard/server/extensions/core/plugin/telemetry/gen/**/*
        </sonar.exclusions>
        <elasticsearch.version>5.0.2</elasticsearch.version>
        <delight-nashorn-sandbox.version>0.1.14</delight-nashorn-sandbox.version>
    </properties>

    <modules>
        <module>netty-mqtt</module>
        <module>common</module>
        <module>rule-engine</module>
        <module>dao</module>
        <module>transport</module>
        <module>ui</module>
        <module>tools</module>
        <module>application</module>
    </modules>

    <profiles>
        <profile>
            <id>default</id>
            <activation>
                <activeByDefault>true</activeByDefault>
            </activation>
        </profile>
    </profiles>

    <build>
        <extensions>
            <extension>
                <groupId>kr.motd.maven</groupId>
                <artifactId>os-maven-plugin</artifactId>
                <version>1.5.0.Final</version>
            </extension>
        </extensions>
        <pluginManagement>
            <plugins>
                <plugin>
                    <groupId>org.apache.maven.plugins</groupId>
                    <artifactId>maven-compiler-plugin</artifactId>
                    <version>2.5.1</version>
                    <configuration>
                        <source>1.8</source>
                        <target>1.8</target>
                    </configuration>
                </plugin>
                <plugin>
                    <groupId>org.apache.maven.plugins</groupId>
                    <artifactId>maven-resources-plugin</artifactId>
                    <version>2.7</version>
                </plugin>
                <plugin>
                    <groupId>org.apache.maven.plugins</groupId>
                    <artifactId>maven-source-plugin</artifactId>
                    <version>2.2.1</version>
                </plugin>
                <plugin>
                    <groupId>org.apache.maven.plugins</groupId>
                    <artifactId>maven-jar-plugin</artifactId>
                    <version>3.0.2</version>
                </plugin>
                <plugin>
                    <groupId>org.apache.maven.plugins</groupId>
                    <artifactId>maven-assembly-plugin</artifactId>
                    <version>3.0.0</version>
                </plugin>
                <plugin>
                    <groupId>org.springframework.boot</groupId>
                    <artifactId>spring-boot-maven-plugin</artifactId>
                    <version>${spring-boot.version}</version>
                </plugin>
                <plugin>
                    <groupId>org.fortasoft</groupId>
                    <artifactId>gradle-maven-plugin</artifactId>
                    <version>1.0.8</version>
                </plugin>
                <plugin>
                    <groupId>org.apache.maven.plugins</groupId>
                    <artifactId>maven-dependency-plugin</artifactId>
                    <executions>
                        <execution>
                            <id>copy-protoc</id>
                            <phase>generate-sources</phase>
                            <goals>
                                <goal>copy</goal>
                            </goals>
                            <configuration>
                                <artifactItems>
                                    <artifactItem>
                                        <groupId>com.google.protobuf</groupId>
                                        <artifactId>protoc</artifactId>
                                        <version>${protobuf.version}</version>
                                        <classifier>${os.detected.classifier}</classifier>
                                        <type>exe</type>
                                        <overWrite>true</overWrite>
                                        <outputDirectory>${project.build.directory}</outputDirectory>
                                    </artifactItem>
                                </artifactItems>
                            </configuration>
                        </execution>
                    </executions>
                </plugin>
                <plugin>
                    <groupId>org.xolstice.maven.plugins</groupId>
                    <artifactId>protobuf-maven-plugin</artifactId>
                    <version>0.5.0</version>
                    <configuration>
                        <!--
                          The version of protoc must match protobuf-java. If you don't depend on
                          protobuf-java directly, you will be transitively depending on the
                          protobuf-java version that grpc depends on.
                        -->
                        <protocArtifact>com.google.protobuf:protoc:${protobuf.version}:exe:${os.detected.classifier}
                        </protocArtifact>
                        <pluginId>grpc-java</pluginId>
                        <pluginArtifact>io.grpc:protoc-gen-grpc-java:1.0.0:exe:${os.detected.classifier}
                        </pluginArtifact>
                    </configuration>
                    <executions>
                        <execution>
                            <goals>
                                <goal>compile</goal>
                                <goal>compile-custom</goal>
                                <goal>test-compile</goal>
                            </goals>
                        </execution>
                    </executions>
                </plugin>
                <plugin>
                    <groupId>org.codehaus.mojo</groupId>
                    <artifactId>build-helper-maven-plugin</artifactId>
                    <version>1.12</version>
                    <executions>
                        <execution>
                            <id>add-source</id>
                            <phase>generate-sources</phase>
                            <goals>
                                <goal>add-source</goal>
                            </goals>
                            <configuration>
                                <sources>
                                    <source>${basedir}/target/generated-sources</source>
                                </sources>
                            </configuration>
                        </execution>
                    </executions>
                </plugin>
                <plugin>
                    <groupId>org.eclipse.m2e</groupId>
                    <artifactId>lifecycle-mapping</artifactId>
                    <version>1.0.0</version>
                    <configuration>
                        <lifecycleMappingMetadata>
                            <pluginExecutions>
                                <pluginExecution>
                                    <pluginExecutionFilter>
                                        <groupId>
                                            org.apache.maven.plugins
                                        </groupId>
                                        <artifactId>
                                            maven-antrun-plugin
                                        </artifactId>
                                        <versionRange>
                                            [1.3,)
                                        </versionRange>
                                        <goals>
                                            <goal>run</goal>
                                        </goals>
                                    </pluginExecutionFilter>
                                    <action>
                                        <ignore></ignore>
                                    </action>
                                </pluginExecution>
                            </pluginExecutions>
                        </lifecycleMappingMetadata>
                    </configuration>
                </plugin>
                <plugin>
                    <groupId>com.mycila</groupId>
                    <artifactId>license-maven-plugin</artifactId>
                    <version>3.0</version>
                    <configuration>
                        <header>${main.dir}/license-header-template.txt</header>
                        <properties>
                            <owner>The Thingsboard Authors</owner>
                        </properties>
                        <excludes>
                            <exclude>**/.env</exclude>
                            <exclude>**/.eslintrc</exclude>
                            <exclude>**/.babelrc</exclude>
                            <exclude>**/.jshintrc</exclude>
                            <exclude>**/.gradle/**</exclude>
                            <exclude>**/nightwatch</exclude>
                            <exclude>**/README</exclude>
                            <exclude>**/LICENSE</exclude>
                            <exclude>**/banner.txt</exclude>
                            <exclude>node_modules/**</exclude>
                            <exclude>**/*.properties</exclude>
                            <exclude>src/test/resources/**</exclude>
                            <exclude>src/vendor/**</exclude>
                            <exclude>src/font/**</exclude>
                            <exclude>src/sh/**</exclude>
                            <exclude>src/main/scripts/control/**</exclude>
                            <exclude>src/main/scripts/windows/**</exclude>
                            <exclude>src/main/resources/public/static/rulenode/**</exclude>
                        </excludes>
                        <mapping>
                            <proto>JAVADOC_STYLE</proto>
                            <cql>DOUBLEDASHES_STYLE</cql>
                            <scss>JAVADOC_STYLE</scss>
                            <jsx>SLASHSTAR_STYLE</jsx>
                            <conf>SCRIPT_STYLE</conf>
                            <gradle>JAVADOC_STYLE</gradle>
                        </mapping>
                    </configuration>
                    <executions>
                        <execution>
                            <goals>
                                <goal>check</goal>
                            </goals>
                        </execution>
                    </executions>
                </plugin>
            </plugins>
        </pluginManagement>
        <plugins>
            <plugin>
                <groupId>com.mycila</groupId>
                <artifactId>license-maven-plugin</artifactId>
            </plugin>
        </plugins>
    </build>

    <dependencies>
        <dependency>
            <groupId>org.projectlombok</groupId>
            <artifactId>lombok</artifactId>
            <scope>provided</scope>
        </dependency>
    </dependencies>

    <dependencyManagement>
        <dependencies>
            <dependency>
                <groupId>org.thingsboard</groupId>
                <artifactId>netty-mqtt</artifactId>
                <version>${project.version}</version>
            </dependency>
            <dependency>
                <groupId>org.thingsboard.common</groupId>
                <artifactId>data</artifactId>
                <version>${project.version}</version>
            </dependency>
            <dependency>
                <groupId>org.thingsboard.rule-engine</groupId>
                <artifactId>rule-engine-api</artifactId>
                <version>${project.version}</version>
            </dependency>
            <dependency>
                <groupId>org.thingsboard.rule-engine</groupId>
                <artifactId>rule-engine-components</artifactId>
                <version>${project.version}</version>
            </dependency>
            <dependency>
                <groupId>org.thingsboard.common</groupId>
                <artifactId>message</artifactId>
                <version>${project.version}</version>
            </dependency>
            <dependency>
                <groupId>org.thingsboard.common</groupId>
                <artifactId>transport</artifactId>
                <version>${project.version}</version>
            </dependency>
            <dependency>
                <groupId>org.thingsboard.transport</groupId>
                <artifactId>http</artifactId>
                <version>${project.version}</version>
            </dependency>
            <dependency>
                <groupId>org.thingsboard.transport</groupId>
                <artifactId>coap</artifactId>
                <version>${project.version}</version>
            </dependency>
            <dependency>
                <groupId>org.thingsboard.transport</groupId>
                <artifactId>mqtt</artifactId>
                <version>${project.version}</version>
            </dependency>
            <dependency>
                <groupId>org.thingsboard</groupId>
                <artifactId>dao</artifactId>
                <version>${project.version}</version>
            </dependency>
            <dependency>
                <groupId>org.thingsboard</groupId>
                <artifactId>tools</artifactId>
                <version>${project.version}</version>
                <scope>test</scope>
            </dependency>
            <dependency>
                <groupId>org.thingsboard</groupId>
                <artifactId>dao</artifactId>
                <version>${project.version}</version>
                <type>test-jar</type>
                <scope>test</scope>
            </dependency>
            <dependency>
                <groupId>org.springframework.boot</groupId>
                <artifactId>spring-boot-starter-security</artifactId>
                <version>${spring-boot.version}</version>
            </dependency>
            <dependency>
                <groupId>org.springframework.boot</groupId>
                <artifactId>spring-boot-starter-web</artifactId>
                <version>${spring-boot.version}</version>
            </dependency>
            <dependency>
                <groupId>org.springframework.boot</groupId>
                <artifactId>spring-boot-starter-websocket</artifactId>
                <version>${spring-boot.version}</version>
            </dependency>
            <dependency>
                <groupId>org.springframework.boot</groupId>
                <artifactId>spring-boot-autoconfigure</artifactId>
                <version>${spring-boot.version}</version>
            </dependency>
            <dependency>
                <groupId>org.springframework.boot</groupId>
                <artifactId>spring-boot-starter-test</artifactId>
                <version>${spring-boot.version}</version>
                <scope>test</scope>
            </dependency>
            <dependency>
                <groupId>org.springframework.boot</groupId>
                <artifactId>spring-boot-starter-data-jpa</artifactId>
                <version>${spring-boot.version}</version>
            </dependency>
            <dependency>
                <groupId>org.postgresql</groupId>
                <artifactId>postgresql</artifactId>
                <version>${postgresql.driver.version}</version>
            </dependency>
            <dependency>
                <groupId>org.springframework</groupId>
                <artifactId>spring-context</artifactId>
                <version>${spring.version}</version>
            </dependency>
            <dependency>
                <groupId>org.springframework</groupId>
                <artifactId>spring-context-support</artifactId>
                <version>${spring.version}</version>
            </dependency>
            <dependency>
                <groupId>org.springframework</groupId>
                <artifactId>spring-tx</artifactId>
                <version>${spring.version}</version>
            </dependency>
            <dependency>
                <groupId>org.springframework</groupId>
                <artifactId>spring-web</artifactId>
                <version>${spring.version}</version>
            </dependency>
            <dependency>
                <groupId>org.springframework.security</groupId>
                <artifactId>spring-security-test</artifactId>
                <version>${spring-security.version}</version>
                <scope>test</scope>
            </dependency>
            <dependency>
                <groupId>com.github.springtestdbunit</groupId>
                <artifactId>spring-test-dbunit</artifactId>
                <version>${spring-test-dbunit.version}</version>
                <scope>test</scope>
            </dependency>
            <dependency>
                <groupId>io.jsonwebtoken</groupId>
                <artifactId>jjwt</artifactId>
                <version>${jjwt.version}</version>
            </dependency>
            <dependency>
                <groupId>org.apache.velocity</groupId>
                <artifactId>velocity</artifactId>
                <version>${velocity.version}</version>
            </dependency>
            <dependency>
                <groupId>org.apache.velocity</groupId>
                <artifactId>velocity-tools</artifactId>
                <version>${velocity-tools.version}</version>
                <exclusions>
                    <exclusion>
                        <groupId>javax.servlet</groupId>
                        <artifactId>servlet-api</artifactId>
                    </exclusion>
                    <exclusion>
                        <groupId>dom4j</groupId>
                        <artifactId>dom4j</artifactId>
                    </exclusion>
                    <exclusion>
                        <groupId>antlr</groupId>
                        <artifactId>antlr</artifactId>
                    </exclusion>
                </exclusions>
            </dependency>
            <dependency>
                <groupId>com.rabbitmq</groupId>
                <artifactId>amqp-client</artifactId>
                <version>${rabbitmq.version}</version>
            </dependency>
            <dependency>
                <groupId>javax.mail</groupId>
                <artifactId>mail</artifactId>
                <version>${mail.version}</version>
            </dependency>
            <dependency>
                <groupId>org.apache.curator</groupId>
                <artifactId>curator-recipes</artifactId>
                <version>${curator.version}</version>
            </dependency>
            <dependency>
                <groupId>org.apache.curator</groupId>
                <artifactId>curator-test</artifactId>
                <scope>test</scope>
                <version>${curator.version}</version>
            </dependency>
            <dependency>
                <groupId>com.jayway.jsonpath</groupId>
                <artifactId>json-path</artifactId>
                <version>${json-path.version}</version>
                <scope>test</scope>
            </dependency>
            <dependency>
                <groupId>com.jayway.jsonpath</groupId>
                <artifactId>json-path-assert</artifactId>
                <version>${json-path.version}</version>
                <scope>test</scope>
            </dependency>
            <dependency>
                <groupId>io.netty</groupId>
                <artifactId>netty-all</artifactId>
                <version>${netty.version}</version>
            </dependency>
            <dependency>
                <groupId>io.netty</groupId>
                <artifactId>netty-handler</artifactId>
                <version>${netty.version}</version>
            </dependency>
            <dependency>
                <groupId>io.netty</groupId>
                <artifactId>netty-codec-mqtt</artifactId>
                <version>${netty.version}</version>
            </dependency>
            <dependency>
                <groupId>com.datastax.cassandra</groupId>
                <artifactId>cassandra-driver-core</artifactId>
                <version>${cassandra.version}</version>
            </dependency>
            <dependency>
                <groupId>com.datastax.cassandra</groupId>
                <artifactId>cassandra-driver-mapping</artifactId>
                <version>${cassandra.version}</version>
            </dependency>
            <dependency>
                <groupId>com.datastax.cassandra</groupId>
                <artifactId>cassandra-driver-extras</artifactId>
                <version>${cassandra.version}</version>
            </dependency>
            <dependency>
                <groupId>org.apache.commons</groupId>
                <artifactId>commons-lang3</artifactId>
                <version>${commons-lang3.version}</version>
            </dependency>
            <dependency>
                <groupId>commons-validator</groupId>
                <artifactId>commons-validator</artifactId>
                <version>${commons-validator.version}</version>
            </dependency>
            <dependency>
                <groupId>commons-io</groupId>
                <artifactId>commons-io</artifactId>
                <version>${commons-io.version}</version>
            </dependency>
            <dependency>
                <groupId>org.apache.commons</groupId>
                <artifactId>commons-csv</artifactId>
                <version>${commons-csv.version}</version>
            </dependency>
            <dependency>
                <groupId>com.fasterxml.jackson.core</groupId>
                <artifactId>jackson-databind</artifactId>
                <version>${jackson.version}</version>
            </dependency>
            <dependency>
                <groupId>com.github.fge</groupId>
                <artifactId>json-schema-validator</artifactId>
                <version>${json-schema-validator.version}</version>
            </dependency>
            <dependency>
                <groupId>com.typesafe.akka</groupId>
                <artifactId>akka-actor_${scala.version}</artifactId>
                <version>${akka.version}</version>
            </dependency>
            <dependency>
                <groupId>com.typesafe.akka</groupId>
                <artifactId>akka-slf4j_${scala.version}</artifactId>
                <version>${akka.version}</version>
            </dependency>
            <dependency>
                <groupId>org.eclipse.californium</groupId>
                <artifactId>californium-core</artifactId>
                <version>${californium.version}</version>
            </dependency>
            <dependency>
                <groupId>com.google.code.gson</groupId>
                <artifactId>gson</artifactId>
                <version>${gson.version}</version>
            </dependency>
            <dependency>
                <groupId>org.slf4j</groupId>
                <artifactId>slf4j-api</artifactId>
                <version>${slf4j.version}</version>
            </dependency>
            <dependency>
                <groupId>org.slf4j</groupId>
                <artifactId>log4j-over-slf4j</artifactId>
                <version>${slf4j.version}</version>
            </dependency>
            <dependency>
                <groupId>org.slf4j</groupId>
                <artifactId>jul-to-slf4j</artifactId>
                <version>${slf4j.version}</version>
            </dependency>
            <dependency>
                <groupId>ch.qos.logback</groupId>
                <artifactId>logback-core</artifactId>
                <version>${logback.version}</version>
            </dependency>
            <dependency>
                <groupId>ch.qos.logback</groupId>
                <artifactId>logback-classic</artifactId>
                <version>${logback.version}</version>
            </dependency>
            <dependency>
                <groupId>com.google.guava</groupId>
                <artifactId>guava</artifactId>
                <version>${guava.version}</version>
            </dependency>
            <dependency>
                <groupId>com.github.ben-manes.caffeine</groupId>
                <artifactId>caffeine</artifactId>
                <version>${caffeine.version}</version>
            </dependency>
            <dependency>
                <groupId>com.google.protobuf</groupId>
                <artifactId>protobuf-java</artifactId>
                <version>${protobuf.version}</version>
            </dependency>
            <dependency>
                <groupId>io.grpc</groupId>
                <artifactId>grpc-netty</artifactId>
                <version>${grpc.version}</version>
            </dependency>
            <dependency>
                <groupId>io.grpc</groupId>
                <artifactId>grpc-protobuf</artifactId>
                <version>${grpc.version}</version>
            </dependency>
            <dependency>
                <groupId>io.grpc</groupId>
                <artifactId>grpc-stub</artifactId>
                <version>${grpc.version}</version>
            </dependency>
            <dependency>
                <groupId>org.springframework</groupId>
                <artifactId>spring-test</artifactId>
                <version>${spring.version}</version>
                <scope>test</scope>
            </dependency>
            <dependency>
                <groupId>io.takari.junit</groupId>
                <artifactId>takari-cpsuite</artifactId>
                <version>${takari-cpsuite.version}</version>
                <scope>test</scope>
            </dependency>
            <dependency>
                <groupId>org.cassandraunit</groupId>
                <artifactId>cassandra-unit</artifactId>
                <version>${cassandra-unit.version}</version>
                <scope>test</scope>
            </dependency>
            <dependency>
                <groupId>junit</groupId>
                <artifactId>junit</artifactId>
                <version>${junit.version}</version>
                <scope>test</scope>
            </dependency>
            <dependency>
                <groupId>org.dbunit</groupId>
                <artifactId>dbunit</artifactId>
                <version>${dbunit.version}</version>
                <scope>test</scope>
            </dependency>
            <dependency>
                <groupId>org.mockito</groupId>
                <artifactId>mockito-all</artifactId>
                <version>${mockito.version}</version>
                <scope>test</scope>
            </dependency>
            <dependency>
                <groupId>org.projectlombok</groupId>
                <artifactId>lombok</artifactId>
                <version>${lombok.version}</version>
                <scope>provided</scope>
            </dependency>
            <dependency>
                <groupId>org.apache.kafka</groupId>
                <artifactId>kafka_2.10</artifactId>
                <version>${kafka.version}</version>
                <exclusions>
                    <exclusion>
                        <groupId>org.slf4j</groupId>
                        <artifactId>slf4j-log4j12</artifactId>
                    </exclusion>
                    <exclusion>
                        <groupId>log4j</groupId>
                        <artifactId>log4j</artifactId>
                    </exclusion>
                </exclusions>
            </dependency>
            <dependency>
                <groupId>org.eclipse.paho</groupId>
                <artifactId>org.eclipse.paho.client.mqttv3</artifactId>
                <version>${paho.client.version}</version>
            </dependency>
            <dependency>
                <groupId>org.apache.curator</groupId>
                <artifactId>curator-x-discovery</artifactId>
                <version>${curator.version}</version>
            </dependency>
            <dependency>
                <groupId>io.springfox</groupId>
                <artifactId>springfox-swagger-ui</artifactId>
                <version>${springfox-swagger.version}</version>
            </dependency>
            <dependency>
                <groupId>io.springfox</groupId>
                <artifactId>springfox-swagger2</artifactId>
                <version>${springfox-swagger.version}</version>
            </dependency>
            <dependency>
                <groupId>org.bouncycastle</groupId>
                <artifactId>bcprov-jdk15on</artifactId>
                <version>${bouncycastle.version}</version>
            </dependency>
            <dependency>
                <groupId>org.bouncycastle</groupId>
                <artifactId>bcpkix-jdk15on</artifactId>
                <version>${bouncycastle.version}</version>
            </dependency>
            <dependency>
                <groupId>org.hsqldb</groupId>
                <artifactId>hsqldb</artifactId>
                <version>${hsqldb.version}</version>
            </dependency>
            <dependency>
                <groupId>ru.yandex.qatools.embed</groupId>
                <artifactId>postgresql-embedded</artifactId>
                <version>2.2</version>
                <scope>test</scope>
            </dependency>
            <dependency>
                <groupId>org.springframework.data</groupId>
                <artifactId>spring-data-redis</artifactId>
                <version>${spring-data-redis.version}</version>
            </dependency>
            <dependency>
                <groupId>redis.clients</groupId>
                <artifactId>jedis</artifactId>
                <version>${jedis.version}</version>
            </dependency>
            <dependency>
                <groupId>com.sun.winsw</groupId>
                <artifactId>winsw</artifactId>
                <version>${winsw.version}</version>
                <classifier>bin</classifier>
                <type>exe</type>
                <scope>provided</scope>
            </dependency>
            <dependency>
                <groupId>org.elasticsearch.client</groupId>
                <artifactId>rest</artifactId>
                <version>${elasticsearch.version}</version>
            </dependency>
            <dependency>
                <groupId>org.javadelight</groupId>
                <artifactId>delight-nashorn-sandbox</artifactId>
                <version>${delight-nashorn-sandbox.version}</version>
            </dependency>
        </dependencies>
    </dependencyManagement>

    <repositories>
        <repository>
            <id>central</id>
            <url>http://repo1.maven.org/maven2/</url>
        </repository>
        <repository>
            <id>spring-snapshots</id>
            <name>Spring Snapshots</name>
            <url>https://repo.spring.io/snapshot</url>
            <snapshots>
                <enabled>true</enabled>
            </snapshots>
        </repository>
        <repository>
            <id>spring-milestones</id>
            <name>Spring Milestones</name>
            <url>https://repo.spring.io/milestone</url>
            <snapshots>
                <enabled>false</enabled>
            </snapshots>
        </repository>
        <repository>
            <id>typesafe</id>
            <name>Typesafe Repository</name>
            <url>http://repo.typesafe.com/typesafe/releases/</url>
        </repository>
        <repository>
            <id>sonatype</id>
            <url>https://oss.sonatype.org/content/groups/public</url>
        </repository>
    </repositories>

</project><|MERGE_RESOLUTION|>--- conflicted
+++ resolved
@@ -20,11 +20,7 @@
     <modelVersion>4.0.0</modelVersion>
     <groupId>org.thingsboard</groupId>
     <artifactId>thingsboard</artifactId>
-<<<<<<< HEAD
-    <version>2.0.3</version>
-=======
     <version>2.1.0-SNAPSHOT</version>
->>>>>>> 6535330a
     <packaging>pom</packaging>
 
     <name>Thingsboard</name>
