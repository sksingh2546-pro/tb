--
-- Copyright © 2016-2017 The Thingsboard Authors
--
-- Licensed under the Apache License, Version 2.0 (the "License");
-- you may not use this file except in compliance with the License.
-- You may obtain a copy of the License at
--
--     http://www.apache.org/licenses/LICENSE-2.0
--
-- Unless required by applicable law or agreed to in writing, software
-- distributed under the License is distributed on an "AS IS" BASIS,
-- WITHOUT WARRANTIES OR CONDITIONS OF ANY KIND, either express or implied.
-- See the License for the specific language governing permissions and
-- limitations under the License.
--

CREATE KEYSPACE IF NOT EXISTS thingsboard
WITH replication = {
	'class' : 'SimpleStrategy',
	'replication_factor' : 1
};

CREATE TABLE IF NOT EXISTS thingsboard.user (
	id timeuuid,
	tenant_id timeuuid,
	customer_id timeuuid,
	email text,
	search_text text,
	authority text,
	first_name text,
	last_name text,
	additional_info text,
	PRIMARY KEY (id, tenant_id, customer_id, authority)
);

CREATE MATERIALIZED VIEW IF NOT EXISTS thingsboard.user_by_email AS
	SELECT *
	from thingsboard.user
	WHERE email IS NOT NULL AND tenant_id IS NOT NULL AND customer_id IS NOT NULL AND id IS NOT NULL AND authority IS NOT
	NULL
	PRIMARY KEY ( email, tenant_id, customer_id, id, authority );

CREATE MATERIALIZED VIEW IF NOT EXISTS thingsboard.user_by_tenant_and_search_text AS
	SELECT *
	from thingsboard.user
	WHERE tenant_id IS NOT NULL AND customer_id IS NOT NULL AND authority IS NOT NULL AND search_text IS NOT NULL AND id
	IS NOT NULL
	PRIMARY KEY ( tenant_id, customer_id, authority, search_text, id )
	WITH CLUSTERING ORDER BY ( customer_id DESC, authority DESC, search_text ASC, id DESC );

CREATE MATERIALIZED VIEW IF NOT EXISTS thingsboard.user_by_customer_and_search_text AS
	SELECT *
	from thingsboard.user
	WHERE tenant_id IS NOT NULL AND customer_id IS NOT NULL AND authority IS NOT NULL AND search_text IS NOT NULL AND id
	IS NOT NULL
	PRIMARY KEY ( customer_id, tenant_id, authority, search_text, id )
	WITH CLUSTERING ORDER BY ( tenant_id DESC, authority DESC, search_text ASC, id DESC );

CREATE TABLE IF NOT EXISTS thingsboard.user_credentials (
	id timeuuid PRIMARY KEY,
	user_id timeuuid,
	enabled boolean,
	password text,
	activate_token text,
	reset_token text
);

CREATE MATERIALIZED VIEW IF NOT EXISTS thingsboard.user_credentials_by_user AS
	SELECT *
	from thingsboard.user_credentials
	WHERE user_id IS NOT NULL AND id IS NOT NULL
	PRIMARY KEY ( user_id, id );

CREATE MATERIALIZED VIEW IF NOT EXISTS thingsboard.user_credentials_by_activate_token AS
	SELECT *
	from thingsboard.user_credentials
	WHERE activate_token IS NOT NULL AND id IS NOT NULL
	PRIMARY KEY ( activate_token, id );

CREATE MATERIALIZED VIEW IF NOT EXISTS thingsboard.user_credentials_by_reset_token AS
	SELECT *
	from thingsboard.user_credentials
	WHERE reset_token IS NOT NULL AND id IS NOT NULL
	PRIMARY KEY ( reset_token, id );

CREATE TABLE IF NOT EXISTS thingsboard.admin_settings (
	id timeuuid PRIMARY KEY,
	key text,
	json_value text
);

CREATE MATERIALIZED VIEW IF NOT EXISTS thingsboard.admin_settings_by_key AS
	SELECT *
	from thingsboard.admin_settings
	WHERE key IS NOT NULL AND id IS NOT NULL
	PRIMARY KEY ( key, id )
	WITH CLUSTERING ORDER BY ( id DESC );

CREATE TABLE IF NOT EXISTS thingsboard.tenant (
	id timeuuid,
	title text,
	search_text text,
	region text,
	country text,
	state text,
	city text,
	address text,
	address2 text,
	zip text,
	phone text,
	email text,
	additional_info text,
	PRIMARY KEY (id, region)
);

CREATE MATERIALIZED VIEW IF NOT EXISTS thingsboard.tenant_by_region_and_search_text AS
	SELECT *
	from thingsboard.tenant
	WHERE region IS NOT NULL AND search_text IS NOT NULL AND id IS NOT NULL
	PRIMARY KEY ( region, search_text, id )
	WITH CLUSTERING ORDER BY ( search_text ASC, id DESC );

CREATE TABLE IF NOT EXISTS thingsboard.customer (
	id timeuuid,
	tenant_id timeuuid,
	title text,
	search_text text,
	country text,
	state text,
	city text,
	address text,
	address2 text,
	zip text,
	phone text,
	email text,
	additional_info text,
	PRIMARY KEY (id, tenant_id)
);

CREATE MATERIALIZED VIEW IF NOT EXISTS thingsboard.customer_by_tenant_and_title AS
	SELECT *
	from thingsboard.customer
	WHERE tenant_id IS NOT NULL AND title IS NOT NULL AND id IS NOT NULL
	PRIMARY KEY ( tenant_id, title, id )
	WITH CLUSTERING ORDER BY ( title ASC, id DESC );

CREATE MATERIALIZED VIEW IF NOT EXISTS thingsboard.customer_by_tenant_and_search_text AS
	SELECT *
	from thingsboard.customer
	WHERE tenant_id IS NOT NULL AND search_text IS NOT NULL AND id IS NOT NULL
	PRIMARY KEY ( tenant_id, search_text, id )
	WITH CLUSTERING ORDER BY ( search_text ASC, id DESC );

CREATE TABLE IF NOT EXISTS thingsboard.device (
	id timeuuid,
	tenant_id timeuuid,
	customer_id timeuuid,
	name text,
	type text,
	search_text text,
	additional_info text,
	PRIMARY KEY (id, tenant_id, customer_id)
);

CREATE MATERIALIZED VIEW IF NOT EXISTS thingsboard.device_by_tenant_and_name AS
	SELECT *
	from thingsboard.device
	WHERE tenant_id IS NOT NULL AND customer_id IS NOT NULL AND name IS NOT NULL AND id IS NOT NULL
	PRIMARY KEY ( tenant_id, name, id, customer_id)
	WITH CLUSTERING ORDER BY ( name ASC, id DESC, customer_id DESC);

CREATE MATERIALIZED VIEW IF NOT EXISTS thingsboard.device_by_tenant_and_search_text AS
	SELECT *
	from thingsboard.device
	WHERE tenant_id IS NOT NULL AND customer_id IS NOT NULL AND search_text IS NOT NULL AND id IS NOT NULL
	PRIMARY KEY ( tenant_id, search_text, id, customer_id)
	WITH CLUSTERING ORDER BY ( search_text ASC, id DESC, customer_id DESC);

CREATE MATERIALIZED VIEW IF NOT EXISTS thingsboard.device_by_customer_and_search_text AS
	SELECT *
	from thingsboard.device
	WHERE tenant_id IS NOT NULL AND customer_id IS NOT NULL AND search_text IS NOT NULL AND id IS NOT NULL
	PRIMARY KEY ( customer_id, tenant_id, search_text, id )
	WITH CLUSTERING ORDER BY ( tenant_id DESC, search_text ASC, id DESC );

CREATE TABLE IF NOT EXISTS thingsboard.device_credentials (
	id timeuuid PRIMARY KEY,
	device_id timeuuid,
	credentials_type text,
	credentials_id text,
	credentials_value text
);

CREATE MATERIALIZED VIEW IF NOT EXISTS thingsboard.device_credentials_by_device AS
	SELECT *
	from thingsboard.device_credentials
	WHERE device_id IS NOT NULL AND id IS NOT NULL
	PRIMARY KEY ( device_id, id );

CREATE MATERIALIZED VIEW IF NOT EXISTS thingsboard.device_credentials_by_credentials_id AS
	SELECT *
	from thingsboard.device_credentials
	WHERE credentials_id IS NOT NULL AND id IS NOT NULL
	PRIMARY KEY ( credentials_id, id );


CREATE TABLE IF NOT EXISTS thingsboard.asset (
	id timeuuid,
	tenant_id timeuuid,
	customer_id timeuuid,
	name text,
	type text,
	search_text text,
	additional_info text,
	PRIMARY KEY (id, tenant_id, customer_id)
);

CREATE MATERIALIZED VIEW IF NOT EXISTS thingsboard.asset_by_tenant_and_name AS
	SELECT *
	from thingsboard.asset
	WHERE tenant_id IS NOT NULL AND customer_id IS NOT NULL AND name IS NOT NULL AND id IS NOT NULL
	PRIMARY KEY ( tenant_id, name, id, customer_id)
	WITH CLUSTERING ORDER BY ( name ASC, id DESC, customer_id DESC);

CREATE MATERIALIZED VIEW IF NOT EXISTS thingsboard.asset_by_tenant_and_search_text AS
	SELECT *
	from thingsboard.asset
	WHERE tenant_id IS NOT NULL AND customer_id IS NOT NULL AND search_text IS NOT NULL AND id IS NOT NULL
	PRIMARY KEY ( tenant_id, search_text, id, customer_id)
	WITH CLUSTERING ORDER BY ( search_text ASC, id DESC, customer_id DESC);

CREATE MATERIALIZED VIEW IF NOT EXISTS thingsboard.asset_by_customer_and_search_text AS
	SELECT *
	from thingsboard.asset
	WHERE tenant_id IS NOT NULL AND customer_id IS NOT NULL AND search_text IS NOT NULL AND id IS NOT NULL
	PRIMARY KEY ( customer_id, tenant_id, search_text, id )
	WITH CLUSTERING ORDER BY ( tenant_id DESC, search_text ASC, id DESC );

<<<<<<< HEAD
CREATE TABLE IF NOT EXISTS thingsboard.alarm (
	id timeuuid,
	tenant_id timeuuid,
	type text,
	originator_id timeuuid,
	originator_type text,
    severity text,
    status text,
	start_ts bigint,
	end_ts bigint,
	ack_ts bigint,
	clear_ts bigint,
	details text,
	propagate boolean,
	PRIMARY KEY ((tenant_id, originator_id, originator_type), type, id)
) WITH CLUSTERING ORDER BY ( type ASC, id DESC);

CREATE MATERIALIZED VIEW IF NOT EXISTS thingsboard.alarm_by_id AS
    SELECT *
    from thingsboard.alarm
    WHERE tenant_id IS NOT NULL AND originator_id IS NOT NULL AND originator_type IS NOT NULL AND type IS NOT NULL
    AND type IS NOT NULL AND id IS NOT NULL
    PRIMARY KEY (id, tenant_id, originator_id, originator_type, type)
    WITH CLUSTERING ORDER BY ( tenant_id ASC, originator_id ASC, originator_type ASC, type ASC);

=======
>>>>>>> 0f85e164
CREATE TABLE IF NOT EXISTS thingsboard.relation (
	from_id timeuuid,
	from_type text,
	to_id timeuuid,
	to_type text,
	relation_type text,
	additional_info text,
	PRIMARY KEY ((from_id, from_type), relation_type, to_id, to_type)
<<<<<<< HEAD
) WITH CLUSTERING ORDER BY ( relation_type ASC, to_id ASC, to_type ASC);
=======
);
>>>>>>> 0f85e164

CREATE MATERIALIZED VIEW IF NOT EXISTS thingsboard.reverse_relation AS
SELECT *
from thingsboard.relation
WHERE from_id IS NOT NULL AND from_type IS NOT NULL AND relation_type IS NOT NULL AND to_id IS NOT NULL AND to_type IS NOT NULL
PRIMARY KEY ((to_id, to_type), relation_type, from_id, from_type)
WITH CLUSTERING ORDER BY ( relation_type ASC, from_id ASC, from_type ASC);

CREATE TABLE IF NOT EXISTS thingsboard.widgets_bundle (
    id timeuuid,
    tenant_id timeuuid,
    alias text,
    title text,
    search_text text,
    image blob,
    PRIMARY KEY (id, tenant_id)
);

CREATE MATERIALIZED VIEW IF NOT EXISTS thingsboard.widgets_bundle_by_tenant_and_search_text AS
    SELECT *
    from thingsboard.widgets_bundle
    WHERE tenant_id IS NOT NULL AND search_text IS NOT NULL AND id IS NOT NULL
    PRIMARY KEY ( tenant_id, search_text, id )
    WITH CLUSTERING ORDER BY ( search_text ASC, id DESC );

CREATE MATERIALIZED VIEW IF NOT EXISTS thingsboard.widgets_bundle_by_tenant_and_alias AS
    SELECT *
    from thingsboard.widgets_bundle
    WHERE tenant_id IS NOT NULL AND alias IS NOT NULL AND id IS NOT NULL
    PRIMARY KEY ( tenant_id, alias, id )
    WITH CLUSTERING ORDER BY ( alias ASC, id DESC );

CREATE TABLE IF NOT EXISTS thingsboard.widget_type (
    id timeuuid,
    tenant_id timeuuid,
    bundle_alias text,
    alias text,
    name text,
    descriptor text,
    PRIMARY KEY (id, tenant_id, bundle_alias)
);

CREATE MATERIALIZED VIEW IF NOT EXISTS thingsboard.widget_type_by_tenant_and_aliases AS
    SELECT *
    from thingsboard.widget_type
    WHERE tenant_id IS NOT NULL AND bundle_alias IS NOT NULL AND alias IS NOT NULL AND id IS NOT NULL
    PRIMARY KEY ( tenant_id, bundle_alias, alias, id )
    WITH CLUSTERING ORDER BY ( bundle_alias ASC, alias ASC, id DESC );

CREATE TABLE IF NOT EXISTS thingsboard.dashboard (
	id timeuuid,
	tenant_id timeuuid,
	customer_id timeuuid,
	title text,
	search_text text,
	configuration text,
	PRIMARY KEY (id, tenant_id, customer_id)
);

CREATE MATERIALIZED VIEW IF NOT EXISTS thingsboard.dashboard_by_tenant_and_search_text AS
	SELECT *
	from thingsboard.dashboard
	WHERE tenant_id IS NOT NULL AND customer_id IS NOT NULL AND search_text IS NOT NULL AND id IS NOT NULL
	PRIMARY KEY ( tenant_id, search_text, id, customer_id )
	WITH CLUSTERING ORDER BY ( search_text ASC, id DESC, customer_id DESC );

CREATE MATERIALIZED VIEW IF NOT EXISTS thingsboard.dashboard_by_customer_and_search_text AS
	SELECT *
	from thingsboard.dashboard
	WHERE tenant_id IS NOT NULL AND customer_id IS NOT NULL AND search_text IS NOT NULL AND id IS NOT NULL
	PRIMARY KEY ( customer_id, tenant_id, search_text, id )
	WITH CLUSTERING ORDER BY ( tenant_id DESC, search_text ASC, id DESC );

CREATE TABLE IF NOT EXISTS thingsboard.ts_kv_cf (
    entity_type text, // (DEVICE, CUSTOMER, TENANT)
    entity_id timeuuid,
    key text,
    partition bigint,
    ts bigint,
    bool_v boolean,
    str_v text,
    long_v bigint,
    dbl_v double,
    PRIMARY KEY (( entity_type, entity_id, key, partition ), ts)
);

CREATE TABLE IF NOT EXISTS thingsboard.ts_kv_partitions_cf (
    entity_type text, // (DEVICE, CUSTOMER, TENANT)
    entity_id timeuuid,
    key text,
    partition bigint,
    PRIMARY KEY (( entity_type, entity_id, key ), partition)
) WITH CLUSTERING ORDER BY ( partition ASC )
  AND compaction = { 'class' :  'LeveledCompactionStrategy'  };

CREATE TABLE IF NOT EXISTS thingsboard.ts_kv_latest_cf (
    entity_type text, // (DEVICE, CUSTOMER, TENANT)
    entity_id timeuuid,
    key text,
    ts bigint,
    bool_v boolean,
    str_v text,
    long_v bigint,
    dbl_v double,
    PRIMARY KEY (( entity_type, entity_id ), key)
) WITH compaction = { 'class' :  'LeveledCompactionStrategy'  };


CREATE TABLE IF NOT EXISTS thingsboard.attributes_kv_cf (
    entity_type text, // (DEVICE, CUSTOMER, TENANT)
    entity_id timeuuid,
    attribute_type text, // (CLIENT_SIDE, SHARED, SERVER_SIDE)
    attribute_key text,
    bool_v boolean,
    str_v text,
    long_v bigint,
    dbl_v double,
    last_update_ts bigint,
    PRIMARY KEY ((entity_type, entity_id, attribute_type), attribute_key)
) WITH compaction = { 'class' :  'LeveledCompactionStrategy'  };

CREATE TABLE IF NOT EXISTS  thingsboard.component_descriptor (
    id timeuuid,
    type text, //("FILTER", "PROCESSOR", "ACTION", "PLUGIN")
    scope text,
    name text,
    search_text text,
    clazz text,
    configuration_descriptor text,
    actions text,
    PRIMARY KEY (clazz, id, type, scope)
);

CREATE MATERIALIZED VIEW IF NOT EXISTS thingsboard.component_desc_by_type_search_text AS
    SELECT *
    from thingsboard.component_descriptor
    WHERE type IS NOT NULL AND scope IS NOT NULL AND search_text IS NOT NULL AND id IS NOT NULL AND clazz IS NOT NULL
    PRIMARY KEY ( type, search_text, id, clazz, scope)
    WITH CLUSTERING ORDER BY ( search_text DESC);

CREATE MATERIALIZED VIEW IF NOT EXISTS thingsboard.component_desc_by_scope_type_search_text AS
    SELECT *
    from thingsboard.component_descriptor
    WHERE type IS NOT NULL AND scope IS NOT NULL AND search_text IS NOT NULL AND id IS NOT NULL AND clazz IS NOT NULL
    PRIMARY KEY ( (scope, type), search_text, id, clazz)
    WITH CLUSTERING ORDER BY ( search_text DESC);

CREATE MATERIALIZED VIEW IF NOT EXISTS thingsboard.component_desc_by_id AS
    SELECT *
    from thingsboard.component_descriptor
    WHERE type IS NOT NULL AND scope IS NOT NULL AND id IS NOT NULL AND clazz IS NOT NULL
    PRIMARY KEY ( id, clazz, scope, type )
    WITH CLUSTERING ORDER BY ( clazz ASC, scope ASC, type DESC);

CREATE TABLE IF NOT EXISTS  thingsboard.rule (
    id timeuuid,
    tenant_id timeuuid,
    name text,
    state text,
    search_text text,
    weight int,
    plugin_token text,
    filters text, // Format: {"clazz":"A", "name": "Filter A", "configuration": {"types":["TELEMETRY"]}}
    processor text, // Format: {"clazz":"A", "name": "Processor A", "configuration": null}
    action text, // Format: {"clazz":"A", "name": "Action A", "configuration": null}
    additional_info text,
    PRIMARY KEY (id, tenant_id)
);

CREATE MATERIALIZED VIEW IF NOT EXISTS thingsboard.rule_by_plugin_token AS
    SELECT *

    FROM thingsboard.rule
    WHERE tenant_id IS NOT NULL AND id IS NOT NULL AND plugin_token IS NOT NULL
    PRIMARY KEY (plugin_token, tenant_id, id) WITH CLUSTERING ORDER BY (tenant_id DESC, id DESC);

CREATE MATERIALIZED VIEW IF NOT EXISTS thingsboard.rule_by_tenant_and_search_text AS
    SELECT *
    FROM thingsboard.rule
    WHERE tenant_id IS NOT NULL AND id IS NOT NULL AND search_text IS NOT NULL
    PRIMARY KEY (tenant_id, search_text, id) WITH CLUSTERING ORDER BY (search_text ASC);

CREATE TABLE IF NOT EXISTS  thingsboard.plugin (
    id uuid,
    tenant_id uuid,
    name text,
    state text,
    search_text text,
    api_token text,
    plugin_class text,
    public_access boolean,
    configuration text,
    additional_info text,
    PRIMARY KEY (id, tenant_id)
);

CREATE MATERIALIZED VIEW IF NOT EXISTS thingsboard.plugin_by_api_token AS
    SELECT *
    FROM thingsboard.plugin
    WHERE api_token IS NOT NULL AND id IS NOT NULL AND tenant_id IS NOT NULL
    PRIMARY KEY (api_token, id, tenant_id) WITH CLUSTERING ORDER BY (id DESC);

CREATE MATERIALIZED VIEW IF NOT EXISTS thingsboard.plugin_by_tenant_and_search_text AS
    SELECT *
    from thingsboard.plugin
    WHERE tenant_id IS NOT NULL AND search_text IS NOT NULL AND id IS NOT NULL
    PRIMARY KEY ( tenant_id, search_text, id )
    WITH CLUSTERING ORDER BY ( search_text ASC, id DESC );

CREATE TABLE IF NOT EXISTS thingsboard.event (
	tenant_id timeuuid, // tenant or system
	id timeuuid,
	event_type text,
	event_uid text,
	entity_type text, // (device, customer, rule, plugin)
	entity_id timeuuid,
	body text,
	PRIMARY KEY ((tenant_id, entity_type, entity_id), event_type, event_uid)
);

CREATE MATERIALIZED VIEW IF NOT EXISTS thingsboard.event_by_type_and_id AS
    SELECT *
    FROM thingsboard.event
    WHERE tenant_id IS NOT NULL AND entity_type IS NOT NULL AND entity_id IS NOT NULL AND id IS NOT NULL
    AND event_type IS NOT NULL AND event_uid IS NOT NULL
    PRIMARY KEY ((tenant_id, entity_type, entity_id), event_type, id, event_uid)
    WITH CLUSTERING ORDER BY (event_type ASC, id ASC, event_uid ASC);


CREATE MATERIALIZED VIEW IF NOT EXISTS thingsboard.event_by_id AS
    SELECT *
    FROM thingsboard.event
    WHERE tenant_id IS NOT NULL AND entity_type IS NOT NULL AND entity_id IS NOT NULL AND id IS NOT NULL
    AND event_type IS NOT NULL AND event_uid IS NOT NULL
    PRIMARY KEY ((tenant_id, entity_type, entity_id), id, event_type, event_uid)
    WITH CLUSTERING ORDER BY (id ASC, event_type ASC, event_uid ASC);<|MERGE_RESOLUTION|>--- conflicted
+++ resolved
@@ -236,7 +236,6 @@
 	PRIMARY KEY ( customer_id, tenant_id, search_text, id )
 	WITH CLUSTERING ORDER BY ( tenant_id DESC, search_text ASC, id DESC );
 
-<<<<<<< HEAD
 CREATE TABLE IF NOT EXISTS thingsboard.alarm (
 	id timeuuid,
 	tenant_id timeuuid,
@@ -262,8 +261,6 @@
     PRIMARY KEY (id, tenant_id, originator_id, originator_type, type)
     WITH CLUSTERING ORDER BY ( tenant_id ASC, originator_id ASC, originator_type ASC, type ASC);
 
-=======
->>>>>>> 0f85e164
 CREATE TABLE IF NOT EXISTS thingsboard.relation (
 	from_id timeuuid,
 	from_type text,
@@ -272,18 +269,14 @@
 	relation_type text,
 	additional_info text,
 	PRIMARY KEY ((from_id, from_type), relation_type, to_id, to_type)
-<<<<<<< HEAD
 ) WITH CLUSTERING ORDER BY ( relation_type ASC, to_id ASC, to_type ASC);
-=======
-);
->>>>>>> 0f85e164
 
 CREATE MATERIALIZED VIEW IF NOT EXISTS thingsboard.reverse_relation AS
-SELECT *
-from thingsboard.relation
-WHERE from_id IS NOT NULL AND from_type IS NOT NULL AND relation_type IS NOT NULL AND to_id IS NOT NULL AND to_type IS NOT NULL
-PRIMARY KEY ((to_id, to_type), relation_type, from_id, from_type)
-WITH CLUSTERING ORDER BY ( relation_type ASC, from_id ASC, from_type ASC);
+    SELECT *
+    from thingsboard.relation
+    WHERE from_id IS NOT NULL AND from_type IS NOT NULL AND relation_type IS NOT NULL AND to_id IS NOT NULL AND to_type IS NOT NULL
+    PRIMARY KEY ((to_id, to_type), relation_type, from_id, from_type)
+    WITH CLUSTERING ORDER BY ( relation_type ASC, from_id ASC, from_type ASC);
 
 CREATE TABLE IF NOT EXISTS thingsboard.widgets_bundle (
     id timeuuid,
