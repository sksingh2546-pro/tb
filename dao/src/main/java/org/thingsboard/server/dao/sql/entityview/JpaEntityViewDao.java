/**
 * Copyright © 2016-2020 The Thingsboard Authors
 *
 * Licensed under the Apache License, Version 2.0 (the "License");
 * you may not use this file except in compliance with the License.
 * You may obtain a copy of the License at
 *
 *     http://www.apache.org/licenses/LICENSE-2.0
 *
 * Unless required by applicable law or agreed to in writing, software
 * distributed under the License is distributed on an "AS IS" BASIS,
 * WITHOUT WARRANTIES OR CONDITIONS OF ANY KIND, either express or implied.
 * See the License for the specific language governing permissions and
 * limitations under the License.
 */
package org.thingsboard.server.dao.sql.entityview;

import com.google.common.util.concurrent.Futures;
import com.google.common.util.concurrent.ListenableFuture;
import com.google.common.util.concurrent.MoreExecutors;
import lombok.extern.slf4j.Slf4j;
import org.springframework.beans.factory.annotation.Autowired;
import org.springframework.data.repository.CrudRepository;
import org.springframework.stereotype.Component;
<<<<<<< HEAD
import org.thingsboard.server.common.data.*;
import org.thingsboard.server.common.data.id.TenantId;
import org.thingsboard.server.common.data.page.PageData;
import org.thingsboard.server.common.data.page.PageLink;
import org.thingsboard.server.dao.DaoUtil;
import org.thingsboard.server.dao.entityview.EntityViewDao;
import org.thingsboard.server.dao.model.sql.EntityViewEntity;
import org.thingsboard.server.dao.model.sql.EntityViewInfoEntity;
=======
import org.thingsboard.server.common.data.Device;
import org.thingsboard.server.common.data.EntitySubtype;
import org.thingsboard.server.common.data.EntityType;
import org.thingsboard.server.common.data.EntityView;
import org.thingsboard.server.common.data.UUIDConverter;
import org.thingsboard.server.common.data.id.EdgeId;
import org.thingsboard.server.common.data.id.TenantId;
import org.thingsboard.server.common.data.page.TextPageLink;
import org.thingsboard.server.common.data.page.TimePageLink;
import org.thingsboard.server.common.data.relation.EntityRelation;
import org.thingsboard.server.common.data.relation.RelationTypeGroup;
import org.thingsboard.server.dao.DaoUtil;
import org.thingsboard.server.dao.entityview.EntityViewDao;
import org.thingsboard.server.dao.model.sql.EntityViewEntity;
import org.thingsboard.server.dao.relation.RelationDao;
>>>>>>> f5ab5d7a
import org.thingsboard.server.dao.sql.JpaAbstractSearchTextDao;
import org.thingsboard.server.dao.util.SqlDao;

import java.util.ArrayList;
import java.util.Collections;
import java.util.List;
import java.util.Objects;
import java.util.Optional;
import java.util.UUID;

import static org.thingsboard.server.common.data.UUIDConverter.fromTimeUUID;

/**
 * Created by Victor Basanets on 8/31/2017.
 */
@Component
@SqlDao
@Slf4j
public class JpaEntityViewDao extends JpaAbstractSearchTextDao<EntityViewEntity, EntityView>
        implements EntityViewDao {

    @Autowired
    private EntityViewRepository entityViewRepository;

    @Autowired
    private RelationDao relationDao;

    @Override
    protected Class<EntityViewEntity> getEntityClass() {
        return EntityViewEntity.class;
    }

    @Override
    protected CrudRepository<EntityViewEntity, String> getCrudRepository() {
        return entityViewRepository;
    }

    @Override
    public EntityViewInfo findEntityViewInfoById(TenantId tenantId, UUID entityViewId) {
        return DaoUtil.getData(entityViewRepository.findEntityViewInfoById(fromTimeUUID(entityViewId)));
    }

    @Override
    public PageData<EntityView> findEntityViewsByTenantId(UUID tenantId, PageLink pageLink) {
        return DaoUtil.toPageData(
                entityViewRepository.findByTenantId(
                        fromTimeUUID(tenantId),
                        Objects.toString(pageLink.getTextSearch(), ""),
                        DaoUtil.toPageable(pageLink)));
    }

    @Override
    public PageData<EntityViewInfo> findEntityViewInfosByTenantId(UUID tenantId, PageLink pageLink) {
        return DaoUtil.toPageData(
                entityViewRepository.findEntityViewInfosByTenantId(
                        fromTimeUUID(tenantId),
                        Objects.toString(pageLink.getTextSearch(), ""),
                        DaoUtil.toPageable(pageLink, EntityViewInfoEntity.entityViewInfoColumnMap)));
    }

    @Override
    public PageData<EntityView> findEntityViewsByTenantIdAndType(UUID tenantId, String type, PageLink pageLink) {
        return DaoUtil.toPageData(
                entityViewRepository.findByTenantIdAndType(
                        fromTimeUUID(tenantId),
                        type,
                        Objects.toString(pageLink.getTextSearch(), ""),
                        DaoUtil.toPageable(pageLink)));
    }

    @Override
    public PageData<EntityViewInfo> findEntityViewInfosByTenantIdAndType(UUID tenantId, String type, PageLink pageLink) {
        return DaoUtil.toPageData(
                entityViewRepository.findEntityViewInfosByTenantIdAndType(
                        fromTimeUUID(tenantId),
                        type,
                        Objects.toString(pageLink.getTextSearch(), ""),
                        DaoUtil.toPageable(pageLink, EntityViewInfoEntity.entityViewInfoColumnMap)));
    }

    @Override
    public Optional<EntityView> findEntityViewByTenantIdAndName(UUID tenantId, String name) {
        return Optional.ofNullable(
                DaoUtil.getData(entityViewRepository.findByTenantIdAndName(fromTimeUUID(tenantId), name)));
    }

    @Override
    public PageData<EntityView> findEntityViewsByTenantIdAndCustomerId(UUID tenantId,
                                                                       UUID customerId,
                                                                       PageLink pageLink) {
        return DaoUtil.toPageData(
                entityViewRepository.findByTenantIdAndCustomerId(
                        fromTimeUUID(tenantId),
                        fromTimeUUID(customerId),
                        Objects.toString(pageLink.getTextSearch(), ""),
                        DaoUtil.toPageable(pageLink)
                ));
    }

    @Override
    public PageData<EntityViewInfo> findEntityViewInfosByTenantIdAndCustomerId(UUID tenantId, UUID customerId, PageLink pageLink) {
        return DaoUtil.toPageData(
                entityViewRepository.findEntityViewInfosByTenantIdAndCustomerId(
                        fromTimeUUID(tenantId),
                        fromTimeUUID(customerId),
                        Objects.toString(pageLink.getTextSearch(), ""),
                        DaoUtil.toPageable(pageLink, EntityViewInfoEntity.entityViewInfoColumnMap)));
    }

    @Override
    public PageData<EntityView> findEntityViewsByTenantIdAndCustomerIdAndType(UUID tenantId, UUID customerId, String type, PageLink pageLink) {
        return DaoUtil.toPageData(
                entityViewRepository.findByTenantIdAndCustomerIdAndType(
                        fromTimeUUID(tenantId),
                        fromTimeUUID(customerId),
                        type,
                        Objects.toString(pageLink.getTextSearch(), ""),
                        DaoUtil.toPageable(pageLink)
                ));
    }

    @Override
    public PageData<EntityViewInfo> findEntityViewInfosByTenantIdAndCustomerIdAndType(UUID tenantId, UUID customerId, String type, PageLink pageLink) {
        return DaoUtil.toPageData(
                entityViewRepository.findEntityViewInfosByTenantIdAndCustomerIdAndType(
                        fromTimeUUID(tenantId),
                        fromTimeUUID(customerId),
                        type,
                        Objects.toString(pageLink.getTextSearch(), ""),
                        DaoUtil.toPageable(pageLink, EntityViewInfoEntity.entityViewInfoColumnMap)));
    }

    @Override
    public ListenableFuture<List<EntityView>> findEntityViewsByTenantIdAndEntityIdAsync(UUID tenantId, UUID entityId) {
        return service.submit(() -> DaoUtil.convertDataList(
                entityViewRepository.findAllByTenantIdAndEntityId(UUIDConverter.fromTimeUUID(tenantId), UUIDConverter.fromTimeUUID(entityId))));
    }

    @Override
    public ListenableFuture<List<EntitySubtype>> findTenantEntityViewTypesAsync(UUID tenantId) {
        return service.submit(() -> convertTenantEntityViewTypesToDto(tenantId, entityViewRepository.findTenantEntityViewTypes(fromTimeUUID(tenantId))));
    }

    private List<EntitySubtype> convertTenantEntityViewTypesToDto(UUID tenantId, List<String> types) {
        List<EntitySubtype> list = Collections.emptyList();
        if (types != null && !types.isEmpty()) {
            list = new ArrayList<>();
            for (String type : types) {
                list.add(new EntitySubtype(new TenantId(tenantId), EntityType.ENTITY_VIEW, type));
            }
        }
        return list;
    }

    @Override
<<<<<<< HEAD
    public PageData<EntityView> findEntityViewsByTenantIdAndEdgeId(UUID tenantId,
                                                               UUID edgeId,
                                                               PageLink pageLink) {
        return DaoUtil.toPageData(
                entityViewRepository.findByTenantIdAndEdgeId(
                        fromTimeUUID(tenantId),
                        fromTimeUUID(edgeId),
                        Objects.toString(pageLink.getTextSearch(), ""),
                        DaoUtil.toPageable(pageLink)
                ));
    }

    @Override
    public PageData<EntityView> findEntityViewsByTenantIdAndEdgeIdAndType(UUID tenantId, UUID edgeId, String type, PageLink pageLink) {
        return DaoUtil.toPageData(
                entityViewRepository.findByTenantIdAndEdgeIdAndType(
                        fromTimeUUID(tenantId),
                        fromTimeUUID(edgeId),
                        type,
                        Objects.toString(pageLink.getTextSearch(), ""),
                        DaoUtil.toPageable(pageLink)
                ));
=======
    public ListenableFuture<List<EntityView>> findEntityViewsByTenantIdAndEdgeId(UUID tenantId, UUID edgeId, TimePageLink pageLink) {
        log.debug("Try to find entity views by tenantId [{}], edgeId [{}] and pageLink [{}]", tenantId, edgeId, pageLink);
        ListenableFuture<List<EntityRelation>> relations = relationDao.findRelations(new TenantId(tenantId), new EdgeId(edgeId), EntityRelation.CONTAINS_TYPE, RelationTypeGroup.EDGE, EntityType.ENTITY_VIEW, pageLink);
        return Futures.transformAsync(relations, input -> {
            List<ListenableFuture<EntityView>> entityViewFutures = new ArrayList<>(input.size());
            for (EntityRelation relation : input) {
                entityViewFutures.add(findByIdAsync(new TenantId(tenantId), relation.getTo().getId()));
            }
            return Futures.successfulAsList(entityViewFutures);
        }, MoreExecutors.directExecutor());
>>>>>>> f5ab5d7a
    }
}<|MERGE_RESOLUTION|>--- conflicted
+++ resolved
@@ -22,32 +22,23 @@
 import org.springframework.beans.factory.annotation.Autowired;
 import org.springframework.data.repository.CrudRepository;
 import org.springframework.stereotype.Component;
-<<<<<<< HEAD
-import org.thingsboard.server.common.data.*;
+import org.thingsboard.server.common.data.EntitySubtype;
+import org.thingsboard.server.common.data.EntityType;
+import org.thingsboard.server.common.data.EntityView;
+import org.thingsboard.server.common.data.EntityViewInfo;
+import org.thingsboard.server.common.data.UUIDConverter;
+import org.thingsboard.server.common.data.id.EdgeId;
 import org.thingsboard.server.common.data.id.TenantId;
 import org.thingsboard.server.common.data.page.PageData;
 import org.thingsboard.server.common.data.page.PageLink;
-import org.thingsboard.server.dao.DaoUtil;
-import org.thingsboard.server.dao.entityview.EntityViewDao;
-import org.thingsboard.server.dao.model.sql.EntityViewEntity;
-import org.thingsboard.server.dao.model.sql.EntityViewInfoEntity;
-=======
-import org.thingsboard.server.common.data.Device;
-import org.thingsboard.server.common.data.EntitySubtype;
-import org.thingsboard.server.common.data.EntityType;
-import org.thingsboard.server.common.data.EntityView;
-import org.thingsboard.server.common.data.UUIDConverter;
-import org.thingsboard.server.common.data.id.EdgeId;
-import org.thingsboard.server.common.data.id.TenantId;
-import org.thingsboard.server.common.data.page.TextPageLink;
 import org.thingsboard.server.common.data.page.TimePageLink;
 import org.thingsboard.server.common.data.relation.EntityRelation;
 import org.thingsboard.server.common.data.relation.RelationTypeGroup;
 import org.thingsboard.server.dao.DaoUtil;
 import org.thingsboard.server.dao.entityview.EntityViewDao;
 import org.thingsboard.server.dao.model.sql.EntityViewEntity;
+import org.thingsboard.server.dao.model.sql.EntityViewInfoEntity;
 import org.thingsboard.server.dao.relation.RelationDao;
->>>>>>> f5ab5d7a
 import org.thingsboard.server.dao.sql.JpaAbstractSearchTextDao;
 import org.thingsboard.server.dao.util.SqlDao;
 
@@ -203,40 +194,22 @@
     }
 
     @Override
-<<<<<<< HEAD
-    public PageData<EntityView> findEntityViewsByTenantIdAndEdgeId(UUID tenantId,
-                                                               UUID edgeId,
-                                                               PageLink pageLink) {
-        return DaoUtil.toPageData(
-                entityViewRepository.findByTenantIdAndEdgeId(
-                        fromTimeUUID(tenantId),
-                        fromTimeUUID(edgeId),
-                        Objects.toString(pageLink.getTextSearch(), ""),
-                        DaoUtil.toPageable(pageLink)
-                ));
-    }
-
-    @Override
-    public PageData<EntityView> findEntityViewsByTenantIdAndEdgeIdAndType(UUID tenantId, UUID edgeId, String type, PageLink pageLink) {
-        return DaoUtil.toPageData(
-                entityViewRepository.findByTenantIdAndEdgeIdAndType(
-                        fromTimeUUID(tenantId),
-                        fromTimeUUID(edgeId),
-                        type,
-                        Objects.toString(pageLink.getTextSearch(), ""),
-                        DaoUtil.toPageable(pageLink)
-                ));
-=======
-    public ListenableFuture<List<EntityView>> findEntityViewsByTenantIdAndEdgeId(UUID tenantId, UUID edgeId, TimePageLink pageLink) {
+    public ListenableFuture<PageData<EntityView>> findEntityViewsByTenantIdAndEdgeId(UUID tenantId, UUID edgeId, TimePageLink pageLink) {
         log.debug("Try to find entity views by tenantId [{}], edgeId [{}] and pageLink [{}]", tenantId, edgeId, pageLink);
-        ListenableFuture<List<EntityRelation>> relations = relationDao.findRelations(new TenantId(tenantId), new EdgeId(edgeId), EntityRelation.CONTAINS_TYPE, RelationTypeGroup.EDGE, EntityType.ENTITY_VIEW, pageLink);
-        return Futures.transformAsync(relations, input -> {
-            List<ListenableFuture<EntityView>> entityViewFutures = new ArrayList<>(input.size());
-            for (EntityRelation relation : input) {
-                entityViewFutures.add(findByIdAsync(new TenantId(tenantId), relation.getTo().getId()));
+        ListenableFuture<PageData<EntityRelation>> relations =
+                relationDao.findRelations(new TenantId(tenantId), new EdgeId(edgeId), EntityRelation.CONTAINS_TYPE, RelationTypeGroup.EDGE, EntityType.ENTITY_VIEW, pageLink);
+        return Futures.transformAsync(relations, relationsData -> {
+            if (relationsData != null && relationsData.getData() != null && !relationsData.getData().isEmpty()) {
+                List<ListenableFuture<EntityView>> entityViewFutures = new ArrayList<>(relationsData.getData().size());
+                for (EntityRelation relation : relationsData.getData()) {
+                    entityViewFutures.add(findByIdAsync(new TenantId(tenantId), relation.getTo().getId()));
+                }
+                return Futures.transform(Futures.successfulAsList(entityViewFutures),
+                        entityViews -> new PageData<>(entityViews, relationsData.getTotalPages(), relationsData.getTotalElements(),
+                                relationsData.hasNext()), MoreExecutors.directExecutor());
+            } else {
+                return Futures.immediateFuture(new PageData<>());
             }
-            return Futures.successfulAsList(entityViewFutures);
         }, MoreExecutors.directExecutor());
->>>>>>> f5ab5d7a
     }
 }