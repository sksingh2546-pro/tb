--- conflicted
+++ resolved
@@ -118,14 +118,9 @@
                 throw new DataValidationException("Another default device profile is present in scope of current tenant!");
             }
         }
-<<<<<<< HEAD
-        if (!StringUtils.isEmpty(deviceProfile.getDefaultQueueName()) && queueService != null) {
-            if (!queueService.getQueuesByServiceType(ServiceType.TB_RULE_ENGINE).contains(deviceProfile.getDefaultQueueName())) {
-=======
         if (deviceProfile.getDefaultQueueId() != null) {
             Queue queue = queueService.findQueueById(tenantId, deviceProfile.getDefaultQueueId());
             if (queue == null) {
->>>>>>> aadfd1eb
                 throw new DataValidationException("Device profile is referencing to non-existent queue!");
             }
         }
