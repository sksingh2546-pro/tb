/**
 * Copyright © 2016-2022 The Thingsboard Authors
 *
 * Licensed under the Apache License, Version 2.0 (the "License");
 * you may not use this file except in compliance with the License.
 * You may obtain a copy of the License at
 *
 *     http://www.apache.org/licenses/LICENSE-2.0
 *
 * Unless required by applicable law or agreed to in writing, software
 * distributed under the License is distributed on an "AS IS" BASIS,
 * WITHOUT WARRANTIES OR CONDITIONS OF ANY KIND, either express or implied.
 * See the License for the specific language governing permissions and
 * limitations under the License.
 */
package org.thingsboard.server.dao.sql.rule;

import lombok.extern.slf4j.Slf4j;
import org.springframework.beans.factory.annotation.Autowired;
import org.springframework.data.jpa.repository.JpaRepository;
import org.springframework.stereotype.Component;
import org.thingsboard.server.common.data.EntityType;
import org.thingsboard.server.common.data.id.TenantId;
import org.thingsboard.server.common.data.page.PageData;
import org.thingsboard.server.common.data.page.PageLink;
import org.thingsboard.server.common.data.rule.RuleNode;
import org.thingsboard.server.dao.DaoUtil;
import org.thingsboard.server.dao.model.sql.RuleNodeEntity;
import org.thingsboard.server.dao.rule.RuleNodeDao;
import org.thingsboard.server.dao.sql.JpaAbstractSearchTextDao;

import java.util.List;
import java.util.Objects;
import java.util.UUID;

@Slf4j
@Component
public class JpaRuleNodeDao extends JpaAbstractSearchTextDao<RuleNodeEntity, RuleNode> implements RuleNodeDao {

    @Autowired
    private RuleNodeRepository ruleNodeRepository;

    @Override
    protected Class<RuleNodeEntity> getEntityClass() {
        return RuleNodeEntity.class;
    }

    @Override
    protected JpaRepository<RuleNodeEntity, UUID> getRepository() {
        return ruleNodeRepository;
    }

    @Override
    public List<RuleNode> findRuleNodesByTenantIdAndType(TenantId tenantId, String type, String search) {
        return DaoUtil.convertDataList(ruleNodeRepository.findRuleNodesByTenantIdAndType(tenantId.getId(), type, search));
    }

    @Override
<<<<<<< HEAD
    public EntityType getEntityType() {
        return EntityType.RULE_NODE;
=======
    public PageData<RuleNode> findAllRuleNodesByType(String type, PageLink pageLink) {
        return DaoUtil.toPageData(ruleNodeRepository
                .findAllRuleNodesByType(
                        type,
                        Objects.toString(pageLink.getTextSearch(), ""),
                        DaoUtil.toPageable(pageLink)));
>>>>>>> eff48cfd
    }

}<|MERGE_RESOLUTION|>--- conflicted
+++ resolved
@@ -56,17 +56,17 @@
     }
 
     @Override
-<<<<<<< HEAD
-    public EntityType getEntityType() {
-        return EntityType.RULE_NODE;
-=======
     public PageData<RuleNode> findAllRuleNodesByType(String type, PageLink pageLink) {
         return DaoUtil.toPageData(ruleNodeRepository
                 .findAllRuleNodesByType(
                         type,
                         Objects.toString(pageLink.getTextSearch(), ""),
                         DaoUtil.toPageable(pageLink)));
->>>>>>> eff48cfd
+    }
+
+    @Override
+    public EntityType getEntityType() {
+        return EntityType.RULE_NODE;
     }
 
 }