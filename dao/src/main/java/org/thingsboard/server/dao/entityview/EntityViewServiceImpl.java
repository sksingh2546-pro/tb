/**
 * Copyright © 2016-2020 The Thingsboard Authors
 *
 * Licensed under the Apache License, Version 2.0 (the "License");
 * you may not use this file except in compliance with the License.
 * You may obtain a copy of the License at
 *
 *     http://www.apache.org/licenses/LICENSE-2.0
 *
 * Unless required by applicable law or agreed to in writing, software
 * distributed under the License is distributed on an "AS IS" BASIS,
 * WITHOUT WARRANTIES OR CONDITIONS OF ANY KIND, either express or implied.
 * See the License for the specific language governing permissions and
 * limitations under the License.
 */
package org.thingsboard.server.dao.entityview;

import com.google.common.base.Function;
import com.google.common.util.concurrent.FutureCallback;
import com.google.common.util.concurrent.Futures;
import com.google.common.util.concurrent.ListenableFuture;
import com.google.common.util.concurrent.MoreExecutors;
import lombok.extern.slf4j.Slf4j;
import org.apache.commons.lang3.StringUtils;
import org.springframework.beans.factory.annotation.Autowired;
import org.springframework.cache.Cache;
import org.springframework.cache.CacheManager;
import org.springframework.cache.annotation.CacheEvict;
import org.springframework.cache.annotation.Cacheable;
import org.springframework.cache.annotation.Caching;
import org.springframework.stereotype.Service;
import org.thingsboard.server.common.data.Customer;
import org.thingsboard.server.common.data.EntitySubtype;
import org.thingsboard.server.common.data.EntityType;
import org.thingsboard.server.common.data.EntityView;
import org.thingsboard.server.common.data.EntityViewInfo;
import org.thingsboard.server.common.data.Tenant;
<<<<<<< HEAD
import org.thingsboard.server.common.data.Customer;
import org.thingsboard.server.common.data.EntitySubtype;
import org.thingsboard.server.common.data.EntityType;
import org.thingsboard.server.common.data.EntityView;
import org.thingsboard.server.common.data.EntityViewInfo;
import org.thingsboard.server.common.data.Tenant;
=======
>>>>>>> 0a7d8e86
import org.thingsboard.server.common.data.edge.Edge;
import org.thingsboard.server.common.data.entityview.EntityViewSearchQuery;
import org.thingsboard.server.common.data.id.CustomerId;
import org.thingsboard.server.common.data.id.EdgeId;
import org.thingsboard.server.common.data.id.EntityId;
import org.thingsboard.server.common.data.id.EntityViewId;
import org.thingsboard.server.common.data.id.TenantId;
<<<<<<< HEAD
import org.thingsboard.server.common.data.page.PageData;
import org.thingsboard.server.common.data.page.PageLink;
=======
import org.thingsboard.server.common.data.page.TextPageData;
import org.thingsboard.server.common.data.page.TextPageLink;
import org.thingsboard.server.common.data.page.TimePageData;
>>>>>>> 0a7d8e86
import org.thingsboard.server.common.data.page.TimePageLink;
import org.thingsboard.server.common.data.relation.EntityRelation;
import org.thingsboard.server.common.data.relation.EntitySearchDirection;
import org.thingsboard.server.common.data.relation.RelationTypeGroup;
import org.thingsboard.server.dao.customer.CustomerDao;
import org.thingsboard.server.dao.edge.EdgeService;
import org.thingsboard.server.dao.entity.AbstractEntityService;
import org.thingsboard.server.dao.exception.DataValidationException;
import org.thingsboard.server.dao.service.DataValidator;
import org.thingsboard.server.dao.service.PaginatedRemover;
import org.thingsboard.server.dao.tenant.TenantDao;

import javax.annotation.Nullable;
import java.util.ArrayList;
import java.util.Arrays;
import java.util.Collections;
import java.util.Comparator;
import java.util.List;
import java.util.Optional;
import java.util.concurrent.ExecutionException;
import java.util.stream.Collectors;

import static org.thingsboard.server.common.data.CacheConstants.ENTITY_VIEW_CACHE;
import static org.thingsboard.server.dao.model.ModelConstants.NULL_UUID;
import static org.thingsboard.server.dao.service.Validator.validateId;
import static org.thingsboard.server.dao.service.Validator.validatePageLink;
import static org.thingsboard.server.dao.service.Validator.validateString;

/**
 * Created by Victor Basanets on 8/28/2017.
 */
@Service
@Slf4j
public class EntityViewServiceImpl extends AbstractEntityService implements EntityViewService {

    public static final String INCORRECT_TENANT_ID = "Incorrect tenantId ";
    public static final String INCORRECT_PAGE_LINK = "Incorrect page link ";
    public static final String INCORRECT_CUSTOMER_ID = "Incorrect customerId ";
    public static final String INCORRECT_ENTITY_VIEW_ID = "Incorrect entityViewId ";
    public static final String INCORRECT_EDGE_ID = "Incorrect edgeId ";

    @Autowired
    private EntityViewDao entityViewDao;

    @Autowired
    private TenantDao tenantDao;

    @Autowired
    private CustomerDao customerDao;

    @Autowired
    private EdgeService edgeService;

    @Autowired
    private CacheManager cacheManager;

    @Caching(evict = {
            @CacheEvict(cacheNames = ENTITY_VIEW_CACHE, key = "{#entityView.tenantId, #entityView.entityId}"),
            @CacheEvict(cacheNames = ENTITY_VIEW_CACHE, key = "{#entityView.tenantId, #entityView.name}"),
            @CacheEvict(cacheNames = ENTITY_VIEW_CACHE, key = "{#entityView.id}")})
    @Override
    public EntityView saveEntityView(EntityView entityView) {
        log.trace("Executing save entity view [{}]", entityView);
        entityViewValidator.validate(entityView, EntityView::getTenantId);
        EntityView savedEntityView = entityViewDao.save(entityView.getTenantId(), entityView);
        return savedEntityView;
    }

    @CacheEvict(cacheNames = ENTITY_VIEW_CACHE, key = "{#entityViewId}")
    @Override
    public EntityView assignEntityViewToCustomer(TenantId tenantId, EntityViewId entityViewId, CustomerId customerId) {
        EntityView entityView = findEntityViewById(tenantId, entityViewId);
        entityView.setCustomerId(customerId);
        return saveEntityView(entityView);
    }

    @CacheEvict(cacheNames = ENTITY_VIEW_CACHE, key = "{#entityViewId}")
    @Override
    public EntityView unassignEntityViewFromCustomer(TenantId tenantId, EntityViewId entityViewId) {
        EntityView entityView = findEntityViewById(tenantId, entityViewId);
        entityView.setCustomerId(null);
        return saveEntityView(entityView);
    }

    @Override
    public void unassignCustomerEntityViews(TenantId tenantId, CustomerId customerId) {
        log.trace("Executing unassignCustomerEntityViews, tenantId [{}], customerId [{}]", tenantId, customerId);
        validateId(tenantId, INCORRECT_TENANT_ID + tenantId);
        validateId(customerId, INCORRECT_CUSTOMER_ID + customerId);
        customerEntityViewsUnAssigner.removeEntities(tenantId, customerId);
    }

    @Override
    public EntityViewInfo findEntityViewInfoById(TenantId tenantId, EntityViewId entityViewId) {
        log.trace("Executing findEntityViewInfoById [{}]", entityViewId);
        validateId(entityViewId, INCORRECT_ENTITY_VIEW_ID + entityViewId);
        return entityViewDao.findEntityViewInfoById(tenantId, entityViewId.getId());
    }

    @Cacheable(cacheNames = ENTITY_VIEW_CACHE, key = "{#entityViewId}")
    @Override
    public EntityView findEntityViewById(TenantId tenantId, EntityViewId entityViewId) {
        log.trace("Executing findEntityViewById [{}]", entityViewId);
        validateId(entityViewId, INCORRECT_ENTITY_VIEW_ID + entityViewId);
        return entityViewDao.findById(tenantId, entityViewId.getId());
    }

    @Cacheable(cacheNames = ENTITY_VIEW_CACHE, key = "{#tenantId, #name}")
    @Override
    public EntityView findEntityViewByTenantIdAndName(TenantId tenantId, String name) {
        log.trace("Executing findEntityViewByTenantIdAndName [{}][{}]", tenantId, name);
        validateId(tenantId, INCORRECT_TENANT_ID + tenantId);
        Optional<EntityView> entityViewOpt = entityViewDao.findEntityViewByTenantIdAndName(tenantId.getId(), name);
        return entityViewOpt.orElse(null);
    }

    @Override
    public PageData<EntityView> findEntityViewByTenantId(TenantId tenantId, PageLink pageLink) {
        log.trace("Executing findEntityViewsByTenantId, tenantId [{}], pageLink [{}]", tenantId, pageLink);
        validateId(tenantId, INCORRECT_TENANT_ID + tenantId);
        validatePageLink(pageLink);
        return entityViewDao.findEntityViewsByTenantId(tenantId.getId(), pageLink);
    }

    @Override
    public PageData<EntityViewInfo> findEntityViewInfosByTenantId(TenantId tenantId, PageLink pageLink) {
        log.trace("Executing findEntityViewInfosByTenantId, tenantId [{}], pageLink [{}]", tenantId, pageLink);
        validateId(tenantId, INCORRECT_TENANT_ID + tenantId);
        validatePageLink(pageLink);
        return entityViewDao.findEntityViewInfosByTenantId(tenantId.getId(), pageLink);
    }

    @Override
    public PageData<EntityView> findEntityViewByTenantIdAndType(TenantId tenantId, PageLink pageLink, String type) {
        log.trace("Executing findEntityViewByTenantIdAndType, tenantId [{}], pageLink [{}], type [{}]", tenantId, pageLink, type);
        validateId(tenantId, INCORRECT_TENANT_ID + tenantId);
        validatePageLink(pageLink);
        validateString(type, "Incorrect type " + type);
        return entityViewDao.findEntityViewsByTenantIdAndType(tenantId.getId(), type, pageLink);
    }

    @Override
    public PageData<EntityViewInfo> findEntityViewInfosByTenantIdAndType(TenantId tenantId, String type, PageLink pageLink) {
        log.trace("Executing findEntityViewInfosByTenantIdAndType, tenantId [{}], pageLink [{}], type [{}]", tenantId, pageLink, type);
        validateId(tenantId, INCORRECT_TENANT_ID + tenantId);
        validatePageLink(pageLink);
        validateString(type, "Incorrect type " + type);
        return entityViewDao.findEntityViewInfosByTenantIdAndType(tenantId.getId(), type, pageLink);
    }

    @Override
    public PageData<EntityView> findEntityViewsByTenantIdAndCustomerId(TenantId tenantId, CustomerId customerId,
                                                                       PageLink pageLink) {
        log.trace("Executing findEntityViewByTenantIdAndCustomerId, tenantId [{}], customerId [{}]," +
                " pageLink [{}]", tenantId, customerId, pageLink);
        validateId(tenantId, INCORRECT_TENANT_ID + tenantId);
        validateId(customerId, INCORRECT_CUSTOMER_ID + customerId);
        validatePageLink(pageLink);
        return entityViewDao.findEntityViewsByTenantIdAndCustomerId(tenantId.getId(),
                customerId.getId(), pageLink);
    }

    @Override
    public PageData<EntityViewInfo> findEntityViewInfosByTenantIdAndCustomerId(TenantId tenantId, CustomerId customerId, PageLink pageLink) {
        log.trace("Executing findEntityViewInfosByTenantIdAndCustomerId, tenantId [{}], customerId [{}]," +
                " pageLink [{}]", tenantId, customerId, pageLink);
        validateId(tenantId, INCORRECT_TENANT_ID + tenantId);
        validateId(customerId, INCORRECT_CUSTOMER_ID + customerId);
        validatePageLink(pageLink);
        return entityViewDao.findEntityViewInfosByTenantIdAndCustomerId(tenantId.getId(),
                customerId.getId(), pageLink);
    }

    @Override
    public PageData<EntityView> findEntityViewsByTenantIdAndCustomerIdAndType(TenantId tenantId, CustomerId customerId, PageLink pageLink, String type) {
        log.trace("Executing findEntityViewsByTenantIdAndCustomerIdAndType, tenantId [{}], customerId [{}]," +
                " pageLink [{}], type [{}]", tenantId, customerId, pageLink, type);
        validateId(tenantId, INCORRECT_TENANT_ID + tenantId);
        validateId(customerId, INCORRECT_CUSTOMER_ID + customerId);
        validatePageLink(pageLink);
        validateString(type, "Incorrect type " + type);
        return entityViewDao.findEntityViewsByTenantIdAndCustomerIdAndType(tenantId.getId(),
                customerId.getId(), type, pageLink);
    }

    @Override
    public PageData<EntityViewInfo> findEntityViewInfosByTenantIdAndCustomerIdAndType(TenantId tenantId, CustomerId customerId, String type, PageLink pageLink) {
        log.trace("Executing findEntityViewInfosByTenantIdAndCustomerIdAndType, tenantId [{}], customerId [{}]," +
                " pageLink [{}], type [{}]", tenantId, customerId, pageLink, type);
        validateId(tenantId, INCORRECT_TENANT_ID + tenantId);
        validateId(customerId, INCORRECT_CUSTOMER_ID + customerId);
        validatePageLink(pageLink);
        validateString(type, "Incorrect type " + type);
        return entityViewDao.findEntityViewInfosByTenantIdAndCustomerIdAndType(tenantId.getId(),
                customerId.getId(), type, pageLink);
    }

    @Override
    public ListenableFuture<List<EntityView>> findEntityViewsByQuery(TenantId tenantId, EntityViewSearchQuery query) {
        ListenableFuture<List<EntityRelation>> relations = relationService.findByQuery(tenantId, query.toEntitySearchQuery());
        ListenableFuture<List<EntityView>> entityViews = Futures.transformAsync(relations, r -> {
            EntitySearchDirection direction = query.toEntitySearchQuery().getParameters().getDirection();
            List<ListenableFuture<EntityView>> futures = new ArrayList<>();
            for (EntityRelation relation : r) {
                EntityId entityId = direction == EntitySearchDirection.FROM ? relation.getTo() : relation.getFrom();
                if (entityId.getEntityType() == EntityType.ENTITY_VIEW) {
                    futures.add(findEntityViewByIdAsync(tenantId, new EntityViewId(entityId.getId())));
                }
            }
            return Futures.successfulAsList(futures);
        }, MoreExecutors.directExecutor());

        entityViews = Futures.transform(entityViews, new Function<List<EntityView>, List<EntityView>>() {
            @Nullable
            @Override
            public List<EntityView> apply(@Nullable List<EntityView> entityViewList) {
                return entityViewList == null ? Collections.emptyList() : entityViewList.stream().filter(entityView -> query.getEntityViewTypes().contains(entityView.getType())).collect(Collectors.toList());
            }
        }, MoreExecutors.directExecutor());

        return entityViews;
    }

    @Override
    public ListenableFuture<EntityView> findEntityViewByIdAsync(TenantId tenantId, EntityViewId entityViewId) {
        log.trace("Executing findEntityViewById [{}]", entityViewId);
        validateId(entityViewId, INCORRECT_ENTITY_VIEW_ID + entityViewId);
        return entityViewDao.findByIdAsync(tenantId, entityViewId.getId());
    }

    @Override
    public ListenableFuture<List<EntityView>> findEntityViewsByTenantIdAndEntityIdAsync(TenantId tenantId, EntityId entityId) {
        log.trace("Executing findEntityViewsByTenantIdAndEntityIdAsync, tenantId [{}], entityId [{}]", tenantId, entityId);
        validateId(tenantId, INCORRECT_TENANT_ID + tenantId);
        validateId(entityId.getId(), "Incorrect entityId" + entityId);

        List<Object> tenantIdAndEntityId = new ArrayList<>();
        tenantIdAndEntityId.add(tenantId);
        tenantIdAndEntityId.add(entityId);

        Cache cache = cacheManager.getCache(ENTITY_VIEW_CACHE);
        List<EntityView> fromCache = cache.get(tenantIdAndEntityId, List.class);
        if (fromCache != null) {
            return Futures.immediateFuture(fromCache);
        } else {
            ListenableFuture<List<EntityView>> entityViewsFuture = entityViewDao.findEntityViewsByTenantIdAndEntityIdAsync(tenantId.getId(), entityId.getId());
            Futures.addCallback(entityViewsFuture,
                    new FutureCallback<List<EntityView>>() {
                        @Override
                        public void onSuccess(@Nullable List<EntityView> result) {
                            cache.putIfAbsent(tenantIdAndEntityId, result);
                        }

                        @Override
                        public void onFailure(Throwable t) {
                            log.error("Error while finding entity views by tenantId and entityId", t);
                        }
                    }, MoreExecutors.directExecutor());
            return entityViewsFuture;
        }
    }

    @CacheEvict(cacheNames = ENTITY_VIEW_CACHE, key = "{#entityViewId}")
    @Override
    public void deleteEntityView(TenantId tenantId, EntityViewId entityViewId) {
        log.trace("Executing deleteEntityView [{}]", entityViewId);
        validateId(entityViewId, INCORRECT_ENTITY_VIEW_ID + entityViewId);
        deleteEntityRelations(tenantId, entityViewId);
        EntityView entityView = entityViewDao.findById(tenantId, entityViewId.getId());
        cacheManager.getCache(ENTITY_VIEW_CACHE).evict(Arrays.asList(entityView.getTenantId(), entityView.getEntityId()));
        cacheManager.getCache(ENTITY_VIEW_CACHE).evict(Arrays.asList(entityView.getTenantId(), entityView.getName()));
        entityViewDao.removeById(tenantId, entityViewId.getId());
    }

    @Override
    public void deleteEntityViewsByTenantId(TenantId tenantId) {
        log.trace("Executing deleteEntityViewsByTenantId, tenantId [{}]", tenantId);
        validateId(tenantId, INCORRECT_TENANT_ID + tenantId);
        tenantEntityViewRemover.removeEntities(tenantId, tenantId);
    }

    @Override
    public ListenableFuture<List<EntitySubtype>> findEntityViewTypesByTenantId(TenantId tenantId) {
        log.trace("Executing findEntityViewTypesByTenantId, tenantId [{}]", tenantId);
        validateId(tenantId, INCORRECT_TENANT_ID + tenantId);
        ListenableFuture<List<EntitySubtype>> tenantEntityViewTypes = entityViewDao.findTenantEntityViewTypesAsync(tenantId.getId());
        return Futures.transform(tenantEntityViewTypes,
                entityViewTypes -> {
                    entityViewTypes.sort(Comparator.comparing(EntitySubtype::getType));
                    return entityViewTypes;
                }, MoreExecutors.directExecutor());
    }

<<<<<<< HEAD
    @CacheEvict(cacheNames = ENTITY_VIEW_CACHE, key = "{#entityViewId}")
=======
>>>>>>> 0a7d8e86
    @Override
    public EntityView assignEntityViewToEdge(TenantId tenantId, EntityViewId entityViewId, EdgeId edgeId) {
        EntityView entityView = findEntityViewById(tenantId, entityViewId);
        Edge edge = edgeService.findEdgeById(tenantId, edgeId);
        if (edge == null) {
            throw new DataValidationException("Can't assign entityView to non-existent edge!");
        }
        if (!edge.getTenantId().getId().equals(entityView.getTenantId().getId())) {
            throw new DataValidationException("Can't assign entityView to edge from different tenant!");
        }
<<<<<<< HEAD
        try {
            createRelation(tenantId, new EntityRelation(edgeId, entityViewId, EntityRelation.CONTAINS_TYPE, RelationTypeGroup.EDGE));
        } catch (Exception e) {
=======

        try {
            Boolean relationExists = relationService.checkRelation(tenantId, edgeId, entityView.getEntityId(),
                    EntityRelation.CONTAINS_TYPE, RelationTypeGroup.EDGE).get();
            if (!relationExists) {
                throw new DataValidationException("Can't assign entity view to edge because related device/asset doesn't assigned to edge!");
            }
        } catch (ExecutionException | InterruptedException e) {
            log.error("Exception during relation check", e);
            throw new RuntimeException("Exception during relation check", e);
        }

        try {
            createRelation(tenantId, new EntityRelation(edgeId, entityViewId, EntityRelation.CONTAINS_TYPE, RelationTypeGroup.EDGE));
        } catch (ExecutionException | InterruptedException e) {
>>>>>>> 0a7d8e86
            log.warn("[{}] Failed to create entityView relation. Edge Id: [{}]", entityViewId, edgeId);
            throw new RuntimeException(e);
        }
        return entityView;
    }

    @Override
    public EntityView unassignEntityViewFromEdge(TenantId tenantId, EntityViewId entityViewId, EdgeId edgeId) {
        EntityView entityView = findEntityViewById(tenantId, entityViewId);
        Edge edge = edgeService.findEdgeById(tenantId, edgeId);
        if (edge == null) {
            throw new DataValidationException("Can't unassign entityView from non-existent edge!");
        }
        try {
            deleteRelation(tenantId, new EntityRelation(edgeId, entityViewId, EntityRelation.CONTAINS_TYPE, RelationTypeGroup.EDGE));
<<<<<<< HEAD
        } catch (Exception e) {
=======
        } catch (ExecutionException | InterruptedException e) {
>>>>>>> 0a7d8e86
            log.warn("[{}] Failed to delete entityView relation. Edge Id: [{}]", entityViewId, edgeId);
            throw new RuntimeException(e);
        }
        return entityView;
    }

    @Override
<<<<<<< HEAD
    public PageData<EntityView> findEntityViewsByTenantIdAndEdgeId(TenantId tenantId, EdgeId edgeId, PageLink pageLink) {
        log.trace("Executing findEntityViewsByTenantIdAndEdgeId, tenantId [{}], edgeId [{}], pageLink [{}]", tenantId, edgeId, pageLink);
        validateId(tenantId, INCORRECT_TENANT_ID + tenantId);
        validateId(edgeId, INCORRECT_EDGE_ID + edgeId);
        validatePageLink(pageLink);
        return entityViewDao.findEntityViewsByTenantIdAndEdgeId(tenantId.getId(), edgeId.getId(), pageLink);
=======
    public ListenableFuture<TimePageData<EntityView>> findEntityViewsByTenantIdAndEdgeId(TenantId tenantId, EdgeId edgeId,
                                                                                         TimePageLink pageLink) {
        log.trace("Executing findEntityViewsByTenantIdAndEdgeId, tenantId [{}], edgeId [{}], pageLink [{}]", tenantId, edgeId, pageLink);
        validateId(tenantId, INCORRECT_TENANT_ID + tenantId);
        validateId(edgeId, INCORRECT_EDGE_ID + edgeId);
        validatePageLink(pageLink, INCORRECT_PAGE_LINK + pageLink);
        ListenableFuture<List<EntityView>> entityViews = entityViewDao.findEntityViewsByTenantIdAndEdgeId(tenantId.getId(), edgeId.getId(), pageLink);
        return Futures.transform(entityViews, new Function<List<EntityView>, TimePageData<EntityView>>() {
            @Nullable
            @Override
            public TimePageData<EntityView> apply(@Nullable List<EntityView> entityViews) {
                return new TimePageData<>(entityViews, pageLink);
            }
        }, MoreExecutors.directExecutor());
>>>>>>> 0a7d8e86
    }

    private DataValidator<EntityView> entityViewValidator =
            new DataValidator<EntityView>() {

                @Override
                protected void validateCreate(TenantId tenantId, EntityView entityView) {
                    entityViewDao.findEntityViewByTenantIdAndName(entityView.getTenantId().getId(), entityView.getName())
                            .ifPresent(e -> {
                                throw new DataValidationException("Entity view with such name already exists!");
                            });
                }

                @Override
                protected void validateUpdate(TenantId tenantId, EntityView entityView) {
                    entityViewDao.findEntityViewByTenantIdAndName(entityView.getTenantId().getId(), entityView.getName())
                            .ifPresent(e -> {
                                if (!e.getUuidId().equals(entityView.getUuidId())) {
                                    throw new DataValidationException("Entity view with such name already exists!");
                                }
                            });
                }

                @Override
                protected void validateDataImpl(TenantId tenantId, EntityView entityView) {
                    if (StringUtils.isEmpty(entityView.getType())) {
                        throw new DataValidationException("Entity View type should be specified!");
                    }
                    if (StringUtils.isEmpty(entityView.getName())) {
                        throw new DataValidationException("Entity view name should be specified!");
                    }
                    if (entityView.getTenantId() == null) {
                        throw new DataValidationException("Entity view should be assigned to tenant!");
                    } else {
                        Tenant tenant = tenantDao.findById(tenantId, entityView.getTenantId().getId());
                        if (tenant == null) {
                            throw new DataValidationException("Entity view is referencing to non-existent tenant!");
                        }
                    }
                    if (entityView.getCustomerId() == null) {
                        entityView.setCustomerId(new CustomerId(NULL_UUID));
                    } else if (!entityView.getCustomerId().getId().equals(NULL_UUID)) {
                        Customer customer = customerDao.findById(tenantId, entityView.getCustomerId().getId());
                        if (customer == null) {
                            throw new DataValidationException("Can't assign entity view to non-existent customer!");
                        }
                        if (!customer.getTenantId().getId().equals(entityView.getTenantId().getId())) {
                            throw new DataValidationException("Can't assign entity view to customer from different tenant!");
                        }
                    }
                }
            };

    private PaginatedRemover<TenantId, EntityView> tenantEntityViewRemover = new PaginatedRemover<TenantId, EntityView>() {
        @Override
        protected PageData<EntityView> findEntities(TenantId tenantId, TenantId id, PageLink pageLink) {
            return entityViewDao.findEntityViewsByTenantId(id.getId(), pageLink);
        }

        @Override
        protected void removeEntity(TenantId tenantId, EntityView entity) {
            deleteEntityView(tenantId, new EntityViewId(entity.getUuidId()));
        }
    };

    private PaginatedRemover<CustomerId, EntityView> customerEntityViewsUnAssigner = new PaginatedRemover<CustomerId, EntityView>() {
        @Override
        protected PageData<EntityView> findEntities(TenantId tenantId, CustomerId id, PageLink pageLink) {
            return entityViewDao.findEntityViewsByTenantIdAndCustomerId(tenantId.getId(), id.getId(), pageLink);
        }

        @Override
        protected void removeEntity(TenantId tenantId, EntityView entity) {
            unassignEntityViewFromCustomer(tenantId, new EntityViewId(entity.getUuidId()));
        }
    };
}<|MERGE_RESOLUTION|>--- conflicted
+++ resolved
@@ -35,15 +35,6 @@
 import org.thingsboard.server.common.data.EntityView;
 import org.thingsboard.server.common.data.EntityViewInfo;
 import org.thingsboard.server.common.data.Tenant;
-<<<<<<< HEAD
-import org.thingsboard.server.common.data.Customer;
-import org.thingsboard.server.common.data.EntitySubtype;
-import org.thingsboard.server.common.data.EntityType;
-import org.thingsboard.server.common.data.EntityView;
-import org.thingsboard.server.common.data.EntityViewInfo;
-import org.thingsboard.server.common.data.Tenant;
-=======
->>>>>>> 0a7d8e86
 import org.thingsboard.server.common.data.edge.Edge;
 import org.thingsboard.server.common.data.entityview.EntityViewSearchQuery;
 import org.thingsboard.server.common.data.id.CustomerId;
@@ -51,20 +42,13 @@
 import org.thingsboard.server.common.data.id.EntityId;
 import org.thingsboard.server.common.data.id.EntityViewId;
 import org.thingsboard.server.common.data.id.TenantId;
-<<<<<<< HEAD
 import org.thingsboard.server.common.data.page.PageData;
 import org.thingsboard.server.common.data.page.PageLink;
-=======
-import org.thingsboard.server.common.data.page.TextPageData;
-import org.thingsboard.server.common.data.page.TextPageLink;
-import org.thingsboard.server.common.data.page.TimePageData;
->>>>>>> 0a7d8e86
 import org.thingsboard.server.common.data.page.TimePageLink;
 import org.thingsboard.server.common.data.relation.EntityRelation;
 import org.thingsboard.server.common.data.relation.EntitySearchDirection;
 import org.thingsboard.server.common.data.relation.RelationTypeGroup;
 import org.thingsboard.server.dao.customer.CustomerDao;
-import org.thingsboard.server.dao.edge.EdgeService;
 import org.thingsboard.server.dao.entity.AbstractEntityService;
 import org.thingsboard.server.dao.exception.DataValidationException;
 import org.thingsboard.server.dao.service.DataValidator;
@@ -108,9 +92,6 @@
 
     @Autowired
     private CustomerDao customerDao;
-
-    @Autowired
-    private EdgeService edgeService;
 
     @Autowired
     private CacheManager cacheManager;
@@ -352,10 +333,7 @@
                 }, MoreExecutors.directExecutor());
     }
 
-<<<<<<< HEAD
     @CacheEvict(cacheNames = ENTITY_VIEW_CACHE, key = "{#entityViewId}")
-=======
->>>>>>> 0a7d8e86
     @Override
     public EntityView assignEntityViewToEdge(TenantId tenantId, EntityViewId entityViewId, EdgeId edgeId) {
         EntityView entityView = findEntityViewById(tenantId, entityViewId);
@@ -366,11 +344,6 @@
         if (!edge.getTenantId().getId().equals(entityView.getTenantId().getId())) {
             throw new DataValidationException("Can't assign entityView to edge from different tenant!");
         }
-<<<<<<< HEAD
-        try {
-            createRelation(tenantId, new EntityRelation(edgeId, entityViewId, EntityRelation.CONTAINS_TYPE, RelationTypeGroup.EDGE));
-        } catch (Exception e) {
-=======
 
         try {
             Boolean relationExists = relationService.checkRelation(tenantId, edgeId, entityView.getEntityId(),
@@ -385,8 +358,7 @@
 
         try {
             createRelation(tenantId, new EntityRelation(edgeId, entityViewId, EntityRelation.CONTAINS_TYPE, RelationTypeGroup.EDGE));
-        } catch (ExecutionException | InterruptedException e) {
->>>>>>> 0a7d8e86
+        } catch (Exception e) {
             log.warn("[{}] Failed to create entityView relation. Edge Id: [{}]", entityViewId, edgeId);
             throw new RuntimeException(e);
         }
@@ -402,11 +374,7 @@
         }
         try {
             deleteRelation(tenantId, new EntityRelation(edgeId, entityViewId, EntityRelation.CONTAINS_TYPE, RelationTypeGroup.EDGE));
-<<<<<<< HEAD
         } catch (Exception e) {
-=======
-        } catch (ExecutionException | InterruptedException e) {
->>>>>>> 0a7d8e86
             log.warn("[{}] Failed to delete entityView relation. Edge Id: [{}]", entityViewId, edgeId);
             throw new RuntimeException(e);
         }
@@ -414,29 +382,12 @@
     }
 
     @Override
-<<<<<<< HEAD
-    public PageData<EntityView> findEntityViewsByTenantIdAndEdgeId(TenantId tenantId, EdgeId edgeId, PageLink pageLink) {
+    public PageData<EntityView> findEntityViewsByTenantIdAndEdgeId(TenantId tenantId, EdgeId edgeId, TimePageLink pageLink) {
         log.trace("Executing findEntityViewsByTenantIdAndEdgeId, tenantId [{}], edgeId [{}], pageLink [{}]", tenantId, edgeId, pageLink);
         validateId(tenantId, INCORRECT_TENANT_ID + tenantId);
         validateId(edgeId, INCORRECT_EDGE_ID + edgeId);
         validatePageLink(pageLink);
         return entityViewDao.findEntityViewsByTenantIdAndEdgeId(tenantId.getId(), edgeId.getId(), pageLink);
-=======
-    public ListenableFuture<TimePageData<EntityView>> findEntityViewsByTenantIdAndEdgeId(TenantId tenantId, EdgeId edgeId,
-                                                                                         TimePageLink pageLink) {
-        log.trace("Executing findEntityViewsByTenantIdAndEdgeId, tenantId [{}], edgeId [{}], pageLink [{}]", tenantId, edgeId, pageLink);
-        validateId(tenantId, INCORRECT_TENANT_ID + tenantId);
-        validateId(edgeId, INCORRECT_EDGE_ID + edgeId);
-        validatePageLink(pageLink, INCORRECT_PAGE_LINK + pageLink);
-        ListenableFuture<List<EntityView>> entityViews = entityViewDao.findEntityViewsByTenantIdAndEdgeId(tenantId.getId(), edgeId.getId(), pageLink);
-        return Futures.transform(entityViews, new Function<List<EntityView>, TimePageData<EntityView>>() {
-            @Nullable
-            @Override
-            public TimePageData<EntityView> apply(@Nullable List<EntityView> entityViews) {
-                return new TimePageData<>(entityViews, pageLink);
-            }
-        }, MoreExecutors.directExecutor());
->>>>>>> 0a7d8e86
     }
 
     private DataValidator<EntityView> entityViewValidator =
