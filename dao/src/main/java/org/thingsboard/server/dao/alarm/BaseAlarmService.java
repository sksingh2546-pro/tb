/**
 * Copyright © 2016-2023 The Thingsboard Authors
 *
 * Licensed under the Apache License, Version 2.0 (the "License");
 * you may not use this file except in compliance with the License.
 * You may obtain a copy of the License at
 *
 *     http://www.apache.org/licenses/LICENSE-2.0
 *
 * Unless required by applicable law or agreed to in writing, software
 * distributed under the License is distributed on an "AS IS" BASIS,
 * WITHOUT WARRANTIES OR CONDITIONS OF ANY KIND, either express or implied.
 * See the License for the specific language governing permissions and
 * limitations under the License.
 */
package org.thingsboard.server.dao.alarm;


import com.fasterxml.jackson.databind.JsonNode;
import com.google.common.base.Function;
import com.google.common.util.concurrent.Futures;
import com.google.common.util.concurrent.ListenableFuture;
import com.google.common.util.concurrent.MoreExecutors;
import lombok.extern.slf4j.Slf4j;
import org.springframework.beans.factory.annotation.Autowired;
import org.springframework.stereotype.Service;
import org.springframework.transaction.annotation.Transactional;
import org.springframework.util.CollectionUtils;
import org.thingsboard.common.util.ThingsBoardThreadFactory;
import org.thingsboard.server.common.data.EntityType;
import org.thingsboard.server.common.data.User;
import org.thingsboard.server.common.data.alarm.Alarm;
import org.thingsboard.server.common.data.alarm.AlarmInfo;
import org.thingsboard.server.common.data.alarm.AlarmQuery;
import org.thingsboard.server.common.data.alarm.AlarmSearchStatus;
import org.thingsboard.server.common.data.alarm.AlarmSeverity;
import org.thingsboard.server.common.data.alarm.AlarmStatus;
import org.thingsboard.server.common.data.alarm.EntityAlarm;
import org.thingsboard.server.common.data.exception.ApiUsageLimitsExceededException;
import org.thingsboard.server.common.data.id.AlarmId;
import org.thingsboard.server.common.data.id.NameLabelAndCustomerDetails;
import org.thingsboard.server.common.data.id.CustomerId;
import org.thingsboard.server.common.data.id.EntityId;
import org.thingsboard.server.common.data.id.HasId;
import org.thingsboard.server.common.data.id.TenantId;
import org.thingsboard.server.common.data.id.UserId;
import org.thingsboard.server.common.data.page.PageData;
import org.thingsboard.server.common.data.query.AlarmData;
import org.thingsboard.server.common.data.query.AlarmDataQuery;
import org.thingsboard.server.common.data.relation.EntityRelation;
import org.thingsboard.server.common.data.relation.EntityRelationsQuery;
import org.thingsboard.server.common.data.relation.EntitySearchDirection;
import org.thingsboard.server.common.data.relation.RelationsSearchParameters;
import org.thingsboard.server.dao.entity.AbstractEntityService;
import org.thingsboard.server.dao.entity.EntityService;
import org.thingsboard.server.dao.service.DataValidator;
import org.thingsboard.server.dao.user.UserService;

import javax.annotation.Nullable;
import javax.annotation.PostConstruct;
import javax.annotation.PreDestroy;
import java.util.ArrayList;
import java.util.Collection;
import java.util.Collections;
import java.util.LinkedHashSet;
import java.util.List;
import java.util.Optional;
import java.util.Set;
import java.util.concurrent.ExecutionException;
import java.util.concurrent.ExecutorService;
import java.util.concurrent.Executors;
import java.util.stream.Collectors;
import java.util.stream.Stream;

import static org.thingsboard.server.dao.service.Validator.validateEntityDataPageLink;
import static org.thingsboard.server.dao.service.Validator.validateId;

@Service("AlarmDaoService")
@Slf4j
public class BaseAlarmService extends AbstractEntityService implements AlarmService {

    public static final String INCORRECT_TENANT_ID = "Incorrect tenantId ";
    public static final String INCORRECT_CUSTOMER_ID = "Incorrect customerId ";

    @Autowired
    private AlarmDao alarmDao;

    @Autowired
    private EntityService entityService;

    @Autowired
    private UserService userService;

    @Autowired
    private DataValidator<Alarm> alarmDataValidator;

    protected ExecutorService readResultsProcessingExecutor;

    @PostConstruct
    public void startExecutor() {
        readResultsProcessingExecutor = Executors.newCachedThreadPool(ThingsBoardThreadFactory.forName("alarm-service"));
    }

    @PreDestroy
    public void stopExecutor() {
        if (readResultsProcessingExecutor != null) {
            readResultsProcessingExecutor.shutdownNow();
        }
    }

    @Override
    public AlarmOperationResult createOrUpdateAlarm(Alarm alarm) {
        return createOrUpdateAlarm(alarm, true);
    }

    @Override
    public AlarmOperationResult createOrUpdateAlarm(Alarm alarm, boolean alarmCreationEnabled) {
        alarmDataValidator.validate(alarm, Alarm::getTenantId);
        try {
            if (alarm.getStartTs() == 0L) {
                alarm.setStartTs(System.currentTimeMillis());
            }
            if (alarm.getEndTs() == 0L) {
                alarm.setEndTs(alarm.getStartTs());
            }
            alarm.setCustomerId(entityService.fetchEntityCustomerId(alarm.getTenantId(), alarm.getOriginator()).orElse(null));
            if (alarm.getId() == null) {
                Alarm existing = alarmDao.findLatestByOriginatorAndType(alarm.getTenantId(), alarm.getOriginator(), alarm.getType());
                if (existing == null || existing.getStatus().isCleared()) {
                    if (!alarmCreationEnabled) {
                        throw new ApiUsageLimitsExceededException("Alarms creation is disabled");
                    }
                    return createAlarm(alarm);
                } else {
                    return updateAlarm(existing, alarm);
                }
            } else {
                return updateAlarm(alarm);
            }
        } catch (ExecutionException | InterruptedException e) {
            throw new RuntimeException(e);
        }
    }

    public ListenableFuture<Alarm> findLatestByOriginatorAndType(TenantId tenantId, EntityId originator, String type) {
        return alarmDao.findLatestByOriginatorAndTypeAsync(tenantId, originator, type);
    }

    @Override
    public PageData<AlarmData> findAlarmDataByQueryForEntities(TenantId tenantId,
                                                               AlarmDataQuery query, Collection<EntityId> orderedEntityIds) {
        validateId(tenantId, INCORRECT_TENANT_ID + tenantId);
        validateEntityDataPageLink(query.getPageLink());
        return alarmDao.findAlarmDataByQueryForEntities(tenantId, query, orderedEntityIds);
    }

    @Override
    @Transactional
    public AlarmOperationResult deleteAlarm(TenantId tenantId, AlarmId alarmId) {
        log.debug("Deleting Alarm Id: {}", alarmId);
        Alarm alarm = alarmDao.findAlarmById(tenantId, alarmId.getId());
        if (alarm == null) {
            return new AlarmOperationResult(alarm, false);
        }
        AlarmInfo alarmInfo = getAlarmInfo(tenantId, alarm);
        AlarmOperationResult result = new AlarmOperationResult(alarmInfo, true, new ArrayList<>(getPropagationEntityIds(alarm)));
        deleteEntityRelations(tenantId, alarm.getId());
        alarmDao.removeById(tenantId, alarm.getUuidId());
        return result;
    }

    private AlarmOperationResult createAlarm(Alarm alarm) throws InterruptedException, ExecutionException {
        log.debug("New Alarm : {}", alarm);
        Alarm saved = alarmDao.save(alarm.getTenantId(), alarm);
        List<EntityId> propagatedEntitiesList = createEntityAlarmRecords(saved);
        AlarmInfo alarmInfo = getAlarmInfo(alarm.getTenantId(), saved);
        return new AlarmOperationResult(alarmInfo, true, true, propagatedEntitiesList);
    }

    private List<EntityId> createEntityAlarmRecords(Alarm alarm) throws InterruptedException, ExecutionException {
        Set<EntityId> propagatedEntitiesSet = new LinkedHashSet<>();
        propagatedEntitiesSet.add(alarm.getOriginator());
        if (alarm.isPropagate()) {
            propagatedEntitiesSet.addAll(getRelatedEntities(alarm));
        }
        if (alarm.isPropagateToOwner()) {
            propagatedEntitiesSet.add(alarm.getCustomerId() != null ? alarm.getCustomerId() : alarm.getTenantId());
        }
        if (alarm.isPropagateToTenant()) {
            propagatedEntitiesSet.add(alarm.getTenantId());
        }
        for (EntityId entityId : propagatedEntitiesSet) {
            createEntityAlarmRecord(alarm.getTenantId(), entityId, alarm);
        }
        return new ArrayList<>(propagatedEntitiesSet);
    }

    private Set<EntityId> getRelatedEntities(Alarm alarm) throws InterruptedException, ExecutionException {
        EntityRelationsQuery query = new EntityRelationsQuery();
        RelationsSearchParameters parameters = new RelationsSearchParameters(alarm.getOriginator(), EntitySearchDirection.TO, Integer.MAX_VALUE, false);
        query.setParameters(parameters);
        List<String> propagateRelationTypes = alarm.getPropagateRelationTypes();
        Stream<EntityRelation> relations = relationService.findByQuery(alarm.getTenantId(), query).get().stream();
        if (!CollectionUtils.isEmpty(propagateRelationTypes)) {
            relations = relations.filter(entityRelation -> propagateRelationTypes.contains(entityRelation.getType()));
        }
        return relations.map(EntityRelation::getFrom).collect(Collectors.toCollection(LinkedHashSet::new));
    }

    private AlarmOperationResult updateAlarm(Alarm update) {
        alarmDataValidator.validate(update, Alarm::getTenantId);
        return getAndUpdate(update.getTenantId(), update.getId(),
                (alarm) -> alarm == null ? null : updateAlarm(alarm, update));
    }

    private AlarmOperationResult updateAlarm(Alarm oldAlarm, Alarm newAlarm) {
        boolean propagationEnabled = !oldAlarm.isPropagate() && newAlarm.isPropagate();
        boolean propagationToOwnerEnabled = !oldAlarm.isPropagateToOwner() && newAlarm.isPropagateToOwner();
        boolean propagationToTenantEnabled = !oldAlarm.isPropagateToTenant() && newAlarm.isPropagateToTenant();
        AlarmSeverity oldAlarmSeverity = oldAlarm.getSeverity();
        Alarm result = alarmDao.save(newAlarm.getTenantId(), merge(oldAlarm, newAlarm));
        List<EntityId> propagatedEntitiesList;
        if (propagationEnabled || propagationToOwnerEnabled || propagationToTenantEnabled) {
            try {
                propagatedEntitiesList = createEntityAlarmRecords(result);
            } catch (InterruptedException | ExecutionException e) {
                log.warn("Failed to update alarm relations [{}]", result, e);
                throw new RuntimeException(e);
            }
        } else {
            propagatedEntitiesList = new ArrayList<>(getPropagationEntityIds(result));
        }
        AlarmInfo alarmInfo = getAlarmInfo(newAlarm.getTenantId(), newAlarm);
        return new AlarmOperationResult(alarmInfo, true, false, oldAlarmSeverity, propagatedEntitiesList);
    }

    @Override
    public ListenableFuture<AlarmOperationResult> ackAlarm(TenantId tenantId, AlarmId alarmId, long ackTime) {
        return getAndUpdateAsync(tenantId, alarmId, new Function<Alarm, AlarmOperationResult>() {
            @Nullable
            @Override
            public AlarmOperationResult apply(@Nullable Alarm alarm) {
                if (alarm == null || alarm.getStatus().isAck()) {
                    return new AlarmOperationResult(alarm, false);
                } else {
                    AlarmStatus oldStatus = alarm.getStatus();
                    AlarmStatus newStatus = oldStatus.isCleared() ? AlarmStatus.CLEARED_ACK : AlarmStatus.ACTIVE_ACK;
                    alarm.setStatus(newStatus);
                    alarm.setAckTs(ackTime);
                    alarm = alarmDao.save(alarm.getTenantId(), alarm);
                    AlarmInfo alarmInfo = getAlarmInfo(tenantId, alarm);
                    return new AlarmOperationResult(alarmInfo, true, new ArrayList<>(getPropagationEntityIds(alarm)));
                }
            }
        });
    }

    @Override
    public ListenableFuture<AlarmOperationResult> clearAlarm(TenantId tenantId, AlarmId alarmId, JsonNode details, long clearTime) {
        return getAndUpdateAsync(tenantId, alarmId, new Function<Alarm, AlarmOperationResult>() {
            @Nullable
            @Override
            public AlarmOperationResult apply(@Nullable Alarm alarm) {
                if (alarm == null || alarm.getStatus().isCleared()) {
                    return new AlarmOperationResult(alarm, false);
                } else {
                    AlarmStatus oldStatus = alarm.getStatus();
                    AlarmStatus newStatus = oldStatus.isAck() ? AlarmStatus.CLEARED_ACK : AlarmStatus.CLEARED_UNACK;
                    alarm.setStatus(newStatus);
                    alarm.setClearTs(clearTime);
                    if (details != null) {
                        alarm.setDetails(details);
                    }
                    alarm = alarmDao.save(alarm.getTenantId(), alarm);
                    AlarmInfo alarmInfo = getAlarmInfo(tenantId, alarm);
                    return new AlarmOperationResult(alarmInfo, true, new ArrayList<>(getPropagationEntityIds(alarm)));
                }
            }
        });
    }

    @Override
    public AlarmOperationResult assignAlarm(TenantId tenantId, AlarmId alarmId, UserId assigneeId, long assignTime) {
        return getAndUpdate(tenantId, alarmId, new Function<>() {
            @Nullable
            @Override
            public AlarmOperationResult apply(@Nullable Alarm alarm) {
                if (alarm == null || assigneeId.equals(alarm.getAssigneeId())) {
                    return new AlarmOperationResult(alarm, false);
                } else {
                    alarm.setAssigneeId(assigneeId);
                    alarm.setAssignTs(assignTime);
                    alarm = alarmDao.save(alarm.getTenantId(), alarm);
                    AlarmInfo alarmInfo = getAlarmInfo(tenantId, alarm);
                    return new AlarmOperationResult(alarmInfo, true, new ArrayList<>(getPropagationEntityIds(alarm)));
                }
            }
        });
    }

    @Override
    public AlarmOperationResult unassignAlarm(TenantId tenantId, AlarmId alarmId, long assignTime) {
        return getAndUpdate(tenantId, alarmId, new Function<>() {
            @Nullable
            @Override
            public AlarmOperationResult apply(@Nullable Alarm alarm) {
                if (alarm == null || alarm.getAssigneeId() == null) {
                    return new AlarmOperationResult(alarm, false);
                } else {
                    alarm.setAssigneeId(null);
                    alarm.setAssignTs(assignTime);
                    alarm = alarmDao.save(alarm.getTenantId(), alarm);
                    AlarmInfo alarmInfo = getAlarmInfo(tenantId, alarm);
                    return new AlarmOperationResult(alarmInfo, true, new ArrayList<>(getPropagationEntityIds(alarm)));
                }
            }
        });
    }

    @Override
    public Alarm findAlarmById(TenantId tenantId, AlarmId alarmId) {
        log.trace("Executing findAlarmById [{}]", alarmId);
        validateId(alarmId, "Incorrect alarmId " + alarmId);
        return alarmDao.findAlarmById(tenantId, alarmId.getId());
    }

    @Override
    public ListenableFuture<Alarm> findAlarmByIdAsync(TenantId tenantId, AlarmId alarmId) {
        log.trace("Executing findAlarmByIdAsync [{}]", alarmId);
        validateId(alarmId, "Incorrect alarmId " + alarmId);
        return alarmDao.findAlarmByIdAsync(tenantId, alarmId.getId());
    }

    @Override
    public ListenableFuture<AlarmInfo> findAlarmInfoByIdAsync(TenantId tenantId, AlarmId alarmId) {
        log.trace("Executing findAlarmInfoByIdAsync [{}]", alarmId);
        validateId(alarmId, "Incorrect alarmId " + alarmId);
        return Futures.transform(alarmDao.findAlarmByIdAsync(tenantId, alarmId.getId()),
                a -> getAlarmInfo(tenantId, a), MoreExecutors.directExecutor());
    }

    @Override
    public ListenableFuture<PageData<AlarmInfo>> findAlarms(TenantId tenantId, AlarmQuery query) {
        PageData<AlarmInfo> alarms = alarmDao.findAlarms(tenantId, query);
        if (query.getFetchOriginator() != null && query.getFetchOriginator().booleanValue()) {
            return fetchAlarmsOriginators(tenantId, alarms);
        }
        return Futures.immediateFuture(alarms);
    }

    @Override
    public ListenableFuture<PageData<AlarmInfo>> findCustomerAlarms(TenantId tenantId, CustomerId customerId, AlarmQuery query) {
        PageData<AlarmInfo> alarms = alarmDao.findCustomerAlarms(tenantId, customerId, query);
        if (query.getFetchOriginator() != null && query.getFetchOriginator().booleanValue()) {
            return fetchAlarmsOriginators(tenantId, alarms);
        }
        return Futures.immediateFuture(alarms);
    }

    private ListenableFuture<PageData<AlarmInfo>> fetchAlarmsOriginators(TenantId tenantId, PageData<AlarmInfo> alarms) {
        List<ListenableFuture<AlarmInfo>> alarmFutures = new ArrayList<>(alarms.getData().size());
        for (AlarmInfo alarmInfo : alarms.getData()) {
<<<<<<< HEAD
            alarmInfo.setOriginatorName(
                    entityService.fetchEntityName(tenantId, alarmInfo.getOriginator()).orElse("Deleted"));
            alarmInfo.setOriginatorLabel(
                    entityService.fetchEntityLabel(tenantId, alarmInfo.getOriginator()).orElse(alarmInfo.getOriginatorName()));
=======
            Optional<NameLabelAndCustomerDetails> detailsOpt = entityService.fetchNameLabelAndCustomerDetails(tenantId, alarmInfo.getOriginator());
            if (detailsOpt.isPresent() && detailsOpt.get().getName() != null) {
                NameLabelAndCustomerDetails details = detailsOpt.get();
                alarmInfo.setOriginatorName(details.getName());
                alarmInfo.setOriginatorLabel(details.getLabel());
            } else {
                alarmInfo.setOriginatorName("Deleted");
                alarmInfo.setOriginatorLabel("Deleted");
            }
>>>>>>> dda627b6
            alarmFutures.add(Futures.immediateFuture(alarmInfo));
        }
        return Futures.transform(Futures.successfulAsList(alarmFutures),
                alarmInfos -> new PageData<>(alarmInfos, alarms.getTotalPages(), alarms.getTotalElements(),
                        alarms.hasNext()), MoreExecutors.directExecutor());
    }

    @Override
    public AlarmSeverity findHighestAlarmSeverity(TenantId tenantId, EntityId entityId, AlarmSearchStatus alarmSearchStatus,
                                                  AlarmStatus alarmStatus, String assigneeId) {
        Set<AlarmStatus> statusList = null;
        if (alarmSearchStatus != null) {
            statusList = alarmSearchStatus.getStatuses();
        } else if (alarmStatus != null) {
            statusList = Collections.singleton(alarmStatus);
        }

        Set<AlarmSeverity> alarmSeverities = alarmDao.findAlarmSeverities(tenantId, entityId, statusList, assigneeId);

        return alarmSeverities.stream().min(AlarmSeverity::compareTo).orElse(null);
    }

    @Override
    public void deleteEntityAlarmRelations(TenantId tenantId, EntityId entityId) {
        alarmDao.deleteEntityAlarmRecords(tenantId, entityId);
    }

    private Alarm merge(Alarm existing, Alarm alarm) {
        if (alarm.getStartTs() > existing.getEndTs()) {
            existing.setEndTs(alarm.getStartTs());
        }
        if (alarm.getEndTs() > existing.getEndTs()) {
            existing.setEndTs(alarm.getEndTs());
        }
        if (alarm.getClearTs() > existing.getClearTs()) {
            existing.setClearTs(alarm.getClearTs());
        }
        if (alarm.getAckTs() > existing.getAckTs()) {
            existing.setAckTs(alarm.getAckTs());
        }
        if (alarm.getAssignTs() > existing.getAssignTs()) {
            existing.setAssignTs(alarm.getAssignTs());
        }
        existing.setStatus(alarm.getStatus());
        existing.setSeverity(alarm.getSeverity());
        existing.setDetails(alarm.getDetails());
        existing.setCustomerId(alarm.getCustomerId());
        existing.setAssigneeId(alarm.getAssigneeId());
        existing.setPropagate(existing.isPropagate() || alarm.isPropagate());
        existing.setPropagateToOwner(existing.isPropagateToOwner() || alarm.isPropagateToOwner());
        existing.setPropagateToTenant(existing.isPropagateToTenant() || alarm.isPropagateToTenant());
        List<String> existingPropagateRelationTypes = existing.getPropagateRelationTypes();
        List<String> newRelationTypes = alarm.getPropagateRelationTypes();
        if (!CollectionUtils.isEmpty(newRelationTypes)) {
            if (!CollectionUtils.isEmpty(existingPropagateRelationTypes)) {
                existing.setPropagateRelationTypes(Stream.concat(existingPropagateRelationTypes.stream(), newRelationTypes.stream())
                        .distinct()
                        .collect(Collectors.toList()));
            } else {
                existing.setPropagateRelationTypes(newRelationTypes);
            }
        }
        return existing;
    }

    private Set<EntityId> getPropagationEntityIds(Alarm alarm) {
        if (alarm.isPropagate() || alarm.isPropagateToOwner() || alarm.isPropagateToTenant()) {
            List<EntityAlarm> entityAlarms = alarmDao.findEntityAlarmRecords(alarm.getTenantId(), alarm.getId());
            return entityAlarms.stream().map(EntityAlarm::getEntityId).collect(Collectors.toSet());
        } else {
            return Collections.singleton(alarm.getOriginator());
        }
    }

    private void createEntityAlarmRecord(TenantId tenantId, EntityId entityId, Alarm alarm) {
        EntityAlarm entityAlarm = new EntityAlarm(tenantId, entityId, alarm.getCreatedTime(), alarm.getType(), alarm.getCustomerId(), null, alarm.getId());
        try {
            alarmDao.createEntityAlarmRecord(entityAlarm);
        } catch (Exception e) {
            log.warn("[{}] Failed to create entity alarm record: {}", tenantId, entityAlarm, e);
        }
    }

    private <T> ListenableFuture<T> getAndUpdateAsync(TenantId tenantId, AlarmId alarmId, Function<Alarm, T> function) {
        validateId(alarmId, "Alarm id should be specified!");
        ListenableFuture<Alarm> entity = alarmDao.findAlarmByIdAsync(tenantId, alarmId.getId());
        return Futures.transform(entity, function, readResultsProcessingExecutor);
    }

    private <T> T getAndUpdate(TenantId tenantId, AlarmId alarmId, Function<Alarm, T> function) {
        validateId(alarmId, "Alarm id should be specified!");
        Alarm entity = alarmDao.findAlarmById(tenantId, alarmId.getId());
        return function.apply(entity);
    }

    private AlarmInfo getAlarmInfo(TenantId tenantId, Alarm alarm) {
        String originatorName;
        String originatorLabel;
        String assigneeFirstName = null;
        String assigneeLastName = null;
        String assigneeEmail = null;

<<<<<<< HEAD
        originatorName = entityService.fetchEntityName(tenantId, alarm.getOriginator()).orElse("Deleted");
        originatorLabel = entityService.fetchEntityLabel(tenantId, alarm.getOriginator()).orElse(originatorName);
=======
        Optional<NameLabelAndCustomerDetails> detailsOpt = entityService.fetchNameLabelAndCustomerDetails(tenantId, alarm.getOriginator());
        if (detailsOpt.isPresent() && detailsOpt.get().getName() != null) {
            NameLabelAndCustomerDetails details = detailsOpt.get();
            originatorName = details.getName();
            originatorLabel = details.getLabel();
        } else {
            originatorName = "Deleted";
            originatorLabel = "Deleted";
        }
>>>>>>> dda627b6

        if (alarm.getAssigneeId() != null) {
            User assignedUser = userService.findUserById(tenantId, alarm.getAssigneeId());
            assigneeFirstName = assignedUser.getFirstName();
            assigneeLastName = assignedUser.getLastName();
            assigneeEmail = assignedUser.getEmail();
        }
        return new AlarmInfo(alarm, originatorName, originatorLabel, assigneeFirstName, assigneeLastName, assigneeEmail);
    }

    @Override
    public Optional<HasId<?>> findEntity(TenantId tenantId, EntityId entityId) {
        return Optional.ofNullable(findAlarmById(tenantId, new AlarmId(entityId.getId())));
    }

    @Override
    public EntityType getEntityType() {
        return EntityType.ALARM;
    }

}<|MERGE_RESOLUTION|>--- conflicted
+++ resolved
@@ -162,8 +162,7 @@
         if (alarm == null) {
             return new AlarmOperationResult(alarm, false);
         }
-        AlarmInfo alarmInfo = getAlarmInfo(tenantId, alarm);
-        AlarmOperationResult result = new AlarmOperationResult(alarmInfo, true, new ArrayList<>(getPropagationEntityIds(alarm)));
+        AlarmOperationResult result = new AlarmOperationResult(alarm, true, new ArrayList<>(getPropagationEntityIds(alarm)));
         deleteEntityRelations(tenantId, alarm.getId());
         alarmDao.removeById(tenantId, alarm.getUuidId());
         return result;
@@ -173,8 +172,7 @@
         log.debug("New Alarm : {}", alarm);
         Alarm saved = alarmDao.save(alarm.getTenantId(), alarm);
         List<EntityId> propagatedEntitiesList = createEntityAlarmRecords(saved);
-        AlarmInfo alarmInfo = getAlarmInfo(alarm.getTenantId(), saved);
-        return new AlarmOperationResult(alarmInfo, true, true, propagatedEntitiesList);
+        return new AlarmOperationResult(saved, true, true, propagatedEntitiesList);
     }
 
     private List<EntityId> createEntityAlarmRecords(Alarm alarm) throws InterruptedException, ExecutionException {
@@ -230,8 +228,7 @@
         } else {
             propagatedEntitiesList = new ArrayList<>(getPropagationEntityIds(result));
         }
-        AlarmInfo alarmInfo = getAlarmInfo(newAlarm.getTenantId(), newAlarm);
-        return new AlarmOperationResult(alarmInfo, true, false, oldAlarmSeverity, propagatedEntitiesList);
+        return new AlarmOperationResult(result, true, false, oldAlarmSeverity, propagatedEntitiesList);
     }
 
     @Override
@@ -248,8 +245,7 @@
                     alarm.setStatus(newStatus);
                     alarm.setAckTs(ackTime);
                     alarm = alarmDao.save(alarm.getTenantId(), alarm);
-                    AlarmInfo alarmInfo = getAlarmInfo(tenantId, alarm);
-                    return new AlarmOperationResult(alarmInfo, true, new ArrayList<>(getPropagationEntityIds(alarm)));
+                    return new AlarmOperationResult(alarm, true, new ArrayList<>(getPropagationEntityIds(alarm)));
                 }
             }
         });
@@ -272,8 +268,7 @@
                         alarm.setDetails(details);
                     }
                     alarm = alarmDao.save(alarm.getTenantId(), alarm);
-                    AlarmInfo alarmInfo = getAlarmInfo(tenantId, alarm);
-                    return new AlarmOperationResult(alarmInfo, true, new ArrayList<>(getPropagationEntityIds(alarm)));
+                    return new AlarmOperationResult(alarm, true, new ArrayList<>(getPropagationEntityIds(alarm)));
                 }
             }
         });
@@ -291,8 +286,7 @@
                     alarm.setAssigneeId(assigneeId);
                     alarm.setAssignTs(assignTime);
                     alarm = alarmDao.save(alarm.getTenantId(), alarm);
-                    AlarmInfo alarmInfo = getAlarmInfo(tenantId, alarm);
-                    return new AlarmOperationResult(alarmInfo, true, new ArrayList<>(getPropagationEntityIds(alarm)));
+                    return new AlarmOperationResult(alarm, true, new ArrayList<>(getPropagationEntityIds(alarm)));
                 }
             }
         });
@@ -310,8 +304,7 @@
                     alarm.setAssigneeId(null);
                     alarm.setAssignTs(assignTime);
                     alarm = alarmDao.save(alarm.getTenantId(), alarm);
-                    AlarmInfo alarmInfo = getAlarmInfo(tenantId, alarm);
-                    return new AlarmOperationResult(alarmInfo, true, new ArrayList<>(getPropagationEntityIds(alarm)));
+                    return new AlarmOperationResult(alarm, true, new ArrayList<>(getPropagationEntityIds(alarm)));
                 }
             }
         });
@@ -360,12 +353,6 @@
     private ListenableFuture<PageData<AlarmInfo>> fetchAlarmsOriginators(TenantId tenantId, PageData<AlarmInfo> alarms) {
         List<ListenableFuture<AlarmInfo>> alarmFutures = new ArrayList<>(alarms.getData().size());
         for (AlarmInfo alarmInfo : alarms.getData()) {
-<<<<<<< HEAD
-            alarmInfo.setOriginatorName(
-                    entityService.fetchEntityName(tenantId, alarmInfo.getOriginator()).orElse("Deleted"));
-            alarmInfo.setOriginatorLabel(
-                    entityService.fetchEntityLabel(tenantId, alarmInfo.getOriginator()).orElse(alarmInfo.getOriginatorName()));
-=======
             Optional<NameLabelAndCustomerDetails> detailsOpt = entityService.fetchNameLabelAndCustomerDetails(tenantId, alarmInfo.getOriginator());
             if (detailsOpt.isPresent() && detailsOpt.get().getName() != null) {
                 NameLabelAndCustomerDetails details = detailsOpt.get();
@@ -375,7 +362,6 @@
                 alarmInfo.setOriginatorName("Deleted");
                 alarmInfo.setOriginatorLabel("Deleted");
             }
->>>>>>> dda627b6
             alarmFutures.add(Futures.immediateFuture(alarmInfo));
         }
         return Futures.transform(Futures.successfulAsList(alarmFutures),
@@ -478,10 +464,6 @@
         String assigneeLastName = null;
         String assigneeEmail = null;
 
-<<<<<<< HEAD
-        originatorName = entityService.fetchEntityName(tenantId, alarm.getOriginator()).orElse("Deleted");
-        originatorLabel = entityService.fetchEntityLabel(tenantId, alarm.getOriginator()).orElse(originatorName);
-=======
         Optional<NameLabelAndCustomerDetails> detailsOpt = entityService.fetchNameLabelAndCustomerDetails(tenantId, alarm.getOriginator());
         if (detailsOpt.isPresent() && detailsOpt.get().getName() != null) {
             NameLabelAndCustomerDetails details = detailsOpt.get();
@@ -491,7 +473,6 @@
             originatorName = "Deleted";
             originatorLabel = "Deleted";
         }
->>>>>>> dda627b6
 
         if (alarm.getAssigneeId() != null) {
             User assignedUser = userService.findUserById(tenantId, alarm.getAssigneeId());
