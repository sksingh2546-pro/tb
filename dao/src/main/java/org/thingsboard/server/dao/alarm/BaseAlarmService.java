--- conflicted
+++ resolved
@@ -25,11 +25,7 @@
 import org.springframework.stereotype.Service;
 import org.springframework.util.CollectionUtils;
 import org.springframework.util.StringUtils;
-<<<<<<< HEAD
 import org.thingsboard.common.util.ThingsBoardThreadFactory;
-import org.thingsboard.server.common.data.EntityType;
-=======
->>>>>>> f9c65d70
 import org.thingsboard.server.common.data.Tenant;
 import org.thingsboard.server.common.data.alarm.Alarm;
 import org.thingsboard.server.common.data.alarm.AlarmId;
@@ -164,13 +160,11 @@
         RelationsSearchParameters parameters = new RelationsSearchParameters(alarm.getOriginator(), EntitySearchDirection.TO, Integer.MAX_VALUE, false);
         query.setParameters(parameters);
         List<String> propagateRelationTypes = alarm.getPropagateRelationTypes();
+        Stream<EntityRelation> relations = relationService.findByQuery(alarm.getTenantId(), query).get().stream();
         if (!CollectionUtils.isEmpty(propagateRelationTypes)) {
-            return relationService.findByQuery(alarm.getTenantId(), query).get().stream()
-                    .filter(entityRelation -> propagateRelationTypes.contains(entityRelation.getType()))
-                    .map(EntityRelation::getFrom).collect(Collectors.toList());
-        } else {
-            return relationService.findByQuery(alarm.getTenantId(), query).get().stream().map(EntityRelation::getFrom).collect(Collectors.toList());
-        }
+            relations = relations.filter(entityRelation -> propagateRelationTypes.contains(entityRelation.getType()));
+        }
+        return relations.map(EntityRelation::getFrom).collect(Collectors.toList());
     }
 
     private ListenableFuture<Alarm> updateAlarm(Alarm update) {
@@ -378,7 +372,7 @@
         List<String> existingPropagateRelationTypes = existing.getPropagateRelationTypes();
         List<String> newRelationTypes = alarm.getPropagateRelationTypes();
         if (!CollectionUtils.isEmpty(newRelationTypes)) {
-            if(!CollectionUtils.isEmpty(existingPropagateRelationTypes)) {
+            if (!CollectionUtils.isEmpty(existingPropagateRelationTypes)) {
                 existing.setPropagateRelationTypes(Stream.concat(existingPropagateRelationTypes.stream(), newRelationTypes.stream())
                         .distinct()
                         .collect(Collectors.toList()));
@@ -392,13 +386,13 @@
     private void updateRelations(Alarm alarm, AlarmStatus oldStatus, AlarmStatus newStatus) {
         try {
             List<EntityRelation> relations = relationService.findByToAsync(alarm.getTenantId(), alarm.getId(), RelationTypeGroup.ALARM).get();
-            Set<EntityId> parents;
+
             List<String> propagateRelationTypes = alarm.getPropagateRelationTypes();
+            Stream<EntityRelation> relationStream = relations.stream();
             if (!CollectionUtils.isEmpty(propagateRelationTypes)) {
-                parents = relations.stream().filter(entityRelation -> propagateRelationTypes.contains(entityRelation.getType())).map(EntityRelation::getFrom).collect(Collectors.toSet());
-            } else {
-                parents = relations.stream().map(EntityRelation::getFrom).collect(Collectors.toSet());
-            }
+                relationStream = relationStream.filter(entityRelation -> propagateRelationTypes.contains(entityRelation.getType()));
+            }
+            Set<EntityId> parents = relationStream.map(EntityRelation::getFrom).collect(Collectors.toSet());
             for (EntityId parentId : parents) {
                 updateAlarmRelation(alarm.getTenantId(), parentId, alarm.getId(), oldStatus, newStatus);
             }
