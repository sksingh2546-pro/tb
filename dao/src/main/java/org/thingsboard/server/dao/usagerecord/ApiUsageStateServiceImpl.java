/**
 * Copyright © 2016-2022 The Thingsboard Authors
 *
 * Licensed under the Apache License, Version 2.0 (the "License");
 * you may not use this file except in compliance with the License.
 * You may obtain a copy of the License at
 *
 *     http://www.apache.org/licenses/LICENSE-2.0
 *
 * Unless required by applicable law or agreed to in writing, software
 * distributed under the License is distributed on an "AS IS" BASIS,
 * WITHOUT WARRANTIES OR CONDITIONS OF ANY KIND, either express or implied.
 * See the License for the specific language governing permissions and
 * limitations under the License.
 */
package org.thingsboard.server.dao.usagerecord;

import lombok.extern.slf4j.Slf4j;
import org.springframework.context.annotation.Lazy;
import org.springframework.stereotype.Service;
import org.thingsboard.server.common.data.ApiFeature;
import org.thingsboard.server.common.data.ApiUsageRecordKey;
import org.thingsboard.server.common.data.ApiUsageState;
import org.thingsboard.server.common.data.ApiUsageStateValue;
import org.thingsboard.server.common.data.EntityType;
import org.thingsboard.server.common.data.Tenant;
import org.thingsboard.server.common.data.TenantProfile;
import org.thingsboard.server.common.data.id.ApiUsageStateId;
import org.thingsboard.server.common.data.id.EntityId;
import org.thingsboard.server.common.data.id.TenantId;
import org.thingsboard.server.common.data.kv.BasicTsKvEntry;
import org.thingsboard.server.common.data.kv.LongDataEntry;
import org.thingsboard.server.common.data.kv.StringDataEntry;
import org.thingsboard.server.common.data.kv.TsKvEntry;
import org.thingsboard.server.common.data.tenant.profile.TenantProfileConfiguration;
import org.thingsboard.server.dao.entity.AbstractEntityService;
import org.thingsboard.server.dao.service.DataValidator;
import org.thingsboard.server.dao.tenant.TenantService;
import org.thingsboard.server.dao.tenant.TenantProfileDao;
import org.thingsboard.server.dao.timeseries.TimeseriesService;

import java.util.ArrayList;
import java.util.List;
import java.util.Objects;

import static org.thingsboard.server.dao.service.Validator.validateId;

@Service
@Slf4j
public class ApiUsageStateServiceImpl extends AbstractEntityService implements ApiUsageStateService {
    public static final String INCORRECT_TENANT_ID = "Incorrect tenantId ";

    private final ApiUsageStateDao apiUsageStateDao;
    private final TenantProfileDao tenantProfileDao;
    private final TenantService tenantService;
    private final TimeseriesService tsService;
    private final DataValidator<ApiUsageState> apiUsageStateValidator;

<<<<<<< HEAD
    public ApiUsageStateServiceImpl(TenantService tenantService, ApiUsageStateDao apiUsageStateDao, TenantProfileDao tenantProfileDao, TimeseriesService tsService) {
        this.tenantService = tenantService;
=======
    public ApiUsageStateServiceImpl(ApiUsageStateDao apiUsageStateDao, TenantProfileDao tenantProfileDao,
                                    TenantDao tenantDao, @Lazy TimeseriesService tsService,
                                    DataValidator<ApiUsageState> apiUsageStateValidator) {
>>>>>>> c4bdee92
        this.apiUsageStateDao = apiUsageStateDao;
        this.tenantProfileDao = tenantProfileDao;
        this.tenantDao = tenantDao;
        this.tsService = tsService;
        this.apiUsageStateValidator = apiUsageStateValidator;
    }

    @Override
    public void deleteApiUsageStateByTenantId(TenantId tenantId) {
        log.trace("Executing deleteUsageRecordsByTenantId [{}]", tenantId);
        validateId(tenantId, INCORRECT_TENANT_ID + tenantId);
        apiUsageStateDao.deleteApiUsageStateByTenantId(tenantId);
    }

    @Override
    public void deleteApiUsageStateByEntityId(EntityId entityId) {
        log.trace("Executing deleteApiUsageStateByEntityId [{}]", entityId);
        validateId(entityId.getId(), "Invalid entity id");
        apiUsageStateDao.deleteApiUsageStateByEntityId(entityId);
    }

    @Override
    public ApiUsageState createDefaultApiUsageState(TenantId tenantId, EntityId entityId) {
        entityId = Objects.requireNonNullElse(entityId, tenantId);
        log.trace("Executing createDefaultUsageRecord [{}]", entityId);
        validateId(tenantId, INCORRECT_TENANT_ID + tenantId);
        ApiUsageState apiUsageState = new ApiUsageState();
        apiUsageState.setTenantId(tenantId);
        apiUsageState.setEntityId(entityId);
        apiUsageState.setTransportState(ApiUsageStateValue.ENABLED);
        apiUsageState.setReExecState(ApiUsageStateValue.ENABLED);
        apiUsageState.setJsExecState(ApiUsageStateValue.ENABLED);
        apiUsageState.setDbStorageState(ApiUsageStateValue.ENABLED);
        apiUsageState.setSmsExecState(ApiUsageStateValue.ENABLED);
        apiUsageState.setEmailExecState(ApiUsageStateValue.ENABLED);
        apiUsageState.setAlarmExecState(ApiUsageStateValue.ENABLED);
        apiUsageStateValidator.validate(apiUsageState, ApiUsageState::getTenantId);

        ApiUsageState saved = apiUsageStateDao.save(apiUsageState.getTenantId(), apiUsageState);

        List<TsKvEntry> apiUsageStates = new ArrayList<>();
        apiUsageStates.add(new BasicTsKvEntry(saved.getCreatedTime(),
                new StringDataEntry(ApiFeature.TRANSPORT.getApiStateKey(), ApiUsageStateValue.ENABLED.name())));
        apiUsageStates.add(new BasicTsKvEntry(saved.getCreatedTime(),
                new StringDataEntry(ApiFeature.DB.getApiStateKey(), ApiUsageStateValue.ENABLED.name())));
        apiUsageStates.add(new BasicTsKvEntry(saved.getCreatedTime(),
                new StringDataEntry(ApiFeature.RE.getApiStateKey(), ApiUsageStateValue.ENABLED.name())));
        apiUsageStates.add(new BasicTsKvEntry(saved.getCreatedTime(),
                new StringDataEntry(ApiFeature.JS.getApiStateKey(), ApiUsageStateValue.ENABLED.name())));
        apiUsageStates.add(new BasicTsKvEntry(saved.getCreatedTime(),
                new StringDataEntry(ApiFeature.EMAIL.getApiStateKey(), ApiUsageStateValue.ENABLED.name())));
        apiUsageStates.add(new BasicTsKvEntry(saved.getCreatedTime(),
                new StringDataEntry(ApiFeature.SMS.getApiStateKey(), ApiUsageStateValue.ENABLED.name())));
        apiUsageStates.add(new BasicTsKvEntry(saved.getCreatedTime(),
                new StringDataEntry(ApiFeature.ALARM.getApiStateKey(), ApiUsageStateValue.ENABLED.name())));
        tsService.save(tenantId, saved.getId(), apiUsageStates, 0L);

        if (entityId.getEntityType() == EntityType.TENANT && !entityId.equals(TenantId.SYS_TENANT_ID)) {
            tenantId = (TenantId) entityId;
            Tenant tenant = tenantService.findTenantById(tenantId);
            TenantProfile tenantProfile = tenantProfileDao.findById(tenantId, tenant.getTenantProfileId().getId());
            TenantProfileConfiguration configuration = tenantProfile.getProfileData().getConfiguration();

            List<TsKvEntry> profileThresholds = new ArrayList<>();
            for (ApiUsageRecordKey key : ApiUsageRecordKey.values()) {
                profileThresholds.add(new BasicTsKvEntry(saved.getCreatedTime(), new LongDataEntry(key.getApiLimitKey(), configuration.getProfileThreshold(key))));
            }
            tsService.save(tenantId, saved.getId(), profileThresholds, 0L);
        }

        return saved;
    }

    @Override
    public ApiUsageState update(ApiUsageState apiUsageState) {
        log.trace("Executing save [{}]", apiUsageState.getTenantId());
        validateId(apiUsageState.getTenantId(), INCORRECT_TENANT_ID + apiUsageState.getTenantId());
        validateId(apiUsageState.getId(), "Can't save new usage state. Only update is allowed!");
        return apiUsageStateDao.save(apiUsageState.getTenantId(), apiUsageState);
    }

    @Override
    public ApiUsageState findTenantApiUsageState(TenantId tenantId) {
        log.trace("Executing findTenantUsageRecord, tenantId [{}]", tenantId);
        validateId(tenantId, INCORRECT_TENANT_ID + tenantId);
        return apiUsageStateDao.findTenantApiUsageState(tenantId.getId());
    }

    @Override
    public ApiUsageState findApiUsageStateByEntityId(EntityId entityId) {
        validateId(entityId.getId(), "Invalid entity id");
        return apiUsageStateDao.findApiUsageStateByEntityId(entityId);
    }

    @Override
    public ApiUsageState findApiUsageStateById(TenantId tenantId, ApiUsageStateId id) {
        log.trace("Executing findApiUsageStateById, tenantId [{}], apiUsageStateId [{}]", tenantId, id);
        validateId(tenantId, INCORRECT_TENANT_ID + tenantId);
        validateId(id, "Incorrect apiUsageStateId " + id);
        return apiUsageStateDao.findById(tenantId, id.getId());
    }

<<<<<<< HEAD
    private DataValidator<ApiUsageState> apiUsageStateValidator =
            new DataValidator<ApiUsageState>() {
                @Override
                protected void validateDataImpl(TenantId requestTenantId, ApiUsageState apiUsageState) {
                    if (apiUsageState.getTenantId() == null) {
                        throw new DataValidationException("ApiUsageState should be assigned to tenant!");
                    } else {
                        if (!tenantService.tenantExists(apiUsageState.getTenantId()) && !requestTenantId.equals(TenantId.SYS_TENANT_ID)) {
                            throw new DataValidationException("ApiUsageState is referencing to non-existent tenant!");
                        }
                    }
                    if (apiUsageState.getEntityId() == null) {
                        throw new DataValidationException("UsageRecord should be assigned to entity!");
                    } else if (apiUsageState.getEntityId().getEntityType() != EntityType.TENANT && apiUsageState.getEntityId().getEntityType() != EntityType.CUSTOMER) {
                        throw new DataValidationException("Only Tenant and Customer Usage Records are supported!");
                    }
                }
            };

=======
>>>>>>> c4bdee92
}<|MERGE_RESOLUTION|>--- conflicted
+++ resolved
@@ -35,8 +35,8 @@
 import org.thingsboard.server.common.data.tenant.profile.TenantProfileConfiguration;
 import org.thingsboard.server.dao.entity.AbstractEntityService;
 import org.thingsboard.server.dao.service.DataValidator;
+import org.thingsboard.server.dao.tenant.TenantProfileDao;
 import org.thingsboard.server.dao.tenant.TenantService;
-import org.thingsboard.server.dao.tenant.TenantProfileDao;
 import org.thingsboard.server.dao.timeseries.TimeseriesService;
 
 import java.util.ArrayList;
@@ -56,17 +56,12 @@
     private final TimeseriesService tsService;
     private final DataValidator<ApiUsageState> apiUsageStateValidator;
 
-<<<<<<< HEAD
-    public ApiUsageStateServiceImpl(TenantService tenantService, ApiUsageStateDao apiUsageStateDao, TenantProfileDao tenantProfileDao, TimeseriesService tsService) {
-        this.tenantService = tenantService;
-=======
     public ApiUsageStateServiceImpl(ApiUsageStateDao apiUsageStateDao, TenantProfileDao tenantProfileDao,
-                                    TenantDao tenantDao, @Lazy TimeseriesService tsService,
+                                    TenantService tenantService, @Lazy TimeseriesService tsService,
                                     DataValidator<ApiUsageState> apiUsageStateValidator) {
->>>>>>> c4bdee92
         this.apiUsageStateDao = apiUsageStateDao;
         this.tenantProfileDao = tenantProfileDao;
-        this.tenantDao = tenantDao;
+        this.tenantService = tenantService;
         this.tsService = tsService;
         this.apiUsageStateValidator = apiUsageStateValidator;
     }
@@ -166,26 +161,4 @@
         return apiUsageStateDao.findById(tenantId, id.getId());
     }
 
-<<<<<<< HEAD
-    private DataValidator<ApiUsageState> apiUsageStateValidator =
-            new DataValidator<ApiUsageState>() {
-                @Override
-                protected void validateDataImpl(TenantId requestTenantId, ApiUsageState apiUsageState) {
-                    if (apiUsageState.getTenantId() == null) {
-                        throw new DataValidationException("ApiUsageState should be assigned to tenant!");
-                    } else {
-                        if (!tenantService.tenantExists(apiUsageState.getTenantId()) && !requestTenantId.equals(TenantId.SYS_TENANT_ID)) {
-                            throw new DataValidationException("ApiUsageState is referencing to non-existent tenant!");
-                        }
-                    }
-                    if (apiUsageState.getEntityId() == null) {
-                        throw new DataValidationException("UsageRecord should be assigned to entity!");
-                    } else if (apiUsageState.getEntityId().getEntityType() != EntityType.TENANT && apiUsageState.getEntityId().getEntityType() != EntityType.CUSTOMER) {
-                        throw new DataValidationException("Only Tenant and Customer Usage Records are supported!");
-                    }
-                }
-            };
-
-=======
->>>>>>> c4bdee92
 }