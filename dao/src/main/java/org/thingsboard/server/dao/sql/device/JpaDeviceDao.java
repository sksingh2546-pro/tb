/**
 * Copyright © 2016-2020 The Thingsboard Authors
 *
 * Licensed under the Apache License, Version 2.0 (the "License");
 * you may not use this file except in compliance with the License.
 * You may obtain a copy of the License at
 *
 *     http://www.apache.org/licenses/LICENSE-2.0
 *
 * Unless required by applicable law or agreed to in writing, software
 * distributed under the License is distributed on an "AS IS" BASIS,
 * WITHOUT WARRANTIES OR CONDITIONS OF ANY KIND, either express or implied.
 * See the License for the specific language governing permissions and
 * limitations under the License.
 */
package org.thingsboard.server.dao.sql.device;

import com.google.common.util.concurrent.ListenableFuture;
import org.springframework.beans.factory.annotation.Autowired;
import org.springframework.data.domain.PageRequest;
import org.springframework.data.repository.CrudRepository;
import org.springframework.stereotype.Component;
<<<<<<< HEAD
import org.thingsboard.server.common.data.*;
=======
import org.springframework.util.StringUtils;
import org.thingsboard.server.common.data.Device;
import org.thingsboard.server.common.data.EntitySubtype;
import org.thingsboard.server.common.data.EntityType;
import org.thingsboard.server.common.data.UUIDConverter;
>>>>>>> 9f0871af
import org.thingsboard.server.common.data.id.TenantId;
import org.thingsboard.server.common.data.page.PageData;
import org.thingsboard.server.common.data.page.PageLink;
import org.thingsboard.server.dao.DaoUtil;
import org.thingsboard.server.dao.device.DeviceDao;
import org.thingsboard.server.dao.model.sql.DeviceEntity;
import org.thingsboard.server.dao.model.sql.DeviceInfoEntity;
import org.thingsboard.server.dao.sql.JpaAbstractSearchTextDao;
import org.thingsboard.server.dao.util.SqlDao;

import java.util.ArrayList;
import java.util.Collections;
import java.util.List;
import java.util.Objects;
import java.util.Optional;
import java.util.UUID;

import static org.thingsboard.server.common.data.UUIDConverter.fromTimeUUID;
import static org.thingsboard.server.common.data.UUIDConverter.fromTimeUUIDs;
import static org.thingsboard.server.dao.model.ModelConstants.NULL_UUID_STR;

/**
 * Created by Valerii Sosliuk on 5/6/2017.
 */
@Component
@SqlDao
public class JpaDeviceDao extends JpaAbstractSearchTextDao<DeviceEntity, Device> implements DeviceDao {

    @Autowired
    private DeviceRepository deviceRepository;

    @Override
    protected Class<DeviceEntity> getEntityClass() {
        return DeviceEntity.class;
    }

    @Override
    protected CrudRepository<DeviceEntity, String> getCrudRepository() {
        return deviceRepository;
    }

    @Override
<<<<<<< HEAD
    public DeviceInfo findDeviceInfoById(TenantId tenantId, UUID deviceId) {
        return DaoUtil.getData(deviceRepository.findDeviceInfoById(fromTimeUUID(deviceId)));
    }

    @Override
    public PageData<Device> findDevicesByTenantId(UUID tenantId, PageLink pageLink) {
        return DaoUtil.toPageData(
                deviceRepository.findByTenantId(
                        fromTimeUUID(tenantId),
                        Objects.toString(pageLink.getTextSearch(), ""),
                        DaoUtil.toPageable(pageLink)));
    }

    @Override
    public PageData<DeviceInfo> findDeviceInfosByTenantId(UUID tenantId, PageLink pageLink) {
        return DaoUtil.toPageData(
                deviceRepository.findDeviceInfosByTenantId(
                        fromTimeUUID(tenantId),
                        Objects.toString(pageLink.getTextSearch(), ""),
                        DaoUtil.toPageable(pageLink, DeviceInfoEntity.deviceInfoColumnMap)));
=======
    public List<Device> findDevicesByTenantId(UUID tenantId, TextPageLink pageLink) {
        if (StringUtils.isEmpty(pageLink.getTextSearch())) {
            return DaoUtil.convertDataList(
                    deviceRepository.findByTenantId(
                            fromTimeUUID(tenantId),
                            pageLink.getIdOffset() == null ? NULL_UUID_STR : fromTimeUUID(pageLink.getIdOffset()),
                            new PageRequest(0, pageLink.getLimit())));
        } else {
            return DaoUtil.convertDataList(
                    deviceRepository.findByTenantId(
                            fromTimeUUID(tenantId),
                            Objects.toString(pageLink.getTextSearch(), ""),
                            pageLink.getIdOffset() == null ? NULL_UUID_STR : fromTimeUUID(pageLink.getIdOffset()),
                            new PageRequest(0, pageLink.getLimit())));
        }
>>>>>>> 9f0871af
    }

    @Override
    public ListenableFuture<List<Device>> findDevicesByTenantIdAndIdsAsync(UUID tenantId, List<UUID> deviceIds) {
        return service.submit(() -> DaoUtil.convertDataList(deviceRepository.findDevicesByTenantIdAndIdIn(UUIDConverter.fromTimeUUID(tenantId), fromTimeUUIDs(deviceIds))));
    }

    @Override
    public PageData<Device> findDevicesByTenantIdAndCustomerId(UUID tenantId, UUID customerId, PageLink pageLink) {
        return DaoUtil.toPageData(
                deviceRepository.findByTenantIdAndCustomerId(
                        fromTimeUUID(tenantId),
                        fromTimeUUID(customerId),
                        Objects.toString(pageLink.getTextSearch(), ""),
                        DaoUtil.toPageable(pageLink)));
    }

    @Override
    public PageData<DeviceInfo> findDeviceInfosByTenantIdAndCustomerId(UUID tenantId, UUID customerId, PageLink pageLink) {
        return DaoUtil.toPageData(
                deviceRepository.findDeviceInfosByTenantIdAndCustomerId(
                        fromTimeUUID(tenantId),
                        fromTimeUUID(customerId),
                        Objects.toString(pageLink.getTextSearch(), ""),
                        DaoUtil.toPageable(pageLink, DeviceInfoEntity.deviceInfoColumnMap)));
    }

    @Override
    public ListenableFuture<List<Device>> findDevicesByTenantIdCustomerIdAndIdsAsync(UUID tenantId, UUID customerId, List<UUID> deviceIds) {
        return service.submit(() -> DaoUtil.convertDataList(
                deviceRepository.findDevicesByTenantIdAndCustomerIdAndIdIn(fromTimeUUID(tenantId), fromTimeUUID(customerId), fromTimeUUIDs(deviceIds))));
    }

    @Override
    public Optional<Device> findDeviceByTenantIdAndName(UUID tenantId, String name) {
        Device device = DaoUtil.getData(deviceRepository.findByTenantIdAndName(fromTimeUUID(tenantId), name));
        return Optional.ofNullable(device);
    }

    @Override
    public PageData<Device> findDevicesByTenantIdAndType(UUID tenantId, String type, PageLink pageLink) {
        return DaoUtil.toPageData(
                deviceRepository.findByTenantIdAndType(
                        fromTimeUUID(tenantId),
                        type,
                        Objects.toString(pageLink.getTextSearch(), ""),
                        DaoUtil.toPageable(pageLink)));
    }

    @Override
    public PageData<DeviceInfo> findDeviceInfosByTenantIdAndType(UUID tenantId, String type, PageLink pageLink) {
        return DaoUtil.toPageData(
                deviceRepository.findDeviceInfosByTenantIdAndType(
                        fromTimeUUID(tenantId),
                        type,
                        Objects.toString(pageLink.getTextSearch(), ""),
                        DaoUtil.toPageable(pageLink, DeviceInfoEntity.deviceInfoColumnMap)));
    }

    @Override
    public PageData<Device> findDevicesByTenantIdAndCustomerIdAndType(UUID tenantId, UUID customerId, String type, PageLink pageLink) {
        return DaoUtil.toPageData(
                deviceRepository.findByTenantIdAndCustomerIdAndType(
                        fromTimeUUID(tenantId),
                        fromTimeUUID(customerId),
                        type,
                        Objects.toString(pageLink.getTextSearch(), ""),
                        DaoUtil.toPageable(pageLink)));
    }

    @Override
    public PageData<DeviceInfo> findDeviceInfosByTenantIdAndCustomerIdAndType(UUID tenantId, UUID customerId, String type, PageLink pageLink) {
        return DaoUtil.toPageData(
                deviceRepository.findDeviceInfosByTenantIdAndCustomerIdAndType(
                        fromTimeUUID(tenantId),
                        fromTimeUUID(customerId),
                        type,
                        Objects.toString(pageLink.getTextSearch(), ""),
                        DaoUtil.toPageable(pageLink, DeviceInfoEntity.deviceInfoColumnMap)));
    }

    @Override
    public ListenableFuture<List<EntitySubtype>> findTenantDeviceTypesAsync(UUID tenantId) {
        return service.submit(() -> convertTenantDeviceTypesToDto(tenantId, deviceRepository.findTenantDeviceTypes(fromTimeUUID(tenantId))));
    }

    private List<EntitySubtype> convertTenantDeviceTypesToDto(UUID tenantId, List<String> types) {
        List<EntitySubtype> list = Collections.emptyList();
        if (types != null && !types.isEmpty()) {
            list = new ArrayList<>();
            for (String type : types) {
                list.add(new EntitySubtype(new TenantId(tenantId), EntityType.DEVICE, type));
            }
        }
        return list;
    }
}<|MERGE_RESOLUTION|>--- conflicted
+++ resolved
@@ -17,18 +17,14 @@
 
 import com.google.common.util.concurrent.ListenableFuture;
 import org.springframework.beans.factory.annotation.Autowired;
-import org.springframework.data.domain.PageRequest;
 import org.springframework.data.repository.CrudRepository;
 import org.springframework.stereotype.Component;
-<<<<<<< HEAD
-import org.thingsboard.server.common.data.*;
-=======
 import org.springframework.util.StringUtils;
 import org.thingsboard.server.common.data.Device;
+import org.thingsboard.server.common.data.DeviceInfo;
 import org.thingsboard.server.common.data.EntitySubtype;
 import org.thingsboard.server.common.data.EntityType;
 import org.thingsboard.server.common.data.UUIDConverter;
->>>>>>> 9f0871af
 import org.thingsboard.server.common.data.id.TenantId;
 import org.thingsboard.server.common.data.page.PageData;
 import org.thingsboard.server.common.data.page.PageLink;
@@ -48,7 +44,6 @@
 
 import static org.thingsboard.server.common.data.UUIDConverter.fromTimeUUID;
 import static org.thingsboard.server.common.data.UUIDConverter.fromTimeUUIDs;
-import static org.thingsboard.server.dao.model.ModelConstants.NULL_UUID_STR;
 
 /**
  * Created by Valerii Sosliuk on 5/6/2017.
@@ -71,18 +66,24 @@
     }
 
     @Override
-<<<<<<< HEAD
     public DeviceInfo findDeviceInfoById(TenantId tenantId, UUID deviceId) {
         return DaoUtil.getData(deviceRepository.findDeviceInfoById(fromTimeUUID(deviceId)));
     }
 
     @Override
     public PageData<Device> findDevicesByTenantId(UUID tenantId, PageLink pageLink) {
-        return DaoUtil.toPageData(
-                deviceRepository.findByTenantId(
-                        fromTimeUUID(tenantId),
-                        Objects.toString(pageLink.getTextSearch(), ""),
-                        DaoUtil.toPageable(pageLink)));
+        if (StringUtils.isEmpty(pageLink.getTextSearch())) {
+            return DaoUtil.toPageData(
+                    deviceRepository.findByTenantId(
+                            fromTimeUUID(tenantId),
+                            DaoUtil.toPageable(pageLink)));
+        } else {
+            return DaoUtil.toPageData(
+                    deviceRepository.findByTenantId(
+                            fromTimeUUID(tenantId),
+                            Objects.toString(pageLink.getTextSearch(), ""),
+                            DaoUtil.toPageable(pageLink)));
+        }
     }
 
     @Override
@@ -92,23 +93,6 @@
                         fromTimeUUID(tenantId),
                         Objects.toString(pageLink.getTextSearch(), ""),
                         DaoUtil.toPageable(pageLink, DeviceInfoEntity.deviceInfoColumnMap)));
-=======
-    public List<Device> findDevicesByTenantId(UUID tenantId, TextPageLink pageLink) {
-        if (StringUtils.isEmpty(pageLink.getTextSearch())) {
-            return DaoUtil.convertDataList(
-                    deviceRepository.findByTenantId(
-                            fromTimeUUID(tenantId),
-                            pageLink.getIdOffset() == null ? NULL_UUID_STR : fromTimeUUID(pageLink.getIdOffset()),
-                            new PageRequest(0, pageLink.getLimit())));
-        } else {
-            return DaoUtil.convertDataList(
-                    deviceRepository.findByTenantId(
-                            fromTimeUUID(tenantId),
-                            Objects.toString(pageLink.getTextSearch(), ""),
-                            pageLink.getIdOffset() == null ? NULL_UUID_STR : fromTimeUUID(pageLink.getIdOffset()),
-                            new PageRequest(0, pageLink.getLimit())));
-        }
->>>>>>> 9f0871af
     }
 
     @Override
