--- conflicted
+++ resolved
@@ -20,13 +20,9 @@
 import org.thingsboard.server.common.data.EntityView;
 import org.thingsboard.server.common.data.EntityViewInfo;
 import org.thingsboard.server.common.data.id.TenantId;
-<<<<<<< HEAD
 import org.thingsboard.server.common.data.page.PageData;
 import org.thingsboard.server.common.data.page.PageLink;
-=======
-import org.thingsboard.server.common.data.page.TextPageLink;
 import org.thingsboard.server.common.data.page.TimePageLink;
->>>>>>> f5ab5d7a
 import org.thingsboard.server.dao.Dao;
 
 import java.util.List;
@@ -166,28 +162,8 @@
      * @param pageLink the page link
      * @return the list of entity view objects
      */
-<<<<<<< HEAD
-    PageData<EntityView> findEntityViewsByTenantIdAndEdgeId(UUID tenantId,
-                                                        UUID edgeId,
-                                                        PageLink pageLink);
-
-    /**
-     * Find entity views by tenantId, edgeId, type and page link.
-     *
-     * @param tenantId the tenantId
-     * @param edgeId   the edgeId
-     * @param type     the type
-     * @param pageLink the page link
-     * @return the list of entity view objects
-     */
-    PageData<EntityView> findEntityViewsByTenantIdAndEdgeIdAndType(UUID tenantId,
-                                                               UUID edgeId,
-                                                               String type,
-                                                               PageLink pageLink);
-=======
-    ListenableFuture<List<EntityView>> findEntityViewsByTenantIdAndEdgeId(UUID tenantId,
+    ListenableFuture<PageData<EntityView>> findEntityViewsByTenantIdAndEdgeId(UUID tenantId,
                                                                           UUID edgeId,
                                                                           TimePageLink pageLink);
->>>>>>> f5ab5d7a
 
 }