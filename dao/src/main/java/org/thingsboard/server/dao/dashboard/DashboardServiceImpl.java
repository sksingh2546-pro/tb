/**
 * Copyright © 2016-2017 The Thingsboard Authors
 *
 * Licensed under the Apache License, Version 2.0 (the "License");
 * you may not use this file except in compliance with the License.
 * You may obtain a copy of the License at
 *
 *     http://www.apache.org/licenses/LICENSE-2.0
 *
 * Unless required by applicable law or agreed to in writing, software
 * distributed under the License is distributed on an "AS IS" BASIS,
 * WITHOUT WARRANTIES OR CONDITIONS OF ANY KIND, either express or implied.
 * See the License for the specific language governing permissions and
 * limitations under the License.
 */
package org.thingsboard.server.dao.dashboard;

<<<<<<< HEAD
=======
import static org.thingsboard.server.dao.DaoUtil.convertDataList;
import static org.thingsboard.server.dao.DaoUtil.getData;
import static org.thingsboard.server.dao.service.Validator.validateId;

import java.util.List;

import com.google.common.base.Function;
import com.google.common.util.concurrent.Futures;
import com.google.common.util.concurrent.ListenableFuture;
>>>>>>> 3c43d039
import lombok.extern.slf4j.Slf4j;
import org.apache.commons.lang3.StringUtils;
import org.springframework.beans.factory.annotation.Autowired;
import org.springframework.stereotype.Service;
import org.thingsboard.server.common.data.Customer;
import org.thingsboard.server.common.data.Dashboard;
import org.thingsboard.server.common.data.DashboardInfo;
import org.thingsboard.server.common.data.Tenant;
import org.thingsboard.server.common.data.id.CustomerId;
import org.thingsboard.server.common.data.id.DashboardId;
import org.thingsboard.server.common.data.id.TenantId;
import org.thingsboard.server.common.data.page.TextPageData;
import org.thingsboard.server.common.data.page.TextPageLink;
import org.thingsboard.server.dao.customer.CustomerDao;
import org.thingsboard.server.dao.entity.AbstractEntityService;
import org.thingsboard.server.dao.exception.DataValidationException;
import org.thingsboard.server.dao.model.ModelConstants;
import org.thingsboard.server.dao.service.DataValidator;
import org.thingsboard.server.dao.service.PaginatedRemover;
import org.thingsboard.server.dao.service.Validator;
import org.thingsboard.server.dao.tenant.TenantDao;

import java.util.List;

@Service
@Slf4j
public class DashboardServiceImpl extends AbstractEntityService implements DashboardService {

    @Autowired
    private DashboardDao dashboardDao;

    @Autowired
    private DashboardInfoDao dashboardInfoDao;

    @Autowired
    private TenantDao tenantDao;
    
    @Autowired
    private CustomerDao customerDao;
    
    @Override
    public Dashboard findDashboardById(DashboardId dashboardId) {
        log.trace("Executing findDashboardById [{}]", dashboardId);
        Validator.validateId(dashboardId, "Incorrect dashboardId " + dashboardId);
        return dashboardDao.findById(dashboardId.getId());
    }

    @Override
    public ListenableFuture<Dashboard> findDashboardByIdAsync(DashboardId dashboardId) {
        log.trace("Executing findDashboardByIdAsync [{}]", dashboardId);
        validateId(dashboardId, "Incorrect dashboardId " + dashboardId);
        ListenableFuture<DashboardEntity> dashboardEntity = dashboardDao.findByIdAsync(dashboardId.getId());
        return Futures.transform(dashboardEntity, (Function<? super DashboardEntity, ? extends Dashboard>) input -> getData(input));
    }

    @Override
    public DashboardInfo findDashboardInfoById(DashboardId dashboardId) {
        log.trace("Executing findDashboardInfoById [{}]", dashboardId);
        Validator.validateId(dashboardId, "Incorrect dashboardId " + dashboardId);
        DashboardInfoEntity dashboardInfoEntity = dashboardInfoDao.findById(dashboardId.getId());
        return getData(dashboardInfoEntity);
    }

    @Override
    public ListenableFuture<DashboardInfo> findDashboardInfoByIdAsync(DashboardId dashboardId) {
        log.trace("Executing findDashboardInfoByIdAsync [{}]", dashboardId);
        validateId(dashboardId, "Incorrect dashboardId " + dashboardId);
        ListenableFuture<DashboardInfoEntity> dashboardInfoEntity = dashboardInfoDao.findByIdAsync(dashboardId.getId());
        return Futures.transform(dashboardInfoEntity, (Function<? super DashboardInfoEntity, ? extends DashboardInfo>) input -> getData(input));
    }

    @Override
    public Dashboard saveDashboard(Dashboard dashboard) {
        log.trace("Executing saveDashboard [{}]", dashboard);
        dashboardValidator.validate(dashboard);
        return dashboardDao.save(dashboard);
    }
    
    @Override
    public Dashboard assignDashboardToCustomer(DashboardId dashboardId, CustomerId customerId) {
        Dashboard dashboard = findDashboardById(dashboardId);
        dashboard.setCustomerId(customerId);
        return saveDashboard(dashboard);
    }

    @Override
    public Dashboard unassignDashboardFromCustomer(DashboardId dashboardId) {
        Dashboard dashboard = findDashboardById(dashboardId);
        dashboard.setCustomerId(null);
        return saveDashboard(dashboard);
    }

    @Override
    public void deleteDashboard(DashboardId dashboardId) {
        log.trace("Executing deleteDashboard [{}]", dashboardId);
        Validator.validateId(dashboardId, "Incorrect dashboardId " + dashboardId);
        deleteEntityRelations(dashboardId);
        dashboardDao.removeById(dashboardId.getId());
    }

    @Override
    public TextPageData<DashboardInfo> findDashboardsByTenantId(TenantId tenantId, TextPageLink pageLink) {
        log.trace("Executing findDashboardsByTenantId, tenantId [{}], pageLink [{}]", tenantId, pageLink);
        Validator.validateId(tenantId, "Incorrect tenantId " + tenantId);
        Validator.validatePageLink(pageLink, "Incorrect page link " + pageLink);
        List<DashboardInfo> dashboards = dashboardInfoDao.findDashboardsByTenantId(tenantId.getId(), pageLink);
        return new TextPageData<>(dashboards, pageLink);
    }

    @Override
    public void deleteDashboardsByTenantId(TenantId tenantId) {
        log.trace("Executing deleteDashboardsByTenantId, tenantId [{}]", tenantId);
        Validator.validateId(tenantId, "Incorrect tenantId " + tenantId);
        tenantDashboardsRemover.removeEntitites(tenantId);
    }

    @Override
    public TextPageData<DashboardInfo> findDashboardsByTenantIdAndCustomerId(TenantId tenantId, CustomerId customerId, TextPageLink pageLink) {
        log.trace("Executing findDashboardsByTenantIdAndCustomerId, tenantId [{}], customerId [{}], pageLink [{}]", tenantId, customerId, pageLink);
        Validator.validateId(tenantId, "Incorrect tenantId " + tenantId);
        Validator.validateId(customerId, "Incorrect customerId " + customerId);
        Validator.validatePageLink(pageLink, "Incorrect page link " + pageLink);
        List<DashboardInfo> dashboards = dashboardInfoDao.findDashboardsByTenantIdAndCustomerId(tenantId.getId(), customerId.getId(), pageLink);
        return new TextPageData<>(dashboards, pageLink);
    }

    @Override
    public void unassignCustomerDashboards(TenantId tenantId, CustomerId customerId) {
        log.trace("Executing unassignCustomerDashboards, tenantId [{}], customerId [{}]", tenantId, customerId);
        Validator.validateId(tenantId, "Incorrect tenantId " + tenantId);
        Validator.validateId(customerId, "Incorrect customerId " + customerId);
        new CustomerDashboardsUnassigner(tenantId).removeEntitites(customerId);
    }
    
    private DataValidator<Dashboard> dashboardValidator =
            new DataValidator<Dashboard>() {
                @Override
                protected void validateDataImpl(Dashboard dashboard) {
                    if (StringUtils.isEmpty(dashboard.getTitle())) {
                        throw new DataValidationException("Dashboard title should be specified!");
                    }
                    if (dashboard.getTenantId() == null) {
                        throw new DataValidationException("Dashboard should be assigned to tenant!");
                    } else {
                        Tenant tenant = tenantDao.findById(dashboard.getTenantId().getId());
                        if (tenant == null) {
                            throw new DataValidationException("Dashboard is referencing to non-existent tenant!");
                        }
                    }
                    if (dashboard.getCustomerId() == null) {
                        dashboard.setCustomerId(new CustomerId(ModelConstants.NULL_UUID));
                    } else if (!dashboard.getCustomerId().getId().equals(ModelConstants.NULL_UUID)) {
                        Customer customer = customerDao.findById(dashboard.getCustomerId().getId());
                        if (customer == null) {
                            throw new DataValidationException("Can't assign dashboard to non-existent customer!");
                        }
                        if (!customer.getTenantId().getId().equals(dashboard.getTenantId().getId())) {
                            throw new DataValidationException("Can't assign dashboard to customer from different tenant!");
                        }
                    }
                }
    };
    
    private PaginatedRemover<TenantId, DashboardInfo> tenantDashboardsRemover =
            new PaginatedRemover<TenantId, DashboardInfo>() {
        
        @Override
        protected List<DashboardInfo> findEntities(TenantId id, TextPageLink pageLink) {
            return dashboardInfoDao.findDashboardsByTenantId(id.getId(), pageLink);
        }

        @Override
        protected void removeEntity(DashboardInfo entity) {
            deleteDashboard(new DashboardId(entity.getUuidId()));
        }
    };
    
    private class CustomerDashboardsUnassigner extends PaginatedRemover<CustomerId, DashboardInfo> {
        
        private TenantId tenantId;
        
        CustomerDashboardsUnassigner(TenantId tenantId) {
            this.tenantId = tenantId;
        }

        @Override
        protected List<DashboardInfo> findEntities(CustomerId id, TextPageLink pageLink) {
            return dashboardInfoDao.findDashboardsByTenantIdAndCustomerId(tenantId.getId(), id.getId(), pageLink);
        }

        @Override
        protected void removeEntity(DashboardInfo entity) {
            unassignDashboardFromCustomer(new DashboardId(entity.getUuidId()));
        }
        
    }

}<|MERGE_RESOLUTION|>--- conflicted
+++ resolved
@@ -15,18 +15,7 @@
  */
 package org.thingsboard.server.dao.dashboard;
 
-<<<<<<< HEAD
-=======
-import static org.thingsboard.server.dao.DaoUtil.convertDataList;
-import static org.thingsboard.server.dao.DaoUtil.getData;
-import static org.thingsboard.server.dao.service.Validator.validateId;
-
-import java.util.List;
-
-import com.google.common.base.Function;
-import com.google.common.util.concurrent.Futures;
 import com.google.common.util.concurrent.ListenableFuture;
->>>>>>> 3c43d039
 import lombok.extern.slf4j.Slf4j;
 import org.apache.commons.lang3.StringUtils;
 import org.springframework.beans.factory.annotation.Autowired;
@@ -51,6 +40,8 @@
 
 import java.util.List;
 
+import static org.thingsboard.server.dao.service.Validator.validateId;
+
 @Service
 @Slf4j
 public class DashboardServiceImpl extends AbstractEntityService implements DashboardService {
@@ -78,24 +69,21 @@
     public ListenableFuture<Dashboard> findDashboardByIdAsync(DashboardId dashboardId) {
         log.trace("Executing findDashboardByIdAsync [{}]", dashboardId);
         validateId(dashboardId, "Incorrect dashboardId " + dashboardId);
-        ListenableFuture<DashboardEntity> dashboardEntity = dashboardDao.findByIdAsync(dashboardId.getId());
-        return Futures.transform(dashboardEntity, (Function<? super DashboardEntity, ? extends Dashboard>) input -> getData(input));
+        return dashboardDao.findByIdAsync(dashboardId.getId());
     }
 
     @Override
     public DashboardInfo findDashboardInfoById(DashboardId dashboardId) {
         log.trace("Executing findDashboardInfoById [{}]", dashboardId);
         Validator.validateId(dashboardId, "Incorrect dashboardId " + dashboardId);
-        DashboardInfoEntity dashboardInfoEntity = dashboardInfoDao.findById(dashboardId.getId());
-        return getData(dashboardInfoEntity);
+        return dashboardInfoDao.findById(dashboardId.getId());
     }
 
     @Override
     public ListenableFuture<DashboardInfo> findDashboardInfoByIdAsync(DashboardId dashboardId) {
         log.trace("Executing findDashboardInfoByIdAsync [{}]", dashboardId);
         validateId(dashboardId, "Incorrect dashboardId " + dashboardId);
-        ListenableFuture<DashboardInfoEntity> dashboardInfoEntity = dashboardInfoDao.findByIdAsync(dashboardId.getId());
-        return Futures.transform(dashboardInfoEntity, (Function<? super DashboardInfoEntity, ? extends DashboardInfo>) input -> getData(input));
+        return dashboardInfoDao.findByIdAsync(dashboardId.getId());
     }
 
     @Override
