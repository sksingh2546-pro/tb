/**
 * Copyright © 2016-2020 The Thingsboard Authors
 *
 * Licensed under the Apache License, Version 2.0 (the "License");
 * you may not use this file except in compliance with the License.
 * You may obtain a copy of the License at
 *
 *     http://www.apache.org/licenses/LICENSE-2.0
 *
 * Unless required by applicable law or agreed to in writing, software
 * distributed under the License is distributed on an "AS IS" BASIS,
 * WITHOUT WARRANTIES OR CONDITIONS OF ANY KIND, either express or implied.
 * See the License for the specific language governing permissions and
 * limitations under the License.
 */
package org.thingsboard.server.dao.service;

import com.datastax.oss.driver.api.core.uuid.Uuids;
import org.apache.commons.lang3.RandomStringUtils;
import org.junit.After;
import org.junit.Assert;
import org.junit.Before;
import org.junit.Test;
import org.thingsboard.server.common.data.Customer;
import org.thingsboard.server.common.data.Dashboard;
import org.thingsboard.server.common.data.DashboardInfo;
import org.thingsboard.server.common.data.Tenant;
import org.thingsboard.server.common.data.edge.Edge;
import org.thingsboard.server.common.data.id.CustomerId;
import org.thingsboard.server.common.data.id.EdgeId;
import org.thingsboard.server.common.data.id.TenantId;
import org.thingsboard.server.common.data.page.PageData;
import org.thingsboard.server.common.data.page.PageLink;
import org.thingsboard.server.common.data.page.TimePageLink;
import org.thingsboard.server.dao.exception.DataValidationException;

import java.io.IOException;
import java.util.ArrayList;
import java.util.Collections;
import java.util.List;
import java.util.concurrent.ExecutionException;

public abstract class BaseDashboardServiceTest extends AbstractServiceTest {
    
    private IdComparator<DashboardInfo> idComparator = new IdComparator<>();
    
    private TenantId tenantId;

    @Before
    public void before() {
        Tenant tenant = new Tenant();
        tenant.setTitle("My tenant");
        Tenant savedTenant = tenantService.saveTenant(tenant);
        Assert.assertNotNull(savedTenant);
        tenantId = savedTenant.getId();
    }

    @After
    public void after() {
        tenantService.deleteTenant(tenantId);
    }
    
    @Test
    public void testSaveDashboard() throws IOException {
        Dashboard dashboard = new Dashboard();
        dashboard.setTenantId(tenantId);
        dashboard.setTitle("My dashboard");
        Dashboard savedDashboard = dashboardService.saveDashboard(dashboard);
        
        Assert.assertNotNull(savedDashboard);
        Assert.assertNotNull(savedDashboard.getId());
        Assert.assertTrue(savedDashboard.getCreatedTime() > 0);
        Assert.assertEquals(dashboard.getTenantId(), savedDashboard.getTenantId());
        Assert.assertEquals(dashboard.getTitle(), savedDashboard.getTitle());
        
        savedDashboard.setTitle("My new dashboard");
        
        dashboardService.saveDashboard(savedDashboard);
        Dashboard foundDashboard = dashboardService.findDashboardById(tenantId, savedDashboard.getId());
        Assert.assertEquals(foundDashboard.getTitle(), savedDashboard.getTitle());
        
        dashboardService.deleteDashboard(tenantId, savedDashboard.getId());
    }
    
    @Test(expected = DataValidationException.class)
    public void testSaveDashboardWithEmptyTitle() {
        Dashboard dashboard = new Dashboard();
        dashboard.setTenantId(tenantId);
        dashboardService.saveDashboard(dashboard);
    }
    
    @Test(expected = DataValidationException.class)
    public void testSaveDashboardWithEmptyTenant() {
        Dashboard dashboard = new Dashboard();
        dashboard.setTitle("My dashboard");
        dashboardService.saveDashboard(dashboard);
    }
    
    @Test(expected = DataValidationException.class)
    public void testSaveDashboardWithInvalidTenant() {
        Dashboard dashboard = new Dashboard();
        dashboard.setTitle("My dashboard");
        dashboard.setTenantId(new TenantId(Uuids.timeBased()));
        dashboardService.saveDashboard(dashboard);
    }
    
    @Test(expected = DataValidationException.class)
    public void testAssignDashboardToNonExistentCustomer() {
        Dashboard dashboard = new Dashboard();
        dashboard.setTitle("My dashboard");
        dashboard.setTenantId(tenantId);
        dashboard = dashboardService.saveDashboard(dashboard);
        try {
            dashboardService.assignDashboardToCustomer(tenantId, dashboard.getId(), new CustomerId(Uuids.timeBased()));
        } finally {
            dashboardService.deleteDashboard(tenantId, dashboard.getId());
        }
    }
    
    @Test(expected = DataValidationException.class)
    public void testAssignDashboardToCustomerFromDifferentTenant() {
        Dashboard dashboard = new Dashboard();
        dashboard.setTitle("My dashboard");
        dashboard.setTenantId(tenantId);
        dashboard = dashboardService.saveDashboard(dashboard);
        Tenant tenant = new Tenant();
        tenant.setTitle("Test different tenant [dashboard]");
        tenant = tenantService.saveTenant(tenant);
        Customer customer = new Customer();
        customer.setTenantId(tenant.getId());
        customer.setTitle("Test different customer");
        customer = customerService.saveCustomer(customer);
        try {
            dashboardService.assignDashboardToCustomer(tenantId, dashboard.getId(), customer.getId());
        } finally {
            dashboardService.deleteDashboard(tenantId, dashboard.getId());
            tenantService.deleteTenant(tenant.getId());
        }
    }
    
    @Test
    public void testFindDashboardById() {
        Dashboard dashboard = new Dashboard();
        dashboard.setTenantId(tenantId);
        dashboard.setTitle("My dashboard");
        Dashboard savedDashboard = dashboardService.saveDashboard(dashboard);
        Dashboard foundDashboard = dashboardService.findDashboardById(tenantId, savedDashboard.getId());
        Assert.assertNotNull(foundDashboard);
        Assert.assertEquals(savedDashboard, foundDashboard);
        dashboardService.deleteDashboard(tenantId, savedDashboard.getId());
    }
    
    @Test
    public void testDeleteDashboard() {
        Dashboard dashboard = new Dashboard();
        dashboard.setTenantId(tenantId);
        dashboard.setTitle("My dashboard");
        Dashboard savedDashboard = dashboardService.saveDashboard(dashboard);
        Dashboard foundDashboard = dashboardService.findDashboardById(tenantId, savedDashboard.getId());
        Assert.assertNotNull(foundDashboard);
        dashboardService.deleteDashboard(tenantId, savedDashboard.getId());
        foundDashboard = dashboardService.findDashboardById(tenantId, savedDashboard.getId());
        Assert.assertNull(foundDashboard);
    }
    
    @Test
    public void testFindDashboardsByTenantId() {
        Tenant tenant = new Tenant();
        tenant.setTitle("Test tenant");
        tenant = tenantService.saveTenant(tenant);
        
        TenantId tenantId = tenant.getId();
        
        List<DashboardInfo> dashboards = new ArrayList<>();
        for (int i=0;i<165;i++) {
            Dashboard dashboard = new Dashboard();
            dashboard.setTenantId(tenantId);
            dashboard.setTitle("Dashboard"+i);
            dashboards.add(new DashboardInfo(dashboardService.saveDashboard(dashboard)));
        }
        
        List<DashboardInfo> loadedDashboards = new ArrayList<>();
        PageLink pageLink = new PageLink(16);
        PageData<DashboardInfo> pageData = null;
        do {
            pageData = dashboardService.findDashboardsByTenantId(tenantId, pageLink);
            loadedDashboards.addAll(pageData.getData());
            if (pageData.hasNext()) {
                pageLink = pageLink.nextPageLink();
            }
        } while (pageData.hasNext());
        
        Collections.sort(dashboards, idComparator);
        Collections.sort(loadedDashboards, idComparator);
        
        Assert.assertEquals(dashboards, loadedDashboards);
        
        dashboardService.deleteDashboardsByTenantId(tenantId);

        pageLink = new PageLink(31);
        pageData = dashboardService.findDashboardsByTenantId(tenantId, pageLink);
        Assert.assertFalse(pageData.hasNext());
        Assert.assertTrue(pageData.getData().isEmpty());
        
        tenantService.deleteTenant(tenantId);
    }
    
    @Test
    public void testFindDashboardsByTenantIdAndTitle() {
        String title1 = "Dashboard title 1";
        List<DashboardInfo> dashboardsTitle1 = new ArrayList<>();
        for (int i=0;i<123;i++) {
            Dashboard dashboard = new Dashboard();
            dashboard.setTenantId(tenantId);
            String suffix = RandomStringUtils.randomAlphanumeric((int)(Math.random()*17));
            String title = title1+suffix;
            title = i % 2 == 0 ? title.toLowerCase() : title.toUpperCase();
            dashboard.setTitle(title);
            dashboardsTitle1.add(new DashboardInfo(dashboardService.saveDashboard(dashboard)));
        }
        String title2 = "Dashboard title 2";
        List<DashboardInfo> dashboardsTitle2 = new ArrayList<>();
        for (int i=0;i<193;i++) {
            Dashboard dashboard = new Dashboard();
            dashboard.setTenantId(tenantId);
            String suffix = RandomStringUtils.randomAlphanumeric((int)(Math.random()*15));
            String title = title2+suffix;
            title = i % 2 == 0 ? title.toLowerCase() : title.toUpperCase();
            dashboard.setTitle(title);
            dashboardsTitle2.add(new DashboardInfo(dashboardService.saveDashboard(dashboard)));
        }
        
        List<DashboardInfo> loadedDashboardsTitle1 = new ArrayList<>();
        PageLink pageLink = new PageLink(19, 0, title1);
        PageData<DashboardInfo> pageData = null;
        do {
            pageData = dashboardService.findDashboardsByTenantId(tenantId, pageLink);
            loadedDashboardsTitle1.addAll(pageData.getData());
            if (pageData.hasNext()) {
                pageLink = pageLink.nextPageLink();
            }
        } while (pageData.hasNext());
        
        Collections.sort(dashboardsTitle1, idComparator);
        Collections.sort(loadedDashboardsTitle1, idComparator);
        
        Assert.assertEquals(dashboardsTitle1, loadedDashboardsTitle1);
        
        List<DashboardInfo> loadedDashboardsTitle2 = new ArrayList<>();
        pageLink = new PageLink(4, 0, title2);
        do {
            pageData = dashboardService.findDashboardsByTenantId(tenantId, pageLink);
            loadedDashboardsTitle2.addAll(pageData.getData());
            if (pageData.hasNext()) {
                pageLink = pageLink.nextPageLink();
            }
        } while (pageData.hasNext());

        Collections.sort(dashboardsTitle2, idComparator);
        Collections.sort(loadedDashboardsTitle2, idComparator);
        
        Assert.assertEquals(dashboardsTitle2, loadedDashboardsTitle2);

        for (DashboardInfo dashboard : loadedDashboardsTitle1) {
            dashboardService.deleteDashboard(tenantId, dashboard.getId());
        }
        
        pageLink = new PageLink(4, 0, title1);
        pageData = dashboardService.findDashboardsByTenantId(tenantId, pageLink);
        Assert.assertFalse(pageData.hasNext());
        Assert.assertEquals(0, pageData.getData().size());
        
        for (DashboardInfo dashboard : loadedDashboardsTitle2) {
            dashboardService.deleteDashboard(tenantId, dashboard.getId());
        }
        
        pageLink = new PageLink(4, 0, title2);
        pageData = dashboardService.findDashboardsByTenantId(tenantId, pageLink);
        Assert.assertFalse(pageData.hasNext());
        Assert.assertEquals(0, pageData.getData().size());
    }
    
    @Test
    public void testFindDashboardsByTenantIdAndCustomerId() throws ExecutionException, InterruptedException {
        Tenant tenant = new Tenant();
        tenant.setTitle("Test tenant");
        tenant = tenantService.saveTenant(tenant);
        
        TenantId tenantId = tenant.getId();
        
        Customer customer = new Customer();
        customer.setTitle("Test customer");
        customer.setTenantId(tenantId);
        customer = customerService.saveCustomer(customer);
        CustomerId customerId = customer.getId();
        
        List<DashboardInfo> dashboards = new ArrayList<>();
        for (int i=0;i<223;i++) {
            Dashboard dashboard = new Dashboard();
            dashboard.setTenantId(tenantId);
            dashboard.setTitle("Dashboard"+i);
            dashboard = dashboardService.saveDashboard(dashboard);
            dashboards.add(new DashboardInfo(dashboardService.assignDashboardToCustomer(tenantId, dashboard.getId(), customerId)));
        }
        
        List<DashboardInfo> loadedDashboards = new ArrayList<>();
        PageLink pageLink = new PageLink(23);
        PageData<DashboardInfo> pageData = null;
        do {
            pageData = dashboardService.findDashboardsByTenantIdAndCustomerId(tenantId, customerId, pageLink);
            loadedDashboards.addAll(pageData.getData());
            if (pageData.hasNext()) {
                pageLink = pageLink.nextPageLink();
            }
        } while (pageData.hasNext());
        
        Collections.sort(dashboards, idComparator);
        Collections.sort(loadedDashboards, idComparator);
        
        Assert.assertEquals(dashboards, loadedDashboards);
        
        dashboardService.unassignCustomerDashboards(tenantId, customerId);

        pageLink = new PageLink(42);
        pageData = dashboardService.findDashboardsByTenantIdAndCustomerId(tenantId, customerId, pageLink);
        Assert.assertFalse(pageData.hasNext());
        Assert.assertTrue(pageData.getData().isEmpty());
        
        tenantService.deleteTenant(tenantId);
    }

    @Test(expected = DataValidationException.class)
    public void testAssignDashboardToNonExistentEdge() {
        Dashboard dashboard = new Dashboard();
        dashboard.setTitle("My dashboard");
        dashboard.setTenantId(tenantId);
        dashboard = dashboardService.saveDashboard(dashboard);
        try {
<<<<<<< HEAD
            dashboardService.assignDashboardToEdge(tenantId, dashboard.getId(), new EdgeId(Uuids.timeBased()));
=======
            dashboardService.assignDashboardToEdge(tenantId, dashboard.getId(), new EdgeId(UUIDs.timeBased()));
>>>>>>> f5ab5d7a
        } finally {
            dashboardService.deleteDashboard(tenantId, dashboard.getId());
        }
    }

    @Test(expected = DataValidationException.class)
    public void testAssignDashboardToEdgeFromDifferentTenant() {
        Dashboard dashboard = new Dashboard();
        dashboard.setTitle("My dashboard");
        dashboard.setTenantId(tenantId);
        dashboard = dashboardService.saveDashboard(dashboard);
        Tenant tenant = new Tenant();
        tenant.setTitle("Test different tenant [edge]");
        tenant = tenantService.saveTenant(tenant);
        Edge edge = new Edge();
        edge.setTenantId(tenant.getId());
<<<<<<< HEAD
        edge.setType("default");
        edge.setName("Test different edge");
        edge.setType("default");
=======
        edge.setName("Test different edge");
        edge.setType("default");
        edge.setSecret(RandomStringUtils.randomAlphanumeric(20));
        edge.setRoutingKey(RandomStringUtils.randomAlphanumeric(20));
>>>>>>> f5ab5d7a
        edge = edgeService.saveEdge(edge);
        try {
            dashboardService.assignDashboardToEdge(tenantId, dashboard.getId(), edge.getId());
        } finally {
            dashboardService.deleteDashboard(tenantId, dashboard.getId());
            tenantService.deleteTenant(tenant.getId());
        }
    }
<<<<<<< HEAD
=======

>>>>>>> f5ab5d7a
}<|MERGE_RESOLUTION|>--- conflicted
+++ resolved
@@ -336,11 +336,7 @@
         dashboard.setTenantId(tenantId);
         dashboard = dashboardService.saveDashboard(dashboard);
         try {
-<<<<<<< HEAD
             dashboardService.assignDashboardToEdge(tenantId, dashboard.getId(), new EdgeId(Uuids.timeBased()));
-=======
-            dashboardService.assignDashboardToEdge(tenantId, dashboard.getId(), new EdgeId(UUIDs.timeBased()));
->>>>>>> f5ab5d7a
         } finally {
             dashboardService.deleteDashboard(tenantId, dashboard.getId());
         }
@@ -357,16 +353,11 @@
         tenant = tenantService.saveTenant(tenant);
         Edge edge = new Edge();
         edge.setTenantId(tenant.getId());
-<<<<<<< HEAD
         edge.setType("default");
-        edge.setName("Test different edge");
-        edge.setType("default");
-=======
         edge.setName("Test different edge");
         edge.setType("default");
         edge.setSecret(RandomStringUtils.randomAlphanumeric(20));
         edge.setRoutingKey(RandomStringUtils.randomAlphanumeric(20));
->>>>>>> f5ab5d7a
         edge = edgeService.saveEdge(edge);
         try {
             dashboardService.assignDashboardToEdge(tenantId, dashboard.getId(), edge.getId());
@@ -375,8 +366,4 @@
             tenantService.deleteTenant(tenant.getId());
         }
     }
-<<<<<<< HEAD
-=======
-
->>>>>>> f5ab5d7a
 }