--- conflicted
+++ resolved
@@ -25,12 +25,7 @@
 
 @RunWith(ClasspathSuite.class)
 @ClassnameFilters({
-<<<<<<< HEAD
-        // TODO: voba - fix before final test on cassandra
-        "org.thingsboard.server.dao.service.*VOBA_FIX_BEFORE_FINAL_TESTServiceNoSqlTest"
-=======
         "org.thingsboard.server.dao.service.nosql.*ServiceNoSqlTest"
->>>>>>> 0a7d8e86
 })
 public class NoSqlDaoServiceTestSuite {
 
