<!--

    Copyright © 2016-2019 The Thingsboard Authors

    Licensed under the Apache License, Version 2.0 (the "License");
    you may not use this file except in compliance with the License.
    You may obtain a copy of the License at

        http://www.apache.org/licenses/LICENSE-2.0

    Unless required by applicable law or agreed to in writing, software
    distributed under the License is distributed on an "AS IS" BASIS,
    WITHOUT WARRANTIES OR CONDITIONS OF ANY KIND, either express or implied.
    See the License for the specific language governing permissions and
    limitations under the License.

-->
<md-tabs ng-class="{'tb-headless': (widgetType === types.widgetType.static.value && !displayAdvanced())}"
         id="tabs" md-border-bottom flex class="tb-widget-config tb-absolute-fill"
         md-selected="selectedTab">
    <md-tab label="{{ 'widget-config.data' | translate }}"
            ng-show="widgetType !== types.widgetType.static.value">
        <md-content class="md-padding" layout="column">
            <div ng-show="widgetType === types.widgetType.timeseries.value || widgetType === types.widgetType.alarm.value" layout='column' layout-align="center"
                 layout-gt-sm='row' layout-align-gt-sm="start center">
                <div layout="column" flex>
                    <md-checkbox flex aria-label="{{ 'widget-config.use-dashboard-timewindow' | translate }}"
                                 ng-model="useDashboardTimewindow">{{ 'widget-config.use-dashboard-timewindow' | translate }}
                    </md-checkbox>
                    <md-checkbox ng-disabled="useDashboardTimewindow" flex aria-label="{{ 'widget-config.display-timewindow' | translate }}"
                                 ng-model="displayTimewindow">{{ 'widget-config.display-timewindow' | translate }}
                    </md-checkbox>
                </div>
                <section flex layout="row" layout-align="start center" style="margin-bottom: 16px;">
                    <span ng-class="{'tb-disabled-label': useDashboardTimewindow}" translate style="padding-right: 8px;">widget-config.timewindow</span>
                    <tb-timewindow ng-disabled="useDashboardTimewindow" as-button="true" aggregation="{{ widgetType === types.widgetType.timeseries.value }}"
                                   flex ng-model="timewindow"></tb-timewindow>
                </section>
            </div>
            <div ng-show="widgetType === types.widgetType.alarm.value" layout='column' layout-align="center"
                 layout-gt-sm='row' layout-align-gt-sm="start center">
                <md-input-container class="md-block" flex>
                    <label translate>alarm.alarm-status</label>
                    <md-select ng-model="alarmSearchStatus" style="padding-bottom: 24px;">
                        <md-option ng-repeat="searchStatus in types.alarmSearchStatus" ng-value="searchStatus">
                            {{ ('alarm.search-status.' + searchStatus) | translate }}
                        </md-option>
                    </md-select>
                </md-input-container>
                <md-input-container flex class="md-block">
                    <label translate>alarm.polling-interval</label>
                    <input ng-required="widgetType === types.widgetType.alarm.value"
                           type="number"
                           step="1"
                           min="1"
                           name="alarmsPollingInterval"
                           ng-model="alarmsPollingInterval"/>
                    <div ng-messages="theForm.alarmsPollingInterval.$error" multiple md-auto-hide="false">
                        <div ng-message="required" translate>alarm.polling-interval-required</div>
                        <div ng-message="min" translate>alarm.min-polling-interval-message</div>
                    </div>
                </md-input-container>
            </div>
            <v-accordion id="datasources-accordion" control="datasourcesAccordion" class="vAccordion--default"
                         ng-show="widgetType !== types.widgetType.rpc.value
                         && widgetType !== types.widgetType.alarm.value
                         && widgetType !== types.widgetType.static.value
                         && isDataEnabled">
                <v-pane id="datasources-pane" expanded="true">
                    <v-pane-header>
                        <div layout="column">
                            <div>{{ 'widget-config.datasources' | translate }}</div>
                            <div class="md-caption" style="color: rgba(0,0,0,0.57);" ng-if="typeParameters.maxDatasources > -1"
                                 translate="widget-config.maximum-datasources"
                                 translate-values="{count: typeParameters.maxDatasources}"
                                 translate-interpolation="messageformat"
                            ></div>
                        </div>
                    </v-pane-header>
                    <v-pane-content>
                        <div ng-if="datasources.length === 0">
                                <span translate layout-align="center center"
                                      class="tb-prompt">datasource.add-datasource-prompt</span>
                        </div>
                        <div ng-if="datasources.length > 0">
                            <div flex layout="row" layout-align="start center">
                                <span flex="5"></span>
                                <div flex layout="row" layout-align="start center"
                                     style="padding: 0 0 0 10px; margin: 5px;">
                                    <span translate style="min-width: 110px;">widget-config.datasource-type</span>
                                    <span hide show-gt-sm translate flex
                                          style="padding-left: 10px;">widget-config.datasource-parameters</span>
                                    <span style="min-width: 40px;"></span>
                                </div>
                            </div>
                            <div style="overflow: auto; padding-bottom: 15px;">
                                <div flex layout="row" layout-align="start center"
                                     ng-repeat="datasource in datasources">
                                    <span flex="5">{{$index + 1}}.</span>
                                    <div class="md-whiteframe-4dp" flex layout="row" layout-align="start center"
                                         style="padding: 0 0 0 10px; margin: 5px;">
                                        <tb-datasource flex ng-model="datasource.value"
                                                       widget-type="widgetType"
                                                       max-data-keys="typeParameters.maxDataKeys"
                                                       opt-data-keys="typeParameters.dataKeysOptional"
                                                       alias-controller="aliasController"
                                                       functions-only="functionsOnly"
                                                       datakey-settings-schema="datakeySettingsSchema"
                                                       generate-data-key="generateDataKey(chip,type)"
                                                       fetch-entity-keys="fetchEntityKeys({entityAliasId: entityAliasId, query: query, type: type})"
                                                       on-create-entity-alias="onCreateEntityAlias({event: event, alias: alias})"></tb-datasource>
                                        <md-button ng-disabled="$root.loading" class="md-icon-button md-primary"
                                                   style="min-width: 40px;"
                                                   ng-click="removeDatasource($event, datasource)"
                                                   aria-label="{{ 'action.remove' | translate }}">
                                            <md-tooltip md-direction="top">
                                                {{ 'widget-config.remove-datasource' | translate }}
                                            </md-tooltip>
                                            <md-icon aria-label="{{ 'action.delete' | translate }}"
                                                     class="material-icons">
                                                close
                                            </md-icon>
                                        </md-button>
                                    </div>
                                </div>
                            </div>
                        </div>
                        <div flex layout="row" layout-align="start center">
                            <md-button ng-show="typeParameters.maxDatasources == -1 || datasources.length < typeParameters.maxDatasources" ng-disabled="$root.loading" class="md-primary md-raised"
                                       ng-click="addDatasource($event)" aria-label="{{ 'action.add' | translate }}">
                                <md-tooltip md-direction="top">
                                    {{ 'widget-config.add-datasource' | translate }}
                                </md-tooltip>
                                <md-icon class="material-icons">add</md-icon>
                                <span translate>action.add</span>
                            </md-button>
                        </div>
                    </v-pane-content>
                </v-pane>
            </v-accordion>
            <v-accordion id="target-devices-accordion" control="targetDevicesAccordion" class="vAccordion--default"
                         ng-show="widgetType === types.widgetType.rpc.value && isDataEnabled">
                <v-pane id="target-devices-pane" expanded="true">
                    <v-pane-header>
                        {{ 'widget-config.target-device' | translate }}
                    </v-pane-header>
                    <v-pane-content style="padding: 0 5px;">
                        <tb-entity-alias-select flex
                                                tb-required="widgetType === types.widgetType.rpc.value && !widgetEditMode"
                                                alias-controller="aliasController"
                                                allowed-entity-types="[types.entityType.device]"
                                                ng-model="targetDeviceAlias.value"
                                                on-create-entity-alias="onCreateEntityAlias({event: event, alias: alias, allowedEntityTypes: allowedEntityTypes})">
                        </tb-entity-alias-select>
                    </v-pane-content>
                </v-pane>
            </v-accordion>
            <v-accordion id="alarm-source-accordion" control="alarmSourceAccordion" class="vAccordion--default"
                         ng-if="widgetType === types.widgetType.alarm.value && isDataEnabled">
                <v-pane id="alarm-source-pane" expanded="true">
                    <v-pane-header>
                        {{ 'widget-config.alarm-source' | translate }}
                    </v-pane-header>
                    <v-pane-content style="padding: 0 5px;">
                        <tb-datasource flex
                                       ng-model="alarmSource.value"
                                       widget-type="widgetType"
                                       functions-only="functionsOnly"
                                       alias-controller="aliasController"
                                       datakey-settings-schema="datakeySettingsSchema"
                                       generate-data-key="generateDataKey(chip,type)"
                                       on-create-entity-alias="onCreateEntityAlias({event: event, alias: alias})"></tb-datasource>
                    </v-pane-content>
                </v-pane>
            </v-accordion>
        </md-content>
    </md-tab>
    <md-tab label="{{ 'widget-config.settings' | translate }}">
        <div id="settings-tab">
            <md-content class="md-padding" layout="column">
                <span translate>widget-config.general-settings</span>
                <div layout='column' layout-align="center" layout-gt-sm='row' layout-align-gt-sm="start center">
                    <md-input-container flex class="md-block">
                        <label translate>widget-config.title</label>
                        <input name="title" ng-model="title">
                    </md-input-container>
                    <div flex ng-show="showTitle">
                        <label translate>widget-config.title-style</label>
                        <div ui-ace="styleEditorOptions" ng-model="titleStyle" ng-style="{ minHeight: '100px' }">
                        </div>
                    </div>
                </div>
                <div layout='column' layout-align="center" layout-gt-sm='row' layout-align-gt-sm="start center">
<<<<<<< HEAD
                    <div layout="row" flex layout-padding>
                        <md-checkbox aria-label="{{ 'widget-config.display-icon' | translate }}"
                                     ng-model="showTitleIcon">{{ 'widget-config.display-icon' | translate }}
                        </md-checkbox>
                    </div>
                    <div flex>
                        <tb-material-icon-select ng-disabled="!showTitleIcon" ng-model="titleIcon">
                        </tb-material-icon-select>
                    </div>
                    <div flex
                         md-color-picker
                         ng-model="iconColor"
                         label="{{ 'widget-config.icon-color' | translate }}"
                         icon="format_color_fill"
                         default="rgba(0, 0, 0, 0.87)"
                         md-color-clear-button="false"
                         open-on-input="true"
                         md-color-generic-palette="false"
                         md-color-history="false"
                    ></div>
                    <md-input-container flex>
                        <label translate>widget-config.icon-size</label>
                        <input ng-model="iconSize">
=======
                    <md-input-container flex class="md-block">
                        <label translate>widget-config.title-tooltip</label>
                        <input name="titleTooltip" ng-model="titleTooltip">
>>>>>>> 4299869a
                    </md-input-container>
                </div>
                <div layout='column' layout-align="center" layout-gt-sm='row' layout-align-gt-sm="start center">
                    <div layout="row" layout-padding>
                        <md-checkbox aria-label="{{ 'widget-config.display-title' | translate }}"
                                     ng-model="showTitle">{{ 'widget-config.display-title' | translate }}
                        </md-checkbox>
                    </div>
                    <div layout="row" layout-padding>
                        <md-checkbox aria-label="{{ 'widget-config.drop-shadow' | translate }}"
                                     ng-model="dropShadow">{{ 'widget-config.drop-shadow' | translate }}
                        </md-checkbox>
                    </div>
                    <div layout="row" layout-padding>
                        <md-checkbox aria-label="{{ 'widget-config.enable-fullscreen' | translate }}"
                                     ng-model="enableFullscreen">{{ 'widget-config.enable-fullscreen' | translate }}
                        </md-checkbox>
                    </div>
                    <div flex>
                        <label translate>widget-config.widget-style</label>
                        <div ui-ace="styleEditorOptions" ng-model="widgetStyle" ng-style="{ minHeight: '100px' }">
                        </div>
                    </div>
                </div>
                <div layout='column' layout-align="center" layout-gt-sm='row' layout-align-gt-sm="start center">
                    <div flex
                         md-color-picker
                         ng-model="backgroundColor"
                         label="{{ 'widget-config.background-color' | translate }}"
                         icon="format_color_fill"
                         default="#fff"
                         md-color-clear-button="false"
                         open-on-input="true"
                         md-color-generic-palette="false"
                         md-color-history="false"
                    ></div>
                    <div flex
                         md-color-picker
                         ng-model="color"
                         label="{{ 'widget-config.text-color' | translate }}"
                         icon="format_color_fill"
                         default="rgba(0, 0, 0, 0.87)"
                         md-color-clear-button="false"
                         open-on-input="true"
                         md-color-generic-palette="false"
                         md-color-history="false"
                    ></div>
                    <md-input-container flex>
                        <label translate>widget-config.padding</label>
                        <input ng-model="padding">
                    </md-input-container>
                    <md-input-container flex>
                        <label translate>widget-config.margin</label>
                        <input ng-model="margin">
                    </md-input-container>
                </div>
                <div layout='column' layout-align="center" layout-gt-sm='row' layout-align-gt-sm="start center">
                    <md-input-container flex>
                        <label translate>widget-config.units</label>
                        <input name="units" ng-model="units">
                    </md-input-container>
                    <md-input-container flex>
                        <label translate>widget-config.decimals</label>
                        <input ng-model="decimals" type="number" min="0" max="15" step="1" ng-pattern="/^\d*$/">
                    </md-input-container>
                </div>
                <div ng-show="widgetType === types.widgetType.timeseries.value ||
                              widgetType === types.widgetType.latest.value" layout='column' layout-align="center"
                     layout-gt-sm='row' layout-align-gt-sm="start center">
                    <md-checkbox flex aria-label="{{ 'widget-config.display-legend' | translate }}"
                                 ng-model="showLegend">{{ 'widget-config.display-legend' | translate }}
                    </md-checkbox>
                    <section flex layout="row" layout-align="start center" style="margin-bottom: 16px;">
                        <tb-legend-config ng-disabled="!showLegend" flex ng-model="legendConfig"></tb-legend-config>
                    </section>
                </div>
                <span translate>widget-config.mobile-mode-settings</span>
                <div layout='column' layout-align="center" layout-gt-sm='row' layout-align-gt-sm="start center">
                    <md-input-container flex>
                        <label translate>widget-config.order</label>
                        <input ng-model="mobileOrder" type="number" step="1" ng-pattern="/^-?[0-9]+$/">
                    </md-input-container>
                    <md-input-container flex>
                        <label translate>widget-config.height</label>
                        <input ng-model="mobileHeight" min="1" max="10" type="number" step="1" ng-pattern="/^\d*$/">
                    </md-input-container>
                </div>
            </md-content>
        </div>
    </md-tab>
    <md-tab ng-if="displayAdvanced()" label="{{ 'widget-config.advanced' | translate }}">
        <md-content flex class="md-padding tb-advanced-widget-config" layout="column">
            <ng-form flex name="ngform"
                     layout="column"
                     layout-padding>
                <tb-json-form flex schema="currentSettingsSchema"
                              form="currentSettingsForm"
                              model="currentSettings"
                              group-infoes="currentSettingsGroupInfoes"
                              form-control="ngform">
                </tb-json-form>
            </ng-form>
        </md-content>
    </md-tab>
    <md-tab label="{{ 'widget-config.actions' | translate }}">
        <md-content class="md-padding" layout="column">
            <tb-manage-widget-actions
                    action-sources="actionSources"
                    widget-actions="actions"
                    fetch-dashboard-states="fetchDashboardStates({query: query})">
            </tb-manage-widget-actions>
        </md-content>
    </md-tab>
</md-tabs><|MERGE_RESOLUTION|>--- conflicted
+++ resolved
@@ -191,7 +191,6 @@
                     </div>
                 </div>
                 <div layout='column' layout-align="center" layout-gt-sm='row' layout-align-gt-sm="start center">
-<<<<<<< HEAD
                     <div layout="row" flex layout-padding>
                         <md-checkbox aria-label="{{ 'widget-config.display-icon' | translate }}"
                                      ng-model="showTitleIcon">{{ 'widget-config.display-icon' | translate }}
@@ -215,11 +214,10 @@
                     <md-input-container flex>
                         <label translate>widget-config.icon-size</label>
                         <input ng-model="iconSize">
-=======
+                    </md-input-container>
                     <md-input-container flex class="md-block">
                         <label translate>widget-config.title-tooltip</label>
                         <input name="titleTooltip" ng-model="titleTooltip">
->>>>>>> 4299869a
                     </md-input-container>
                 </div>
                 <div layout='column' layout-align="center" layout-gt-sm='row' layout-align-gt-sm="start center">
