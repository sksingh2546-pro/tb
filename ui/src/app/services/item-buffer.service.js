--- conflicted
+++ resolved
@@ -24,11 +24,7 @@
     .name;
 
 /*@ngInject*/
-<<<<<<< HEAD
-function ItemBuffer(bufferStore, types, dashboardUtils) {
-=======
 function ItemBuffer($q, bufferStore, types, utils, dashboardUtils) {
->>>>>>> 0f85e164
 
     const WIDGET_ITEM = "widget_item";
     const WIDGET_REFERENCE = "widget_reference";
@@ -67,13 +63,6 @@
     **/
 
     function prepareAliasInfo(entityAlias) {
-<<<<<<< HEAD
-        return {
-            aliasName: entityAlias.alias,
-            entityType: entityAlias.entityType,
-            entityFilter: entityAlias.entityFilter
-        };
-=======
         return {
             aliasName: entityAlias.alias,
             entityType: entityAlias.entityType,
@@ -108,7 +97,6 @@
             sizeX: widgetLayout.sizeX,
             sizeY: widgetLayout.sizeY
         }
->>>>>>> 0f85e164
     }
 
     function prepareWidgetItem(dashboard, sourceState, sourceLayout, widget) {
@@ -263,31 +251,6 @@
 
         theDashboard = dashboardUtils.validateAndUpdateDashboard(theDashboard);
 
-<<<<<<< HEAD
-        var newEntityAliases = updateAliases(theDashboard, widget, aliasesInfo);
-
-        var targetColumns = 24;
-        if (theDashboard.configuration.gridSettings &&
-            theDashboard.configuration.gridSettings.columns) {
-            targetColumns = theDashboard.configuration.gridSettings.columns;
-        }
-        if (targetColumns != originalColumns) {
-            var ratio = targetColumns / originalColumns;
-            widget.sizeX *= ratio;
-            widget.sizeY *= ratio;
-        }
-        if (row > -1 && column > - 1) {
-            widget.row = row;
-            widget.col = column;
-        } else {
-            row = 0;
-            for (var w in theDashboard.configuration.widgets) {
-                var existingWidget = theDashboard.configuration.widgets[w];
-                var wRow = existingWidget.row ? existingWidget.row : 0;
-                var wSizeY = existingWidget.sizeY ? existingWidget.sizeY : 1;
-                var bottom = wRow + wSizeY;
-                row = Math.max(row, bottom);
-=======
         var callAliasUpdateFunction = false;
         if (aliasesInfo) {
             var newEntityAliases = updateAliases(theDashboard, widget, aliasesInfo);
@@ -297,17 +260,8 @@
                 if (onAliasesUpdateFunction) {
                     callAliasUpdateFunction = true;
                 }
->>>>>>> 0f85e164
-            }
-        }
-<<<<<<< HEAD
-        var aliasesUpdated = !angular.equals(newEntityAliases, theDashboard.configuration.entityAliases);
-        if (aliasesUpdated) {
-            theDashboard.configuration.entityAliases = newEntityAliases;
-            if (onAliasesUpdate) {
-                onAliasesUpdate();
-            }
-=======
+            }
+        }
         dashboardUtils.addWidgetToLayout(theDashboard, targetState, targetLayout, widget, originalColumns, originalSize, row, column);
         if (callAliasUpdateFunction) {
             onAliasesUpdateFunction().then(
@@ -317,7 +271,6 @@
             );
         } else {
             deferred.resolve(theDashboard);
->>>>>>> 0f85e164
         }
         return deferred.promise;
     }
