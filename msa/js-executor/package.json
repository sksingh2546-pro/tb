--- conflicted
+++ resolved
@@ -12,24 +12,14 @@
     "start-prod": "NODE_ENV=production nodemon server.js"
   },
   "dependencies": {
-<<<<<<< HEAD
     "@azure/service-bus": "^1.1.9",
     "@google-cloud/pubsub": "^2.5.0",
     "amqplib": "^0.6.0",
     "aws-sdk": "^2.741.0",
-=======
-    "config": "^3.2.2",
-    "js-yaml": "^3.12.0",
-    "kafkajs": "^1.14.0",
-    "@google-cloud/pubsub": "^1.7.1",
-    "aws-sdk": "^2.663.0",
-    "amqplib": "^0.5.5",
-    "@azure/service-bus": "^1.1.6",
->>>>>>> 86db8217
     "azure-sb": "^0.11.1",
     "config": "^3.3.1",
     "js-yaml": "^3.14.0",
-    "kafkajs": "^1.12.0",
+    "kafkajs": "^1.14.0",
     "long": "^4.0.0",
     "uuid-parse": "^1.1.0",
     "uuid-random": "^1.3.2",
