/**
 * Copyright © 2016-2021 The Thingsboard Authors
 *
 * Licensed under the Apache License, Version 2.0 (the "License");
 * you may not use this file except in compliance with the License.
 * You may obtain a copy of the License at
 *
 *     http://www.apache.org/licenses/LICENSE-2.0
 *
 * Unless required by applicable law or agreed to in writing, software
 * distributed under the License is distributed on an "AS IS" BASIS,
 * WITHOUT WARRANTIES OR CONDITIONS OF ANY KIND, either express or implied.
 * See the License for the specific language governing permissions and
 * limitations under the License.
 */
package org.thingsboard.server.dao.device;

import com.google.common.util.concurrent.ListenableFuture;
import org.thingsboard.server.common.data.Device;
import org.thingsboard.server.common.data.DeviceInfo;
import org.thingsboard.server.common.data.DeviceProfile;
import org.thingsboard.server.common.data.DeviceTransportType;
import org.thingsboard.server.common.data.EntitySubtype;
import org.thingsboard.server.common.data.device.DeviceSearchQuery;
import org.thingsboard.server.common.data.id.CustomerId;
import org.thingsboard.server.common.data.id.DeviceId;
import org.thingsboard.server.common.data.id.DeviceProfileId;
import org.thingsboard.server.common.data.id.EdgeId;
import org.thingsboard.server.common.data.id.TenantId;
import org.thingsboard.server.common.data.page.PageData;
import org.thingsboard.server.common.data.page.PageLink;
import org.thingsboard.server.common.data.security.DeviceCredentials;
import org.thingsboard.server.dao.device.provision.ProvisionRequest;

import java.util.List;
import java.util.UUID;

public interface DeviceService {

    DeviceInfo findDeviceInfoById(TenantId tenantId, DeviceId deviceId);

    Device findDeviceById(TenantId tenantId, DeviceId deviceId);

    ListenableFuture<Device> findDeviceByIdAsync(TenantId tenantId, DeviceId deviceId);

    Device findDeviceByTenantIdAndName(TenantId tenantId, String name);

    Device saveDevice(Device device);

    Device saveDeviceWithAccessToken(Device device, String accessToken);

    Device saveDeviceWithCredentials(Device device, DeviceCredentials deviceCredentials);

    Device assignDeviceToCustomer(TenantId tenantId, DeviceId deviceId, CustomerId customerId);

    Device unassignDeviceFromCustomer(TenantId tenantId, DeviceId deviceId);

    void deleteDevice(TenantId tenantId, DeviceId deviceId);

    PageData<Device> findDevicesByTenantId(TenantId tenantId, PageLink pageLink);

    PageData<DeviceInfo> findDeviceInfosByTenantId(TenantId tenantId, PageLink pageLink);

    PageData<Device> findDevicesByTenantIdAndType(TenantId tenantId, String type, PageLink pageLink);

    PageData<DeviceInfo> findDeviceInfosByTenantIdAndType(TenantId tenantId, String type, PageLink pageLink);

    PageData<DeviceInfo> findDeviceInfosByTenantIdAndDeviceProfileId(TenantId tenantId, DeviceProfileId deviceProfileId, PageLink pageLink);

    ListenableFuture<List<Device>> findDevicesByTenantIdAndIdsAsync(TenantId tenantId, List<DeviceId> deviceIds);

    void deleteDevicesByTenantId(TenantId tenantId);

    PageData<Device> findDevicesByTenantIdAndCustomerId(TenantId tenantId, CustomerId customerId, PageLink pageLink);

    PageData<DeviceInfo> findDeviceInfosByTenantIdAndCustomerId(TenantId tenantId, CustomerId customerId, PageLink pageLink);

    PageData<Device> findDevicesByTenantIdAndCustomerIdAndType(TenantId tenantId, CustomerId customerId, String type, PageLink pageLink);

    PageData<DeviceInfo> findDeviceInfosByTenantIdAndCustomerIdAndType(TenantId tenantId, CustomerId customerId, String type, PageLink pageLink);

    PageData<DeviceInfo> findDeviceInfosByTenantIdAndCustomerIdAndDeviceProfileId(TenantId tenantId, CustomerId customerId, DeviceProfileId deviceProfileId, PageLink pageLink);

    ListenableFuture<List<Device>> findDevicesByTenantIdCustomerIdAndIdsAsync(TenantId tenantId, CustomerId customerId, List<DeviceId> deviceIds);

    void unassignCustomerDevices(TenantId tenantId, CustomerId customerId);

    ListenableFuture<List<Device>> findDevicesByQuery(TenantId tenantId, DeviceSearchQuery query);

    ListenableFuture<List<EntitySubtype>> findDeviceTypesByTenantId(TenantId tenantId);

    Device assignDeviceToTenant(TenantId tenantId, Device device);

    Device saveDevice(ProvisionRequest provisionRequest, DeviceProfile profile);

<<<<<<< HEAD
    List<UUID> findDevicesIdsByDeviceProfileTransportType(DeviceTransportType transportType);
=======
    Device assignDeviceToEdge(TenantId tenantId, DeviceId deviceId, EdgeId edgeId);

    Device unassignDeviceFromEdge(TenantId tenantId, DeviceId deviceId, EdgeId edgeId);

    PageData<Device> findDevicesByTenantIdAndEdgeId(TenantId tenantId, EdgeId edgeId, PageLink pageLink);

    PageData<Device> findDevicesByTenantIdAndEdgeIdAndType(TenantId tenantId, EdgeId edgeId, String type, PageLink pageLink);
>>>>>>> c634859e
}<|MERGE_RESOLUTION|>--- conflicted
+++ resolved
@@ -93,9 +93,8 @@
 
     Device saveDevice(ProvisionRequest provisionRequest, DeviceProfile profile);
 
-<<<<<<< HEAD
     List<UUID> findDevicesIdsByDeviceProfileTransportType(DeviceTransportType transportType);
-=======
+
     Device assignDeviceToEdge(TenantId tenantId, DeviceId deviceId, EdgeId edgeId);
 
     Device unassignDeviceFromEdge(TenantId tenantId, DeviceId deviceId, EdgeId edgeId);
@@ -103,5 +102,4 @@
     PageData<Device> findDevicesByTenantIdAndEdgeId(TenantId tenantId, EdgeId edgeId, PageLink pageLink);
 
     PageData<Device> findDevicesByTenantIdAndEdgeIdAndType(TenantId tenantId, EdgeId edgeId, String type, PageLink pageLink);
->>>>>>> c634859e
 }