--- conflicted
+++ resolved
@@ -43,11 +43,8 @@
         <module>dao-api</module>
         <module>stats</module>
         <module>cache</module>
-<<<<<<< HEAD
+        <module>coap-server</module>
         <module>edge-api</module>
-=======
-        <module>coap-server</module>
->>>>>>> dc875508
     </modules>
 
 </project>