/**
 * Copyright © 2016-2022 The Thingsboard Authors
 *
 * Licensed under the Apache License, Version 2.0 (the "License");
 * you may not use this file except in compliance with the License.
 * You may obtain a copy of the License at
 *
 *     http://www.apache.org/licenses/LICENSE-2.0
 *
 * Unless required by applicable law or agreed to in writing, software
 * distributed under the License is distributed on an "AS IS" BASIS,
 * WITHOUT WARRANTIES OR CONDITIONS OF ANY KIND, either express or implied.
 * See the License for the specific language governing permissions and
 * limitations under the License.
 */
package org.thingsboard.server.common.msg.tools;

import io.github.bucket4j.Bandwidth;
import io.github.bucket4j.Bucket4j;
import io.github.bucket4j.Refill;
import io.github.bucket4j.local.LocalBucket;
import io.github.bucket4j.local.LocalBucketBuilder;
import lombok.Getter;

import java.time.Duration;

/**
 * Created by ashvayka on 22.10.18.
 */
public class TbRateLimits {
    private final LocalBucket bucket;
<<<<<<< HEAD
=======

    @Getter
>>>>>>> 4036725d
    private final String configuration;

    public TbRateLimits(String limitsConfiguration) {
        this(limitsConfiguration, false);
    }

    public TbRateLimits(String limitsConfiguration, boolean refillIntervally) {
        LocalBucketBuilder builder = Bucket4j.builder();
        boolean initialized = false;
        for (String limitSrc : limitsConfiguration.split(",")) {
            long capacity = Long.parseLong(limitSrc.split(":")[0]);
            long duration = Long.parseLong(limitSrc.split(":")[1]);
            Refill refill = refillIntervally ? Refill.intervally(capacity, Duration.ofSeconds(duration)) : Refill.greedy(capacity, Duration.ofSeconds(duration));
            builder.addLimit(Bandwidth.classic(capacity, refill));
            initialized = true;
        }
        if (initialized) {
            bucket = builder.build();
        } else {
            throw new IllegalArgumentException("Failed to parse rate limits configuration: " + limitsConfiguration);
        }
        this.configuration = limitsConfiguration;
    }

    public boolean tryConsume() {
        return bucket.tryConsume(1);
    }

    public boolean tryConsume(long number) {
        return bucket.tryConsume(number);
    }

<<<<<<< HEAD
    public String getConfiguration() {
        return configuration;
    }

=======
>>>>>>> 4036725d
}<|MERGE_RESOLUTION|>--- conflicted
+++ resolved
@@ -29,11 +29,8 @@
  */
 public class TbRateLimits {
     private final LocalBucket bucket;
-<<<<<<< HEAD
-=======
 
     @Getter
->>>>>>> 4036725d
     private final String configuration;
 
     public TbRateLimits(String limitsConfiguration) {
@@ -66,11 +63,4 @@
         return bucket.tryConsume(number);
     }
 
-<<<<<<< HEAD
-    public String getConfiguration() {
-        return configuration;
-    }
-
-=======
->>>>>>> 4036725d
 }