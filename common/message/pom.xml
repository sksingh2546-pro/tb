--- conflicted
+++ resolved
@@ -20,11 +20,7 @@
     <modelVersion>4.0.0</modelVersion>
     <parent>
         <groupId>org.thingsboard</groupId>
-<<<<<<< HEAD
-        <version>2.0.2</version>
-=======
-        <version>2.0.3-SNAPSHOT</version>
->>>>>>> 20318fff
+        <version>2.0.3</version>
         <artifactId>common</artifactId>
     </parent>
     <groupId>org.thingsboard.common</groupId>
