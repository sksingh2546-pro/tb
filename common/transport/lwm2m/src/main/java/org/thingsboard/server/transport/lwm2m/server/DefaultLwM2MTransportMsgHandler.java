/**
 * Copyright © 2016-2021 The Thingsboard Authors
 *
 * Licensed under the Apache License, Version 2.0 (the "License");
 * you may not use this file except in compliance with the License.
 * You may obtain a copy of the License at
 *
 *     http://www.apache.org/licenses/LICENSE-2.0
 *
 * Unless required by applicable law or agreed to in writing, software
 * distributed under the License is distributed on an "AS IS" BASIS,
 * WITHOUT WARRANTIES OR CONDITIONS OF ANY KIND, either express or implied.
 * See the License for the specific language governing permissions and
 * limitations under the License.
 */
package org.thingsboard.server.transport.lwm2m.server;

import com.fasterxml.jackson.core.type.TypeReference;
import com.google.gson.Gson;
import com.google.gson.GsonBuilder;
import com.google.gson.JsonArray;
import com.google.gson.JsonElement;
import com.google.gson.JsonObject;
import com.google.gson.reflect.TypeToken;
import lombok.extern.slf4j.Slf4j;
import org.apache.commons.lang3.StringUtils;
import org.eclipse.leshan.core.model.ObjectModel;
import org.eclipse.leshan.core.model.ResourceModel;
import org.eclipse.leshan.core.node.LwM2mObject;
import org.eclipse.leshan.core.node.LwM2mObjectInstance;
import org.eclipse.leshan.core.node.LwM2mPath;
import org.eclipse.leshan.core.node.LwM2mResource;
import org.eclipse.leshan.core.observation.Observation;
import org.eclipse.leshan.core.request.ContentFormat;
import org.eclipse.leshan.core.request.WriteRequest;
import org.eclipse.leshan.core.response.ReadResponse;
import org.eclipse.leshan.server.registration.Registration;
import org.springframework.context.annotation.Lazy;
import org.springframework.stereotype.Service;
import org.thingsboard.common.util.JacksonUtil;
import org.thingsboard.common.util.ThingsBoardExecutors;
import org.thingsboard.server.cache.ota.OtaPackageDataCache;
import org.thingsboard.server.common.data.Device;
import org.thingsboard.server.common.data.DeviceProfile;
import org.thingsboard.server.common.data.ota.OtaPackageKey;
import org.thingsboard.server.common.data.ota.OtaPackageType;
import org.thingsboard.server.common.data.ota.OtaPackageUtil;
import org.thingsboard.server.common.data.id.OtaPackageId;
import org.thingsboard.server.common.transport.TransportService;
import org.thingsboard.server.common.transport.TransportServiceCallback;
import org.thingsboard.server.common.transport.adaptor.AdaptorException;
import org.thingsboard.server.common.transport.service.DefaultTransportService;
import org.thingsboard.server.gen.transport.TransportProtos;
import org.thingsboard.server.gen.transport.TransportProtos.AttributeUpdateNotificationMsg;
import org.thingsboard.server.gen.transport.TransportProtos.SessionEvent;
import org.thingsboard.server.gen.transport.TransportProtos.SessionInfoProto;
import org.thingsboard.server.queue.util.TbLwM2mTransportComponent;
import org.thingsboard.server.transport.lwm2m.config.LwM2MTransportServerConfig;
import org.thingsboard.server.transport.lwm2m.server.LwM2mTransportUtil.LwM2mTypeOper;
import org.thingsboard.server.transport.lwm2m.server.adaptors.LwM2MJsonAdaptor;
import org.thingsboard.server.transport.lwm2m.server.client.LwM2mClient;
import org.thingsboard.server.transport.lwm2m.server.client.LwM2mClientContext;
import org.thingsboard.server.transport.lwm2m.server.client.LwM2mClientProfile;
import org.thingsboard.server.transport.lwm2m.server.client.Lwm2mClientRpcRequest;
import org.thingsboard.server.transport.lwm2m.server.client.ResourceValue;
import org.thingsboard.server.transport.lwm2m.server.client.ResultsAddKeyValueProto;
import org.thingsboard.server.transport.lwm2m.server.client.ResultsAnalyzerParameters;
import org.thingsboard.server.transport.lwm2m.server.store.TbLwM2MDtlsSessionStore;
import org.thingsboard.server.transport.lwm2m.utils.LwM2mValueConverterImpl;

import javax.annotation.PostConstruct;
import java.util.ArrayList;
import java.util.Collection;
import java.util.Collections;
import java.util.HashSet;
import java.util.List;
import java.util.Map;
import java.util.Optional;
import java.util.Random;
import java.util.Set;
import java.util.UUID;
import java.util.concurrent.ConcurrentHashMap;
import java.util.concurrent.ConcurrentMap;
import java.util.concurrent.ExecutorService;
import java.util.concurrent.TimeUnit;
import java.util.stream.Collectors;

import static org.eclipse.californium.core.coap.CoAP.ResponseCode.BAD_REQUEST;
import static org.eclipse.leshan.core.attributes.Attribute.OBJECT_VERSION;
import static org.thingsboard.server.common.data.ota.OtaPackageUpdateStatus.DOWNLOADED;
import static org.thingsboard.server.common.data.ota.OtaPackageUpdateStatus.UPDATING;
import static org.thingsboard.server.common.data.lwm2m.LwM2mConstants.LWM2M_SEPARATOR_PATH;
import static org.thingsboard.server.transport.lwm2m.server.LwM2mTransportServerHelper.getValueFromKvProto;
import static org.thingsboard.server.transport.lwm2m.server.LwM2mTransportUtil.CLIENT_NOT_AUTHORIZED;
import static org.thingsboard.server.transport.lwm2m.server.LwM2mTransportUtil.DEVICE_ATTRIBUTES_REQUEST;
import static org.thingsboard.server.transport.lwm2m.server.LwM2mTransportUtil.FW_ID;
import static org.thingsboard.server.transport.lwm2m.server.LwM2mTransportUtil.FW_RESULT_ID;
import static org.thingsboard.server.transport.lwm2m.server.LwM2mTransportUtil.LOG_LW2M_ERROR;
import static org.thingsboard.server.transport.lwm2m.server.LwM2mTransportUtil.LOG_LW2M_INFO;
import static org.thingsboard.server.transport.lwm2m.server.LwM2mTransportUtil.LOG_LW2M_TELEMETRY;
import static org.thingsboard.server.transport.lwm2m.server.LwM2mTransportUtil.LOG_LW2M_VALUE;
import static org.thingsboard.server.transport.lwm2m.server.LwM2mTransportUtil.LWM2M_STRATEGY_2;
import static org.thingsboard.server.transport.lwm2m.server.LwM2mTransportUtil.LwM2mTypeOper.DISCOVER;
import static org.thingsboard.server.transport.lwm2m.server.LwM2mTransportUtil.LwM2mTypeOper.EXECUTE;
import static org.thingsboard.server.transport.lwm2m.server.LwM2mTransportUtil.LwM2mTypeOper.OBSERVE;
import static org.thingsboard.server.transport.lwm2m.server.LwM2mTransportUtil.LwM2mTypeOper.OBSERVE_CANCEL;
import static org.thingsboard.server.transport.lwm2m.server.LwM2mTransportUtil.LwM2mTypeOper.OBSERVE_CANCEL_ALL;
import static org.thingsboard.server.transport.lwm2m.server.LwM2mTransportUtil.LwM2mTypeOper.READ;
import static org.thingsboard.server.transport.lwm2m.server.LwM2mTransportUtil.LwM2mTypeOper.WRITE_ATTRIBUTES;
import static org.thingsboard.server.transport.lwm2m.server.LwM2mTransportUtil.LwM2mTypeOper.WRITE_REPLACE;
import static org.thingsboard.server.transport.lwm2m.server.LwM2mTransportUtil.SW_ID;
import static org.thingsboard.server.transport.lwm2m.server.LwM2mTransportUtil.SW_RESULT_ID;
import static org.thingsboard.server.transport.lwm2m.server.LwM2mTransportUtil.convertJsonArrayToSet;
import static org.thingsboard.server.transport.lwm2m.server.LwM2mTransportUtil.convertPathFromIdVerToObjectId;
import static org.thingsboard.server.transport.lwm2m.server.LwM2mTransportUtil.convertPathFromObjectIdToIdVer;
import static org.thingsboard.server.transport.lwm2m.server.LwM2mTransportUtil.getAckCallback;
import static org.thingsboard.server.transport.lwm2m.server.LwM2mTransportUtil.isFwSwWords;
import static org.thingsboard.server.transport.lwm2m.server.LwM2mTransportUtil.setValidTypeOper;
import static org.thingsboard.server.transport.lwm2m.server.LwM2mTransportUtil.validateObjectVerFromKey;


@Slf4j
@Service
@TbLwM2mTransportComponent
public class DefaultLwM2MTransportMsgHandler implements LwM2mTransportMsgHandler {

    private ExecutorService registrationExecutor;
    private ExecutorService updateRegistrationExecutor;
    private ExecutorService unRegistrationExecutor;
    public LwM2mValueConverterImpl converter;

    private final TransportService transportService;
    private final LwM2mTransportContext context;
    public final LwM2MTransportServerConfig config;
    public final OtaPackageDataCache otaPackageDataCache;
    public final LwM2mTransportServerHelper helper;
    private final LwM2MJsonAdaptor adaptor;
    private final TbLwM2MDtlsSessionStore sessionStore;
    public final LwM2mClientContext clientContext;
    public final LwM2mTransportRequest lwM2mTransportRequest;
    private final Map<UUID, Long> rpcSubscriptions;

    public DefaultLwM2MTransportMsgHandler(TransportService transportService, LwM2MTransportServerConfig config, LwM2mTransportServerHelper helper,
                                           LwM2mClientContext clientContext,
                                           @Lazy LwM2mTransportRequest lwM2mTransportRequest,
                                           OtaPackageDataCache otaPackageDataCache,
                                           LwM2mTransportContext context, LwM2MJsonAdaptor adaptor, TbLwM2MDtlsSessionStore sessionStore) {
        this.transportService = transportService;
        this.config = config;
        this.helper = helper;
        this.clientContext = clientContext;
        this.lwM2mTransportRequest = lwM2mTransportRequest;
        this.otaPackageDataCache = otaPackageDataCache;
        this.context = context;
        this.adaptor = adaptor;
        this.rpcSubscriptions = new ConcurrentHashMap<>();
        this.sessionStore = sessionStore;
    }

    @PostConstruct
    public void init() {
        this.context.getScheduler().scheduleAtFixedRate(this::reportActivity, new Random().nextInt((int) config.getSessionReportTimeout()), config.getSessionReportTimeout(), TimeUnit.MILLISECONDS);
        this.registrationExecutor = ThingsBoardExecutors.newWorkStealingPool(this.config.getRegisteredPoolSize(), "LwM2M registration");
        this.updateRegistrationExecutor = ThingsBoardExecutors.newWorkStealingPool(this.config.getUpdateRegisteredPoolSize(), "LwM2M update registration");
        this.unRegistrationExecutor = ThingsBoardExecutors.newWorkStealingPool(this.config.getUnRegisteredPoolSize(), "LwM2M unRegistration");
        this.converter = LwM2mValueConverterImpl.getInstance();
    }

    /**
     * Start registration device
     * Create session: Map<String <registrationId >, LwM2MClient>
     * 1. replaceNewRegistration -> (solving the problem of incorrect termination of the previous session with this endpoint)
     * 1.1 When we initialize the registration, we register the session by endpoint.
     * 1.2 If the server has incomplete requests (canceling the registration of the previous session),
     * delete the previous session only by the previous registration.getId
     * 1.2 Add Model (Entity) for client (from registration & observe) by registration.getId
     * 1.2 Remove from sessions Model by enpPoint
     * Next ->  Create new LwM2MClient for current session -> setModelClient...
     *
     * @param registration         - Registration LwM2M Client
     * @param previousObservations - may be null
     */
    public void onRegistered(Registration registration, Collection<Observation> previousObservations) {
        registrationExecutor.submit(() -> {
            try {
                log.warn("[{}] [{{}] Client: create after Registration", registration.getEndpoint(), registration.getId());
                LwM2mClient lwM2MClient = this.clientContext.registerOrUpdate(registration);
                if (lwM2MClient != null) {
                    SessionInfoProto sessionInfo = this.getSessionInfoOrCloseSession(lwM2MClient);
                    if (sessionInfo != null) {
                        transportService.registerAsyncSession(sessionInfo, new LwM2mSessionMsgListener(this, sessionInfo));
                        TransportProtos.TransportToDeviceActorMsg msg = TransportProtos.TransportToDeviceActorMsg.newBuilder()
                                .setSessionInfo(sessionInfo)
                                .setSessionEvent(DefaultTransportService.getSessionEventMsg(SessionEvent.OPEN))
                                .setSubscribeToAttributes(TransportProtos.SubscribeToAttributeUpdatesMsg.newBuilder().build())
                                .setSubscribeToRPC(TransportProtos.SubscribeToRPCMsg.newBuilder().build())
                                .build();
                        transportService.process(msg, null);
                        this.getInfoFirmwareUpdate(lwM2MClient, null);
                        this.getInfoSoftwareUpdate(lwM2MClient, null);
                        this.initLwM2mFromClientValue(registration, lwM2MClient);
                        this.sendLogsToThingsboard(LOG_LW2M_INFO + ": Client create after Registration", registration.getId());
                    } else {
                        log.error("Client: [{}] onRegistered [{}] name  [{}] sessionInfo ", registration.getId(), registration.getEndpoint(), null);
                    }
                } else {
                    log.error("Client: [{}] onRegistered [{}] name  [{}] lwM2MClient ", registration.getId(), registration.getEndpoint(), null);
                }
            } catch (Throwable t) {
                log.error("[{}] endpoint [{}] error Unable registration.", registration.getEndpoint(), t);
            }
        });
    }

    /**
     * if sessionInfo removed from sessions, then new registerAsyncSession
     *
     * @param registration - Registration LwM2M Client
     */
    public void updatedReg(Registration registration) {
        updateRegistrationExecutor.submit(() -> {
            try {
                LwM2mClient client = clientContext.getOrRegister(registration);
                if (client != null && client.getSession() != null) {
                    SessionInfoProto sessionInfo = client.getSession();
                    this.reportActivityAndRegister(sessionInfo);
                    if (registration.getBindingMode().useQueueMode()) {
                        LwM2mQueuedRequest request;
                        while ((request = client.getQueuedRequests().poll()) != null) {
                            request.send();
                        }
                    }
                    this.sendLogsToThingsboard(LOG_LW2M_INFO + ": Client update Registration", registration.getId());
                } else {
                    log.error("Client: [{}] updatedReg [{}] name  [{}] sessionInfo ", registration.getId(), registration.getEndpoint(), null);
                    this.sendLogsToThingsboard(LOG_LW2M_ERROR + ": Client update Registration", registration.getId());
                }
            } catch (Throwable t) {
                log.error("[{}] endpoint [{}] error Unable update registration.", registration.getEndpoint(), t);
                this.sendLogsToThingsboard(LOG_LW2M_ERROR + String.format(": Client update Registration, %s", t.getMessage()), registration.getId());
            }
        });
    }

    /**
     * @param registration - Registration LwM2M Client
     * @param observations - !!! Warn: if have not finishing unReg, then this operation will be finished on next Client`s connect
     */
    public void unReg(Registration registration, Collection<Observation> observations) {
        unRegistrationExecutor.submit(() -> {
            try {
                this.sendLogsToThingsboard(LOG_LW2M_INFO + ": Client unRegistration", registration.getId());
                this.closeClientSession(registration);
            } catch (Throwable t) {
                log.error("[{}] endpoint [{}] error Unable un registration.", registration.getEndpoint(), t);
                this.sendLogsToThingsboard(LOG_LW2M_ERROR + String.format(": Client Unable un Registration, %s", t.getMessage()), registration.getId());
            }
        });
    }

    private void closeClientSession(Registration registration) {
        SessionInfoProto sessionInfo = this.getSessionInfoOrCloseSession(registration);
        if (sessionInfo != null) {
            transportService.deregisterSession(sessionInfo);
            sessionStore.remove(registration.getEndpoint());
            this.doCloseSession(sessionInfo);
            clientContext.removeClientByRegistrationId(registration.getId());
            log.info("Client close session: [{}] unReg [{}] name  [{}] profile ", registration.getId(), registration.getEndpoint(), sessionInfo.getDeviceType());
        } else {
            log.error("Client close session: [{}] unReg [{}] name  [{}] sessionInfo ", registration.getId(), registration.getEndpoint(), null);
        }
    }

    @Override
    public void onSleepingDev(Registration registration) {
        log.info("[{}] [{}] Received endpoint Sleeping version event", registration.getId(), registration.getEndpoint());
        this.sendLogsToThingsboard(LOG_LW2M_INFO + ": Client is sleeping!", registration.getId());

        //TODO: associate endpointId with device information.
    }

    /**
     * Cancel observation for All objects for this registration
     */
    @Override
    public void setCancelObservationsAll(Registration registration) {
        if (registration != null) {
            this.lwM2mTransportRequest.sendAllRequest(registration, null, OBSERVE_CANCEL_ALL,
                    null, null, this.config.getTimeout(), null);
        }
    }

    /**
     * Sending observe value to thingsboard from ObservationListener.onResponse: object, instance, SingleResource or MultipleResource
     *
     * @param registration - Registration LwM2M Client
     * @param path         - observe
     * @param response     - observe
     */
    @Override
    public void onUpdateValueAfterReadResponse(Registration registration, String path, ReadResponse response, Lwm2mClientRpcRequest rpcRequest) {
        if (response.getContent() != null) {
            LwM2mClient lwM2MClient = clientContext.getOrRegister(registration);
            ObjectModel objectModelVersion = lwM2MClient.getObjectModel(path, this.config.getModelProvider());
            if (objectModelVersion != null) {
                if (response.getContent() instanceof LwM2mObject) {
                    LwM2mObject lwM2mObject = (LwM2mObject) response.getContent();
                    this.updateObjectResourceValue(registration, lwM2mObject, path);
                } else if (response.getContent() instanceof LwM2mObjectInstance) {
                    LwM2mObjectInstance lwM2mObjectInstance = (LwM2mObjectInstance) response.getContent();
                    this.updateObjectInstanceResourceValue(registration, lwM2mObjectInstance, path);
                } else if (response.getContent() instanceof LwM2mResource) {
                    LwM2mResource lwM2mResource = (LwM2mResource) response.getContent();
                    this.updateResourcesValue(registration, lwM2mResource, path);
                }
            }
            if (rpcRequest != null) {
                this.sendRpcRequestAfterReadResponse(registration, lwM2MClient, path, response, rpcRequest);
            }
        }
    }

    private void sendRpcRequestAfterReadResponse(Registration registration, LwM2mClient lwM2MClient, String pathIdVer, ReadResponse response,
                                                 Lwm2mClientRpcRequest rpcRequest) {
        Object value = null;
        if (response.getContent() instanceof LwM2mObject) {
            value = lwM2MClient.objectToString((LwM2mObject) response.getContent(), this.converter, pathIdVer);
        } else if (response.getContent() instanceof LwM2mObjectInstance) {
            value = lwM2MClient.instanceToString((LwM2mObjectInstance) response.getContent(), this.converter, pathIdVer);
        } else if (response.getContent() instanceof LwM2mResource) {
            value = lwM2MClient.resourceToString((LwM2mResource) response.getContent(), this.converter, pathIdVer);
        }
        String msg = String.format("%s: type operation %s path - %s value - %s", LOG_LW2M_INFO,
                READ, pathIdVer, value);
        this.sendLogsToThingsboard(msg, registration.getId());
        rpcRequest.setValueMsg(String.format("%s", value));
        this.sentRpcResponse(rpcRequest, response.getCode().getName(), (String) value, LOG_LW2M_VALUE);
    }

    /**
     * Update - send request in change value resources in Client
     * 1. FirmwareUpdate:
     * - If msg.getSharedUpdatedList().forEach(tsKvProto -> {tsKvProto.getKv().getKey().indexOf(FIRMWARE_UPDATE_PREFIX, 0) == 0
     * 2. Shared Other AttributeUpdate
     * -- Path to resources from profile equal keyName or from ModelObject equal name
     * -- Only for resources:  isWritable && isPresent as attribute in profile -> LwM2MClientProfile (format: CamelCase)
     * 3. Delete - nothing
     *
     * @param msg -
     */
    @Override
    public void onAttributeUpdate(AttributeUpdateNotificationMsg msg, TransportProtos.SessionInfoProto sessionInfo) {
        LwM2mClient lwM2MClient = clientContext.getClient(sessionInfo);
        if (msg.getSharedUpdatedCount() > 0 && lwM2MClient != null) {
            log.warn ("2) OnAttributeUpdate, SharedUpdatedList() [{}]", msg.getSharedUpdatedList());
            msg.getSharedUpdatedList().forEach(tsKvProto -> {
                String pathName = tsKvProto.getKv().getKey();
                String pathIdVer = this.getPresentPathIntoProfile(sessionInfo, pathName);
                Object valueNew = getValueFromKvProto(tsKvProto.getKv());
                if ((OtaPackageUtil.getAttributeKey(OtaPackageType.FIRMWARE, OtaPackageKey.VERSION).equals(pathName)
                        && (!valueNew.equals(lwM2MClient.getFwUpdate().getCurrentVersion())))
                        || (OtaPackageUtil.getAttributeKey(OtaPackageType.FIRMWARE, OtaPackageKey.TITLE).equals(pathName)
                        && (!valueNew.equals(lwM2MClient.getFwUpdate().getCurrentTitle())))) {
<<<<<<< HEAD
                    this.getInfoFirmwareUpdate(lwM2MClient);
                } else if ((OtaPackageUtil.getAttributeKey(OtaPackageType.SOFTWARE, OtaPackageKey.VERSION).equals(pathName)
=======
                    this.getInfoFirmwareUpdate(lwM2MClient, null);
                } else if ((FirmwareUtil.getAttributeKey(FirmwareType.SOFTWARE, FirmwareKey.VERSION).equals(pathName)
>>>>>>> 2aba74a3
                        && (!valueNew.equals(lwM2MClient.getSwUpdate().getCurrentVersion())))
                        || (OtaPackageUtil.getAttributeKey(OtaPackageType.SOFTWARE, OtaPackageKey.TITLE).equals(pathName)
                        && (!valueNew.equals(lwM2MClient.getSwUpdate().getCurrentTitle())))) {
                    this.getInfoSoftwareUpdate(lwM2MClient, null);
                }
                if (pathIdVer != null) {
                    ResourceModel resourceModel = lwM2MClient.getResourceModel(pathIdVer, this.config
                            .getModelProvider());
                    if (resourceModel != null && resourceModel.operations.isWritable()) {
                        this.updateResourcesValueToClient(lwM2MClient, this.getResourceValueFormatKv(lwM2MClient, pathIdVer), valueNew, pathIdVer);
                    } else {
                        log.error("Resource path - [{}] value - [{}] is not Writable and cannot be updated", pathIdVer, valueNew);
                        String logMsg = String.format("%s: attributeUpdate: Resource path - %s value - %s is not Writable and cannot be updated",
                                LOG_LW2M_ERROR, pathIdVer, valueNew);
                        this.sendLogsToThingsboard(logMsg, lwM2MClient.getRegistration().getId());
                    }
                } else if (!isFwSwWords(pathName)) {
                    log.error("Resource name name - [{}] value - [{}] is not present as attribute/telemetry in profile and cannot be updated", pathName, valueNew);
                    String logMsg = String.format("%s: attributeUpdate: attribute name - %s value - %s is not present as attribute in profile and cannot be updated",
                            LOG_LW2M_ERROR, pathName, valueNew);
                    this.sendLogsToThingsboard(logMsg, lwM2MClient.getRegistration().getId());
                }

            });
        } else if (msg.getSharedDeletedCount() > 0 && lwM2MClient != null) {
            msg.getSharedUpdatedList().forEach(tsKvProto -> {
                String pathName = tsKvProto.getKv().getKey();
                Object valueNew = getValueFromKvProto(tsKvProto.getKv());
                if (OtaPackageUtil.getAttributeKey(OtaPackageType.FIRMWARE, OtaPackageKey.VERSION).equals(pathName) && !valueNew.equals(lwM2MClient.getFwUpdate().getCurrentVersion())) {
                    lwM2MClient.getFwUpdate().setCurrentVersion((String) valueNew);
                }
            });
            log.info("[{}] delete [{}]  onAttributeUpdate", msg.getSharedDeletedList(), sessionInfo);
        }
        else if (lwM2MClient == null) {
            log.error ("OnAttributeUpdate, lwM2MClient is null");
        }
    }

    /**
     * @param sessionInfo   -
     * @param deviceProfile -
     */
    @Override
    public void onDeviceProfileUpdate(SessionInfoProto sessionInfo, DeviceProfile deviceProfile) {
        Set<LwM2mClient> clients = clientContext.getLwM2mClients()
                .stream().filter(e -> e.getProfileId().equals(deviceProfile.getUuidId())).collect(Collectors.toSet());
        clients.forEach(client -> client.onDeviceProfileUpdate(deviceProfile));
        Set<String> registrationIds = clients.stream().map(LwM2mClient::getRegistration).map(Registration::getId).collect(Collectors.toSet());
        if (registrationIds.size() > 0) {
            this.onDeviceProfileUpdate(registrationIds, deviceProfile);
        }
    }

    @Override
    public void onDeviceUpdate(SessionInfoProto sessionInfo, Device device, Optional<DeviceProfile> deviceProfileOpt) {
        //TODO: check, maybe device has multiple sessions/registrations? Is this possible according to the standard.
        LwM2mClient client = clientContext.getClientByDeviceId(device.getUuidId());
        if (client != null) {
            this.onDeviceUpdate(client, device, deviceProfileOpt);
        }
    }

    @Override
    public void onResourceUpdate(Optional<TransportProtos.ResourceUpdateMsg> resourceUpdateMsgOpt) {
        String idVer = resourceUpdateMsgOpt.get().getResourceKey();
        clientContext.getLwM2mClients().forEach(e -> e.updateResourceModel(idVer, this.config.getModelProvider()));
    }

    @Override
    public void onResourceDelete(Optional<TransportProtos.ResourceDeleteMsg> resourceDeleteMsgOpt) {
        String pathIdVer = resourceDeleteMsgOpt.get().getResourceKey();
        clientContext.getLwM2mClients().forEach(e -> e.deleteResources(pathIdVer, this.config.getModelProvider()));
    }

    /**
     * #1 del from rpcSubscriptions by timeout
     * #2 if not present in rpcSubscriptions by requestId: create new Lwm2mClientRpcRequest, after success - add requestId, timeout
     */
    @Override
    public void onToDeviceRpcRequest(TransportProtos.ToDeviceRpcRequestMsg toDeviceRpcRequestMsg, SessionInfoProto sessionInfo) {
        // #1
        this.checkRpcRequestTimeout();
        log.warn ("4) toDeviceRpcRequestMsg: [{}], sessionUUID: [{}]", toDeviceRpcRequestMsg,  new UUID(sessionInfo.getSessionIdMSB(), sessionInfo.getSessionIdLSB()));
        String bodyParams = StringUtils.trimToNull(toDeviceRpcRequestMsg.getParams()) != null ? toDeviceRpcRequestMsg.getParams() : "null";
        LwM2mTypeOper lwM2mTypeOper = setValidTypeOper(toDeviceRpcRequestMsg.getMethodName());
        UUID requestUUID = new UUID(toDeviceRpcRequestMsg.getRequestIdMSB(), toDeviceRpcRequestMsg.getRequestIdLSB());
        if (!this.rpcSubscriptions.containsKey(requestUUID)) {
            this.rpcSubscriptions.put(requestUUID, toDeviceRpcRequestMsg.getExpirationTime());
            Lwm2mClientRpcRequest lwm2mClientRpcRequest = null;
            try {
                Registration registration = clientContext.getClient(sessionInfo).getRegistration();
                lwm2mClientRpcRequest = new Lwm2mClientRpcRequest(lwM2mTypeOper, bodyParams, toDeviceRpcRequestMsg.getRequestId(), sessionInfo, registration, this);
                if (lwm2mClientRpcRequest.getErrorMsg() != null) {
                    lwm2mClientRpcRequest.setResponseCode(BAD_REQUEST.name());
                    this.onToDeviceRpcResponse(lwm2mClientRpcRequest.getDeviceRpcResponseResultMsg(), sessionInfo);
                } else {
                    lwM2mTransportRequest.sendAllRequest(registration, lwm2mClientRpcRequest.getTargetIdVer(), lwm2mClientRpcRequest.getTypeOper(),
                            null,
                            lwm2mClientRpcRequest.getValue() == null ? lwm2mClientRpcRequest.getParams() : lwm2mClientRpcRequest.getValue(),
                            this.config.getTimeout(), lwm2mClientRpcRequest);
                }
            } catch (Exception e) {
                if (lwm2mClientRpcRequest == null) {
                    lwm2mClientRpcRequest = new Lwm2mClientRpcRequest();
                }
                lwm2mClientRpcRequest.setResponseCode(BAD_REQUEST.name());
                if (lwm2mClientRpcRequest.getErrorMsg() == null) {
                    lwm2mClientRpcRequest.setErrorMsg(e.getMessage());
                }
                this.onToDeviceRpcResponse(lwm2mClientRpcRequest.getDeviceRpcResponseResultMsg(), sessionInfo);
            }
        }
    }

    private void checkRpcRequestTimeout() {
        Set<UUID> rpcSubscriptionsToRemove = rpcSubscriptions.entrySet().stream().filter(kv -> System.currentTimeMillis() > kv.getValue()).map(Map.Entry::getKey).collect(Collectors.toSet());
        rpcSubscriptionsToRemove.forEach(rpcSubscriptions::remove);
    }

    public void sentRpcResponse(Lwm2mClientRpcRequest rpcRequest, String requestCode, String msg, String typeMsg) {
        rpcRequest.setResponseCode(requestCode);
        if (LOG_LW2M_ERROR.equals(typeMsg)) {
            rpcRequest.setInfoMsg(null);
            rpcRequest.setValueMsg(null);
            if (rpcRequest.getErrorMsg() == null) {
                msg = msg.isEmpty() ? null : msg;
                rpcRequest.setErrorMsg(msg);
            }
        } else if (LOG_LW2M_INFO.equals(typeMsg)) {
            if (rpcRequest.getInfoMsg() == null) {
                rpcRequest.setInfoMsg(msg);
            }
        } else if (LOG_LW2M_VALUE.equals(typeMsg)) {
            if (rpcRequest.getValueMsg() == null) {
                rpcRequest.setValueMsg(msg);
            }
        }
        this.onToDeviceRpcResponse(rpcRequest.getDeviceRpcResponseResultMsg(), rpcRequest.getSessionInfo());
    }

    @Override
    public void onToDeviceRpcResponse(TransportProtos.ToDeviceRpcResponseMsg toDeviceResponse, SessionInfoProto sessionInfo) {
        log.warn ("5) onToDeviceRpcResponse: [{}], sessionUUID: [{}]", toDeviceResponse,  new UUID(sessionInfo.getSessionIdMSB(), sessionInfo.getSessionIdLSB()));
        transportService.process(sessionInfo, toDeviceResponse, null);
    }

    public void onToServerRpcResponse(TransportProtos.ToServerRpcResponseMsg toServerResponse) {
        log.info("[{}] toServerRpcResponse", toServerResponse);
    }

    /**
     * Trigger Server path = "/1/0/8"
     * <p>
     * Trigger bootStrap path = "/1/0/9" - have to implemented on client
     */
    @Override
    public void doTrigger(Registration registration, String path) {
        lwM2mTransportRequest.sendAllRequest(registration, path, EXECUTE,
                ContentFormat.TLV.getName(), null, this.config.getTimeout(), null);
    }

    /**
     * Deregister session in transport
     *
     * @param sessionInfo - lwm2m client
     */
    @Override
    public void doDisconnect(SessionInfoProto sessionInfo) {
        transportService.process(sessionInfo, DefaultTransportService.getSessionEventMsg(SessionEvent.CLOSED), null);
        transportService.deregisterSession(sessionInfo);
    }

    /**
     * Session device in thingsboard is closed
     *
     * @param sessionInfo - lwm2m client
     */
    private void doCloseSession(SessionInfoProto sessionInfo) {
        TransportProtos.SessionEvent event = SessionEvent.CLOSED;
        TransportProtos.SessionEventMsg msg = TransportProtos.SessionEventMsg.newBuilder()
                .setSessionType(TransportProtos.SessionType.ASYNC)
                .setEvent(event).build();
        transportService.process(sessionInfo, msg, null);
    }

    /**
     * Those methods are called by the protocol stage thread pool, this means that execution MUST be done in a short delay,
     * * if you need to do long time processing use a dedicated thread pool.
     *
     * @param registration -
     */
    @Override
    public void onAwakeDev(Registration registration) {
        log.trace("[{}] [{}] Received endpoint Awake version event", registration.getId(), registration.getEndpoint());
        this.sendLogsToThingsboard(LOG_LW2M_INFO + ": Client is awake!", registration.getId());
        //TODO: associate endpointId with device information.
    }

    /**
     * @param logMsg         - text msg
     * @param registrationId - Id of Registration LwM2M Client
     */
    @Override
    public void sendLogsToThingsboard(String logMsg, String registrationId) {
        SessionInfoProto sessionInfo = this.getSessionInfoOrCloseSession(registrationId);
        if (logMsg != null && sessionInfo != null) {
            if (logMsg.length() > 1024) {
                logMsg = logMsg.substring(0, 1024);
            }
            this.helper.sendParametersOnThingsboardTelemetry(this.helper.getKvStringtoThingsboard(LOG_LW2M_TELEMETRY, logMsg), sessionInfo);
        }
    }

    /**
     * #1 clientOnlyObserveAfterConnect == true
     * - Only Observe Request to the client marked as observe from the profile configuration.
     * #2. clientOnlyObserveAfterConnect == false
     * После регистрации отправляю запрос на read  всех ресурсов, которые после регистрации есть у клиента,
     * а затем запрос на observe (edited)
     * - Read Request to the client after registration to read all resource values for all objects
     * - then Observe Request to the client marked as observe from the profile configuration.
     *
     * @param registration - Registration LwM2M Client
     * @param lwM2MClient  - object with All parameters off client
     */
    private void initLwM2mFromClientValue(Registration registration, LwM2mClient lwM2MClient) {
        LwM2mClientProfile lwM2MClientProfile = clientContext.getProfile(registration);
        Set<String> clientObjects = clientContext.getSupportedIdVerInClient(registration);
        if (clientObjects != null && clientObjects.size() > 0) {
            if (LWM2M_STRATEGY_2 == LwM2mTransportUtil.getClientOnlyObserveAfterConnect(lwM2MClientProfile)) {
                // #2
                lwM2MClient.getPendingReadRequests().addAll(clientObjects);
                clientObjects.forEach(path -> lwM2mTransportRequest.sendAllRequest(registration, path, READ, ContentFormat.TLV.getName(),
                        null, this.config.getTimeout(), null));
            }
            // #1
            this.initReadAttrTelemetryObserveToClient(registration, lwM2MClient, READ, clientObjects);
            this.initReadAttrTelemetryObserveToClient(registration, lwM2MClient, OBSERVE, clientObjects);
            this.initReadAttrTelemetryObserveToClient(registration, lwM2MClient, WRITE_ATTRIBUTES, clientObjects);
            this.initReadAttrTelemetryObserveToClient(registration, lwM2MClient, DISCOVER, clientObjects);
        }
    }

    /**
     * @param registration -
     * @param lwM2mObject  -
     * @param pathIdVer    -
     */
    private void updateObjectResourceValue(Registration registration, LwM2mObject lwM2mObject, String pathIdVer) {
        LwM2mPath pathIds = new LwM2mPath(convertPathFromIdVerToObjectId(pathIdVer));
        lwM2mObject.getInstances().forEach((instanceId, instance) -> {
            String pathInstance = pathIds.toString() + "/" + instanceId;
            this.updateObjectInstanceResourceValue(registration, instance, pathInstance);
        });
    }

    /**
     * @param registration        -
     * @param lwM2mObjectInstance -
     * @param pathIdVer           -
     */
    private void updateObjectInstanceResourceValue(Registration registration, LwM2mObjectInstance lwM2mObjectInstance, String pathIdVer) {
        LwM2mPath pathIds = new LwM2mPath(convertPathFromIdVerToObjectId(pathIdVer));
        lwM2mObjectInstance.getResources().forEach((resourceId, resource) -> {
            String pathRez = pathIds.toString() + "/" + resourceId;
            this.updateResourcesValue(registration, resource, pathRez);
        });
    }

    /**
     * Sending observe value of resources to thingsboard
     * #1 Return old Value Resource from LwM2MClient
     * #2 Update new Resources (replace old Resource Value on new Resource Value)
     * #3 If fr_update -> UpdateFirmware
     * #4 updateAttrTelemetry
     *
     * @param registration  - Registration LwM2M Client
     * @param lwM2mResource - LwM2mSingleResource response.getContent()
     * @param path          - resource
     */
    private void updateResourcesValue(Registration registration, LwM2mResource lwM2mResource, String path) {
        LwM2mClient lwM2MClient = clientContext.getOrRegister(registration);
        if (lwM2MClient.saveResourceValue(path, lwM2mResource, this.config.getModelProvider())) {
            /** version != null
             * set setClient_fw_info... = value
             **/
            if (lwM2MClient.getFwUpdate().isInfoFwSwUpdate()) {
                lwM2MClient.getFwUpdate().initReadValue(this, this.lwM2mTransportRequest, path);
            }
            if (lwM2MClient.getSwUpdate().isInfoFwSwUpdate()) {
                lwM2MClient.getSwUpdate().initReadValue(this, this.lwM2mTransportRequest, path);
            }

            /**
             * Before operation Execute (FwUpdate) inspection Update Result :
             *  - after finished operation Write result: success (FwUpdate): fw_state = DOWNLOADED
             *  - before start operation Execute (FwUpdate) Update Result = 0 - Initial value
             *  - start Execute (FwUpdate)
             *  After finished operation Execute (FwUpdate) inspection Update Result :
             *  - after start operation Execute (FwUpdate):  fw_state = UPDATING
             *  - after success finished operation Execute (FwUpdate) Update Result == 1 ("Firmware updated successfully")
             *  - finished operation Execute (FwUpdate)
             */
            if (lwM2MClient.getFwUpdate() != null
                    && (convertPathFromObjectIdToIdVer(FW_RESULT_ID, registration).equals(path))) {
                if (DOWNLOADED.name().equals(lwM2MClient.getFwUpdate().getStateUpdate())
                        && lwM2MClient.getFwUpdate().conditionalFwExecuteStart()) {
                    lwM2MClient.getFwUpdate().executeFwSwWare(this, this.lwM2mTransportRequest);
                } else if (UPDATING.name().equals(lwM2MClient.getFwUpdate().getStateUpdate())
                        && lwM2MClient.getFwUpdate().conditionalFwExecuteAfterSuccess()) {
                    lwM2MClient.getFwUpdate().finishFwSwUpdate(this, true);
                } else if (UPDATING.name().equals(lwM2MClient.getFwUpdate().getStateUpdate())
                        && lwM2MClient.getFwUpdate().conditionalFwExecuteAfterError()) {
                    lwM2MClient.getFwUpdate().finishFwSwUpdate(this, false);
                }
            }

            /**
             * Before operation Execute (SwUpdate) inspection Update Result :
             *  - after finished operation Write result: success (SwUpdate): fw_state = DOWNLOADED
             *  - before operation Execute (SwUpdate) Update Result = 3 - Successfully Downloaded and package integrity verified
             *  - start Execute (SwUpdate)
             *  After finished operation Execute (SwUpdate) inspection Update Result :
             *  - after start operation Execute (SwUpdate):  fw_state = UPDATING
             *  - after success finished operation Execute (SwUpdate) Update Result == 2 "Software successfully installed.""
             *  - after success finished operation Execute (SwUpdate) Update Result == 2 "Software successfully installed.""
             *  - finished operation Execute (SwUpdate)
             */
            if (lwM2MClient.getSwUpdate() != null
                    && (convertPathFromObjectIdToIdVer(SW_RESULT_ID, registration).equals(path))) {
                if (DOWNLOADED.name().equals(lwM2MClient.getSwUpdate().getStateUpdate())
                        && lwM2MClient.getSwUpdate().conditionalSwUpdateExecute()) {
                    lwM2MClient.getSwUpdate().executeFwSwWare(this, this.lwM2mTransportRequest);
                } else if (UPDATING.name().equals(lwM2MClient.getSwUpdate().getStateUpdate())
                        && lwM2MClient.getSwUpdate().conditionalSwExecuteAfterSuccess()) {
                    lwM2MClient.getSwUpdate().finishFwSwUpdate(this, true);
                } else if (UPDATING.name().equals(lwM2MClient.getSwUpdate().getStateUpdate())
                        && lwM2MClient.getSwUpdate().conditionalSwExecuteAfterError()) {
                    lwM2MClient.getSwUpdate().finishFwSwUpdate(this, false);
                }
            }
            Set<String> paths = new HashSet<>();
            paths.add(path);
            this.updateAttrTelemetry(registration, paths);
        } else {
            log.error("Fail update Resource [{}]", lwM2mResource);
        }
    }


    /**
     * send Attribute and Telemetry to Thingsboard
     * #1 - get AttrName/TelemetryName with value from LwM2MClient:
     * -- resourceId == path from LwM2MClientProfile.postAttributeProfile/postTelemetryProfile/postObserveProfile
     * -- AttrName/TelemetryName == resourceName from ModelObject.objectModel, value from ModelObject.instance.resource(resourceId)
     * #2 - set Attribute/Telemetry
     *
     * @param registration - Registration LwM2M Client
     */
    private void updateAttrTelemetry(Registration registration, Set<String> paths) {
        try {
            ResultsAddKeyValueProto results = this.getParametersFromProfile(registration, paths);
            SessionInfoProto sessionInfo = this.getSessionInfoOrCloseSession(registration);
            if (results != null && sessionInfo != null) {
                if (results.getResultAttributes().size() > 0) {
                    this.helper.sendParametersOnThingsboardAttribute(results.getResultAttributes(), sessionInfo);
                }
                if (results.getResultTelemetries().size() > 0) {
                    this.helper.sendParametersOnThingsboardTelemetry(results.getResultTelemetries(), sessionInfo);
                }
            }
        } catch (Exception e) {
            log.error("UpdateAttrTelemetry", e);
        }
    }

    /**
     * Start observe/read: Attr/Telemetry
     * #1 - Analyze: path in resource profile == client resource
     *
     * @param registration -
     */
    private void initReadAttrTelemetryObserveToClient(Registration registration, LwM2mClient lwM2MClient,
                                                      LwM2mTypeOper typeOper, Set<String> clientObjects) {
        LwM2mClientProfile lwM2MClientProfile = clientContext.getProfile(registration);
        Set<String> result = null;
        ConcurrentHashMap<String, Object> params = null;
        if (READ.equals(typeOper)) {
            result = JacksonUtil.fromString(lwM2MClientProfile.getPostAttributeProfile().toString(),
                    new TypeReference<>() {
                    });
            result.addAll(JacksonUtil.fromString(lwM2MClientProfile.getPostTelemetryProfile().toString(),
                    new TypeReference<>() {
                    }));
        } else if (OBSERVE.equals(typeOper)) {
            result = JacksonUtil.fromString(lwM2MClientProfile.getPostObserveProfile().toString(),
                    new TypeReference<>() {
                    });
        } else if (DISCOVER.equals(typeOper)) {
            result = this.getPathForWriteAttributes(lwM2MClientProfile.getPostAttributeLwm2mProfile()).keySet();
        } else if (WRITE_ATTRIBUTES.equals(typeOper)) {
            params = this.getPathForWriteAttributes(lwM2MClientProfile.getPostAttributeLwm2mProfile());
            result = params.keySet();
        }
        if (result != null && !result.isEmpty()) {
            // #1
            Set<String> pathSend = result.stream().filter(target -> {
                        return target.split(LWM2M_SEPARATOR_PATH).length < 3 ?
                                clientObjects.contains("/" + target.split(LWM2M_SEPARATOR_PATH)[1]) :
                                clientObjects.contains("/" + target.split(LWM2M_SEPARATOR_PATH)[1] + "/" + target.split(LWM2M_SEPARATOR_PATH)[2]);
                    }
            ).collect(Collectors.toUnmodifiableSet());
            if (!pathSend.isEmpty()) {
                lwM2MClient.getPendingReadRequests().addAll(pathSend);
                ConcurrentHashMap<String, Object> finalParams = params;
                pathSend.forEach(target -> {
                    lwM2mTransportRequest.sendAllRequest(registration, target, typeOper, ContentFormat.TLV.getName(),
                            finalParams != null ? finalParams.get(target) : null, this.config.getTimeout(), null);
                });
                if (OBSERVE.equals(typeOper)) {
                    lwM2MClient.initReadValue(this, null);
                }
            }
        }
    }

    private ConcurrentHashMap<String, Object> getPathForWriteAttributes(JsonObject objectJson) {
        ConcurrentHashMap<String, Object> pathAttributes = new Gson().fromJson(objectJson.toString(),
                new TypeToken<ConcurrentHashMap<String, Object>>() {
                }.getType());
        return pathAttributes;
    }

    private void onDeviceUpdate(LwM2mClient lwM2MClient, Device device, Optional<DeviceProfile> deviceProfileOpt) {
        deviceProfileOpt.ifPresent(deviceProfile -> this.onDeviceProfileUpdate(Collections.singleton(lwM2MClient.getRegistration().getId()), deviceProfile));
        lwM2MClient.onDeviceUpdate(device, deviceProfileOpt);
    }

    /**
     * //     * @param attributes   - new JsonObject
     * //     * @param telemetry    - new JsonObject
     *
     * @param registration - Registration LwM2M Client
     * @param path         -
     */
    private ResultsAddKeyValueProto getParametersFromProfile(Registration registration, Set<String> path) {
        if (path != null && path.size() > 0) {
            ResultsAddKeyValueProto results = new ResultsAddKeyValueProto();
            LwM2mClientProfile lwM2MClientProfile = clientContext.getProfile(registration);
            List<TransportProtos.KeyValueProto> resultAttributes = new ArrayList<>();
            lwM2MClientProfile.getPostAttributeProfile().forEach(pathIdVer -> {
                if (path.contains(pathIdVer.getAsString())) {
                    TransportProtos.KeyValueProto kvAttr = this.getKvToThingsboard(pathIdVer.getAsString(), registration);
                    if (kvAttr != null) {
                        resultAttributes.add(kvAttr);
                    }
                }
            });
            List<TransportProtos.KeyValueProto> resultTelemetries = new ArrayList<>();
            lwM2MClientProfile.getPostTelemetryProfile().forEach(pathIdVer -> {
                if (path.contains(pathIdVer.getAsString())) {
                    TransportProtos.KeyValueProto kvAttr = this.getKvToThingsboard(pathIdVer.getAsString(), registration);
                    if (kvAttr != null) {
                        resultTelemetries.add(kvAttr);
                    }
                }
            });
            if (resultAttributes.size() > 0) {
                results.setResultAttributes(resultAttributes);
            }
            if (resultTelemetries.size() > 0) {
                results.setResultTelemetries(resultTelemetries);
            }
            return results;
        }
        return null;
    }

    private TransportProtos.KeyValueProto getKvToThingsboard(String pathIdVer, Registration registration) {
        LwM2mClient lwM2MClient = this.clientContext.getClientByRegistrationId(registration.getId());
        JsonObject names = clientContext.getProfiles().get(lwM2MClient.getProfileId()).getPostKeyNameProfile();
        if (names != null && names.has(pathIdVer)) {
            String resourceName = names.get(pathIdVer).getAsString();
            if (resourceName != null && !resourceName.isEmpty()) {
                try {
                    LwM2mResource resourceValue = lwM2MClient != null ? getResourceValueFromLwM2MClient(lwM2MClient, pathIdVer) : null;
                    if (resourceValue != null) {
                        ResourceModel.Type currentType = resourceValue.getType();
                        ResourceModel.Type expectedType = this.helper.getResourceModelTypeEqualsKvProtoValueType(currentType, pathIdVer);
                        Object valueKvProto = null;
                        if (resourceValue.isMultiInstances()) {
                            valueKvProto = new JsonObject();
                            Object finalvalueKvProto = valueKvProto;
                            Gson gson = new GsonBuilder().create();
                            resourceValue.getValues().forEach((k, v) -> {
                                Object val = this.converter.convertValue(v, currentType, expectedType,
                                        new LwM2mPath(convertPathFromIdVerToObjectId(pathIdVer)));
                                JsonElement element = gson.toJsonTree(val, val.getClass());
                                ((JsonObject) finalvalueKvProto).add(String.valueOf(k), element);
                            });
                            valueKvProto = gson.toJson(valueKvProto);
                        } else {
                            valueKvProto = this.converter.convertValue(resourceValue.getValue(), currentType, expectedType,
                                    new LwM2mPath(convertPathFromIdVerToObjectId(pathIdVer)));
                        }
                        return valueKvProto != null ? this.helper.getKvAttrTelemetryToThingsboard(currentType, resourceName, valueKvProto, resourceValue.isMultiInstances()) : null;
                    }
                } catch (Exception e) {
                    log.error("Failed to add parameters.", e);
                }
            }
        } else {
            log.error("Failed to add parameters. path: [{}], names: [{}]", pathIdVer, names);
        }
        return null;
    }

    /**
     * @param pathIdVer - path resource
     * @return - value of Resource into format KvProto or null
     */
    private Object getResourceValueFormatKv(LwM2mClient lwM2MClient, String pathIdVer) {
        LwM2mResource resourceValue = this.getResourceValueFromLwM2MClient(lwM2MClient, pathIdVer);
        if (resourceValue != null) {
            ResourceModel.Type currentType = resourceValue.getType();
            ResourceModel.Type expectedType = this.helper.getResourceModelTypeEqualsKvProtoValueType(currentType, pathIdVer);
            return this.converter.convertValue(resourceValue.getValue(), currentType, expectedType,
                    new LwM2mPath(convertPathFromIdVerToObjectId(pathIdVer)));
        }

        else {
            return null;
        }
    }

    /**
     * @param lwM2MClient -
     * @param path        -
     * @return - return value of Resource by idPath
     */
    private LwM2mResource getResourceValueFromLwM2MClient(LwM2mClient lwM2MClient, String path) {
        LwM2mResource lwm2mResourceValue = null;
        ResourceValue resourceValue = lwM2MClient.getResources().get(path);
        if (resourceValue != null) {
            if (new LwM2mPath(convertPathFromIdVerToObjectId(path)).isResource()) {
                lwm2mResourceValue = lwM2MClient.getResources().get(path).getLwM2mResource();
            }
        }
        return lwm2mResourceValue;
    }

    /**
     * Update resource (attribute) value  on thingsboard after update value in client
     *
     * @param registration -
     * @param path         -
     * @param request      -
     */
    public void onWriteResponseOk(Registration registration, String path, WriteRequest request) {
        if (request.getNode() instanceof LwM2mResource) {
            this.updateResourcesValue(registration, ((LwM2mResource) request.getNode()), path);
        } else if (request.getNode() instanceof LwM2mObjectInstance) {
            ((LwM2mObjectInstance) request.getNode()).getResources().forEach((resId, resource) -> {
                this.updateResourcesValue(registration, resource, path + "/" + resId);
            });
        }

    }

    /**
     * #1 Read new, old Value (Attribute, Telemetry, Observe, KeyName)
     * #2 Update in lwM2MClient: ...Profile if changes from update device
     * #3 Equivalence test: old <> new Value (Attribute, Telemetry, Observe, KeyName)
     * #3.1 Attribute isChange (add&del)
     * #3.2 Telemetry isChange (add&del)
     * #3.3 KeyName isChange (add)
     * #3.4 attributeLwm2m isChange (update WrightAttribute: add/update/del)
     * #4 update
     * #4.1 add If #3 isChange, then analyze and update Value in Transport form Client and send Value to thingsboard
     * #4.2 del
     * -- if  add attributes includes del telemetry - result del for observe
     * #5
     * #5.1 Observe isChange (add&del)
     * #5.2 Observe.add
     * -- path Attr/Telemetry includes newObserve and does not include oldObserve: send Request observe to Client
     * #5.3 Observe.del
     * -- different between newObserve and oldObserve: send Request cancel observe to client
     * #6
     * #6.1 - update WriteAttribute
     * #6.2 - del WriteAttribute
     *
     * @param registrationIds -
     * @param deviceProfile   -
     */
    private void onDeviceProfileUpdate(Set<String> registrationIds, DeviceProfile deviceProfile) {
        LwM2mClientProfile lwM2MClientProfileOld = clientContext.getProfiles().get(deviceProfile.getUuidId()).clone();
        if (clientContext.profileUpdate(deviceProfile) != null) {
            // #1
            JsonArray attributeOld = lwM2MClientProfileOld.getPostAttributeProfile();
            Set<String> attributeSetOld = convertJsonArrayToSet(attributeOld);
            JsonArray telemetryOld = lwM2MClientProfileOld.getPostTelemetryProfile();
            Set<String> telemetrySetOld = convertJsonArrayToSet(telemetryOld);
            JsonArray observeOld = lwM2MClientProfileOld.getPostObserveProfile();
            JsonObject keyNameOld = lwM2MClientProfileOld.getPostKeyNameProfile();
            JsonObject attributeLwm2mOld = lwM2MClientProfileOld.getPostAttributeLwm2mProfile();

            LwM2mClientProfile lwM2MClientProfileNew = clientContext.getProfiles().get(deviceProfile.getUuidId()).clone();
            JsonArray attributeNew = lwM2MClientProfileNew.getPostAttributeProfile();
            Set<String> attributeSetNew = convertJsonArrayToSet(attributeNew);
            JsonArray telemetryNew = lwM2MClientProfileNew.getPostTelemetryProfile();
            Set<String> telemetrySetNew = convertJsonArrayToSet(telemetryNew);
            JsonArray observeNew = lwM2MClientProfileNew.getPostObserveProfile();
            JsonObject keyNameNew = lwM2MClientProfileNew.getPostKeyNameProfile();
            JsonObject attributeLwm2mNew = lwM2MClientProfileNew.getPostAttributeLwm2mProfile();

            // #3
            ResultsAnalyzerParameters sendAttrToThingsboard = new ResultsAnalyzerParameters();
            // #3.1
            if (!attributeOld.equals(attributeNew)) {
                ResultsAnalyzerParameters postAttributeAnalyzer = this.getAnalyzerParameters(new Gson().fromJson(attributeOld,
                        new TypeToken<Set<String>>() {
                        }.getType()), attributeSetNew);
                sendAttrToThingsboard.getPathPostParametersAdd().addAll(postAttributeAnalyzer.getPathPostParametersAdd());
                sendAttrToThingsboard.getPathPostParametersDel().addAll(postAttributeAnalyzer.getPathPostParametersDel());
            }
            // #3.2
            if (!telemetryOld.equals(telemetryNew)) {
                ResultsAnalyzerParameters postTelemetryAnalyzer = this.getAnalyzerParameters(new Gson().fromJson(telemetryOld,
                        new TypeToken<Set<String>>() {
                        }.getType()), telemetrySetNew);
                sendAttrToThingsboard.getPathPostParametersAdd().addAll(postTelemetryAnalyzer.getPathPostParametersAdd());
                sendAttrToThingsboard.getPathPostParametersDel().addAll(postTelemetryAnalyzer.getPathPostParametersDel());
            }
            // #3.3
            if (!keyNameOld.equals(keyNameNew)) {
                ResultsAnalyzerParameters keyNameChange = this.getAnalyzerKeyName(new Gson().fromJson(keyNameOld.toString(),
                        new TypeToken<ConcurrentHashMap<String, String>>() {
                        }.getType()),
                        new Gson().fromJson(keyNameNew.toString(), new TypeToken<ConcurrentHashMap<String, String>>() {
                        }.getType()));
                sendAttrToThingsboard.getPathPostParametersAdd().addAll(keyNameChange.getPathPostParametersAdd());
            }

            // #3.4, #6
            if (!attributeLwm2mOld.equals(attributeLwm2mNew)) {
                this.getAnalyzerAttributeLwm2m(registrationIds, attributeLwm2mOld, attributeLwm2mNew);
            }

            // #4.1 add
            if (sendAttrToThingsboard.getPathPostParametersAdd().size() > 0) {
                // update value in Resources
                registrationIds.forEach(registrationId -> {
                    Registration registration = clientContext.getRegistration(registrationId);
                    this.readObserveFromProfile(registration, sendAttrToThingsboard.getPathPostParametersAdd(), READ);
                });
            }
            // #4.2 del
            if (sendAttrToThingsboard.getPathPostParametersDel().size() > 0) {
                ResultsAnalyzerParameters sendAttrToThingsboardDel = this.getAnalyzerParameters(sendAttrToThingsboard.getPathPostParametersAdd(), sendAttrToThingsboard.getPathPostParametersDel());
                sendAttrToThingsboard.setPathPostParametersDel(sendAttrToThingsboardDel.getPathPostParametersDel());
            }

            // #5.1
            if (!observeOld.equals(observeNew)) {
                Set<String> observeSetOld = new Gson().fromJson(observeOld, new TypeToken<Set<String>>() {
                }.getType());
                Set<String> observeSetNew = new Gson().fromJson(observeNew, new TypeToken<Set<String>>() {
                }.getType());
                //#5.2 add
                //  path Attr/Telemetry includes newObserve
                attributeSetOld.addAll(telemetrySetOld);
                ResultsAnalyzerParameters sendObserveToClientOld = this.getAnalyzerParametersIn(attributeSetOld, observeSetOld); // add observe
                attributeSetNew.addAll(telemetrySetNew);
                ResultsAnalyzerParameters sendObserveToClientNew = this.getAnalyzerParametersIn(attributeSetNew, observeSetNew); // add observe
                // does not include oldObserve
                ResultsAnalyzerParameters postObserveAnalyzer = this.getAnalyzerParameters(sendObserveToClientOld.getPathPostParametersAdd(), sendObserveToClientNew.getPathPostParametersAdd());
                //  send Request observe to Client
                registrationIds.forEach(registrationId -> {
                    Registration registration = clientContext.getRegistration(registrationId);
                    if (postObserveAnalyzer.getPathPostParametersAdd().size() > 0) {
                        this.readObserveFromProfile(registration, postObserveAnalyzer.getPathPostParametersAdd(), OBSERVE);
                    }
                    // 5.3 del
                    //  send Request cancel observe to Client
                    if (postObserveAnalyzer.getPathPostParametersDel().size() > 0) {
                        this.cancelObserveFromProfile(registration, postObserveAnalyzer.getPathPostParametersDel());
                    }
                });
            }
        }
    }

    /**
     * Compare old list with new list  after change AttrTelemetryObserve in config Profile
     *
     * @param parametersOld -
     * @param parametersNew -
     * @return ResultsAnalyzerParameters: add && new
     */
    private ResultsAnalyzerParameters getAnalyzerParameters(Set<String> parametersOld, Set<String> parametersNew) {
        ResultsAnalyzerParameters analyzerParameters = null;
        if (!parametersOld.equals(parametersNew)) {
            analyzerParameters = new ResultsAnalyzerParameters();
            analyzerParameters.setPathPostParametersAdd(parametersNew
                    .stream().filter(p -> !parametersOld.contains(p)).collect(Collectors.toSet()));
            analyzerParameters.setPathPostParametersDel(parametersOld
                    .stream().filter(p -> !parametersNew.contains(p)).collect(Collectors.toSet()));
        }
        return analyzerParameters;
    }

    private ResultsAnalyzerParameters getAnalyzerParametersIn(Set<String> parametersObserve, Set<String> parameters) {
        ResultsAnalyzerParameters analyzerParameters = new ResultsAnalyzerParameters();
        analyzerParameters.setPathPostParametersAdd(parametersObserve
                .stream().filter(parameters::contains).collect(Collectors.toSet()));
        return analyzerParameters;
    }

    /**
     * Update Resource value after change RezAttrTelemetry in config Profile
     * send response Read to Client and add path to pathResAttrTelemetry in LwM2MClient.getAttrTelemetryObserveValue()
     *
     * @param registration - Registration LwM2M Client
     * @param targets      - path Resources == [ "/2/0/0", "/2/0/1"]
     */
    private void readObserveFromProfile(Registration registration, Set<String> targets, LwM2mTypeOper typeOper) {
        targets.forEach(target -> {
            LwM2mPath pathIds = new LwM2mPath(convertPathFromIdVerToObjectId(target));
            if (pathIds.isResource()) {
                if (READ.equals(typeOper)) {
                    lwM2mTransportRequest.sendAllRequest(registration, target, typeOper,
                            ContentFormat.TLV.getName(), null, this.config.getTimeout(), null);
                } else if (OBSERVE.equals(typeOper)) {
                    lwM2mTransportRequest.sendAllRequest(registration, target, typeOper,
                            null, null, this.config.getTimeout(), null);
                }
            }
        });
    }

    private ResultsAnalyzerParameters getAnalyzerKeyName(ConcurrentHashMap<String, String> keyNameOld, ConcurrentHashMap<String, String> keyNameNew) {
        ResultsAnalyzerParameters analyzerParameters = new ResultsAnalyzerParameters();
        Set<String> paths = keyNameNew.entrySet()
                .stream()
                .filter(e -> !e.getValue().equals(keyNameOld.get(e.getKey())))
                .collect(Collectors.toMap(Map.Entry::getKey, Map.Entry::getValue)).keySet();
        analyzerParameters.setPathPostParametersAdd(paths);
        return analyzerParameters;
    }

    /**
     * #3.4, #6
     * #6
     * #6.1 - send update WriteAttribute
     * #6.2 - send empty WriteAttribute
     *
     * @param attributeLwm2mOld -
     * @param attributeLwm2mNew -
     * @return
     */
    private void getAnalyzerAttributeLwm2m(Set<String> registrationIds, JsonObject attributeLwm2mOld, JsonObject attributeLwm2mNew) {
        ResultsAnalyzerParameters analyzerParameters = new ResultsAnalyzerParameters();
        ConcurrentHashMap<String, Object> lwm2mAttributesOld = new Gson().fromJson(attributeLwm2mOld.toString(),
                new TypeToken<ConcurrentHashMap<String, Object>>() {
                }.getType());
        ConcurrentHashMap<String, Object> lwm2mAttributesNew = new Gson().fromJson(attributeLwm2mNew.toString(),
                new TypeToken<ConcurrentHashMap<String, Object>>() {
                }.getType());
        Set<String> pathOld = lwm2mAttributesOld.keySet();
        Set<String> pathNew = lwm2mAttributesNew.keySet();
        analyzerParameters.setPathPostParametersAdd(pathNew
                .stream().filter(p -> !pathOld.contains(p)).collect(Collectors.toSet()));
        analyzerParameters.setPathPostParametersDel(pathOld
                .stream().filter(p -> !pathNew.contains(p)).collect(Collectors.toSet()));
        Set<String> pathCommon = pathNew
                .stream().filter(p -> pathOld.contains(p)).collect(Collectors.toSet());
        Set<String> pathCommonChange = pathCommon
                .stream().filter(p -> !lwm2mAttributesOld.get(p).equals(lwm2mAttributesNew.get(p))).collect(Collectors.toSet());
        analyzerParameters.getPathPostParametersAdd().addAll(pathCommonChange);
        // #6
        // #6.2
        if (analyzerParameters.getPathPostParametersAdd().size() > 0) {
            registrationIds.forEach(registrationId -> {
                Registration registration = this.clientContext.getRegistration(registrationId);
                Set<String> clientObjects = clientContext.getSupportedIdVerInClient(registration);
                Set<String> pathSend = analyzerParameters.getPathPostParametersAdd().stream().filter(target -> clientObjects.contains("/" + target.split(LWM2M_SEPARATOR_PATH)[1]))
                        .collect(Collectors.toUnmodifiableSet());
                if (!pathSend.isEmpty()) {
                    ConcurrentHashMap<String, Object> finalParams = lwm2mAttributesNew;
                    pathSend.forEach(target -> lwM2mTransportRequest.sendAllRequest(registration, target, WRITE_ATTRIBUTES, ContentFormat.TLV.getName(),
                            finalParams.get(target), this.config.getTimeout(), null));
                }
            });
        }
        // #6.2
        if (analyzerParameters.getPathPostParametersDel().size() > 0) {
            registrationIds.forEach(registrationId -> {
                Registration registration = this.clientContext.getRegistration(registrationId);
                Set<String> clientObjects = clientContext.getSupportedIdVerInClient(registration);
                Set<String> pathSend = analyzerParameters.getPathPostParametersDel().stream().filter(target -> clientObjects.contains("/" + target.split(LWM2M_SEPARATOR_PATH)[1]))
                        .collect(Collectors.toUnmodifiableSet());
                if (!pathSend.isEmpty()) {
                    pathSend.forEach(target -> {
                        Map<String, Object> params = (Map<String, Object>) lwm2mAttributesOld.get(target);
                        params.clear();
                        params.put(OBJECT_VERSION, "");
                        lwM2mTransportRequest.sendAllRequest(registration, target, WRITE_ATTRIBUTES, ContentFormat.TLV.getName(),
                                params, this.config.getTimeout(), null);
                    });
                }
            });
        }

    }

    private void cancelObserveFromProfile(Registration registration, Set<String> paramAnallyzer) {
        LwM2mClient lwM2MClient = clientContext.getOrRegister(registration);
        paramAnallyzer.forEach(pathIdVer -> {
                    if (this.getResourceValueFromLwM2MClient(lwM2MClient, pathIdVer) != null) {
                        lwM2mTransportRequest.sendAllRequest(registration, pathIdVer, OBSERVE_CANCEL, null,
                                null, this.config.getTimeout(), null);
                    }
                }
        );
    }

    private void updateResourcesValueToClient(LwM2mClient lwM2MClient, Object valueOld, Object valueNew, String path) {
        if (valueNew != null && (valueOld == null || !valueNew.toString().equals(valueOld.toString()))) {
            lwM2mTransportRequest.sendAllRequest(lwM2MClient.getRegistration(), path, WRITE_REPLACE,
                    ContentFormat.TLV.getName(), valueNew,
                    this.config.getTimeout(), null);
        } else {
            log.error("Failed update resource [{}] [{}]", path, valueNew);
            String logMsg = String.format("%s: Failed update resource path - %s value - %s. Value is not changed or bad",
                    LOG_LW2M_ERROR, path, valueNew);
            this.sendLogsToThingsboard(logMsg, lwM2MClient.getRegistration().getId());
            log.info("Failed update resource [{}] [{}]", path, valueNew);
        }
    }

    /**
     * @param updateCredentials - Credentials include config only security Client (without config attr/telemetry...)
     *                          config attr/telemetry... in profile
     */
    public void onToTransportUpdateCredentials(TransportProtos.ToTransportUpdateCredentialsProto updateCredentials) {
        log.info("[{}] idList [{}] valueList updateCredentials", updateCredentials.getCredentialsIdList(), updateCredentials.getCredentialsValueList());
    }

    /**
     * Get path to resource from profile equal keyName
     *
     * @param sessionInfo -
     * @param name        -
     * @return -
     */
    public String getPresentPathIntoProfile(TransportProtos.SessionInfoProto sessionInfo, String name) {
        LwM2mClientProfile profile = clientContext.getProfile(new UUID(sessionInfo.getDeviceProfileIdMSB(), sessionInfo.getDeviceProfileIdLSB()));
        LwM2mClient lwM2mClient = clientContext.getClient(sessionInfo);
        return profile.getPostKeyNameProfile().getAsJsonObject().entrySet().stream()
                .filter(e -> e.getValue().getAsString().equals(name) && validateResourceInModel(lwM2mClient, e.getKey(), false)).findFirst().map(Map.Entry::getKey)
                .orElse(null);
    }

    /**
     * 1. FirmwareUpdate:
     * - msg.getSharedUpdatedList().forEach(tsKvProto -> {tsKvProto.getKv().getKey().indexOf(FIRMWARE_UPDATE_PREFIX, 0) == 0
     * 2. Update resource value on client: if there is a difference in values between the current resource values and the shared attribute values
     * - Get path resource by result attributesResponse
     *
     * @param attributesResponse -
     * @param sessionInfo        -
     */
    public void onGetAttributesResponse(TransportProtos.GetAttributeResponseMsg attributesResponse, TransportProtos.SessionInfoProto sessionInfo) {
        try {
            List<TransportProtos.TsKvProto> tsKvProtos = attributesResponse.getSharedAttributeListList();
            this.updateAttributeFromThingsboard(tsKvProtos, sessionInfo);
        } catch (Exception e) {
            log.error("", e);
        }
    }

    /**
     * #1.1 If two names have equal path => last time attribute
     * #2.1 if there is a difference in values between the current resource values and the shared attribute values
     * => send to client Request Update of value (new value from shared attribute)
     * and LwM2MClient.delayedRequests.add(path)
     * #2.1 if there is not a difference in values between the current resource values and the shared attribute values
     *
     * @param tsKvProtos
     * @param sessionInfo
     */
    public void updateAttributeFromThingsboard(List<TransportProtos.TsKvProto> tsKvProtos, TransportProtos.SessionInfoProto sessionInfo) {
        LwM2mClient lwM2MClient = clientContext.getClient(sessionInfo);
        if (lwM2MClient != null) {
            log.warn("1) UpdateAttributeFromThingsboard, tsKvProtos [{}]", tsKvProtos);
            tsKvProtos.forEach(tsKvProto -> {
                String pathIdVer = this.getPresentPathIntoProfile(sessionInfo, tsKvProto.getKv().getKey());
                if (pathIdVer != null) {
                    // #1.1
                    if (lwM2MClient.getDelayedRequests().containsKey(pathIdVer) && tsKvProto.getTs() > lwM2MClient.getDelayedRequests().get(pathIdVer).getTs()) {
                        lwM2MClient.getDelayedRequests().put(pathIdVer, tsKvProto);
                    } else if (!lwM2MClient.getDelayedRequests().containsKey(pathIdVer)) {
                        lwM2MClient.getDelayedRequests().put(pathIdVer, tsKvProto);
                    }
                }
            });
            // #2.1
            lwM2MClient.getDelayedRequests().forEach((pathIdVer, tsKvProto) -> {
                this.updateResourcesValueToClient(lwM2MClient, this.getResourceValueFormatKv(lwM2MClient, pathIdVer),
                        getValueFromKvProto(tsKvProto.getKv()), pathIdVer);
            });
        }
        else {
            log.error("UpdateAttributeFromThingsboard, lwM2MClient is null");
        }
    }

    /**
     * @param lwM2MClient -
     * @return SessionInfoProto -
     */
    private SessionInfoProto getSessionInfoOrCloseSession(LwM2mClient lwM2MClient) {
        if (lwM2MClient != null) {
            SessionInfoProto sessionInfoProto = lwM2MClient.getSession();
            if (sessionInfoProto == null) {
                log.info("[{}] [{}]", lwM2MClient.getEndpoint(), CLIENT_NOT_AUTHORIZED);
                this.closeClientSession(lwM2MClient.getRegistration());
            }
            return sessionInfoProto;
        }
        return null;
    }

    /**
     * @param registration - Registration LwM2M Client
     * @return - sessionInfo after access connect client
     */
    public SessionInfoProto getSessionInfoOrCloseSession(Registration registration) {
        return getSessionInfoOrCloseSession(clientContext.getOrRegister(registration));
    }

    /**
     * @param registrationId -
     * @return -
     */
    private SessionInfoProto getSessionInfoOrCloseSession(String registrationId) {
        return getSessionInfoOrCloseSession(clientContext.getClientByRegistrationId(registrationId));
    }

    /**
     * if sessionInfo removed from sessions, then new registerAsyncSession
     *
     * @param sessionInfo -
     */
    private void reportActivityAndRegister(SessionInfoProto sessionInfo) {
        if (sessionInfo != null && transportService.reportActivity(sessionInfo) == null) {
            transportService.registerAsyncSession(sessionInfo, new LwM2mSessionMsgListener(this, sessionInfo));
            this.reportActivitySubscription(sessionInfo);
        }
    }

    private void reportActivity() {
        clientContext.getLwM2mClients().forEach(client -> reportActivityAndRegister(client.getSession()));
    }

    /**
     * #1. !!!  sharedAttr === profileAttr  !!!
     * - If there is a difference in values between the current resource values and the shared attribute values
     * - when the client connects to the server
     * #1.1 get attributes name from profile include name resources in ModelObject if resource  isWritable
     * #1.2 #1 size > 0 => send Request getAttributes to thingsboard
     * #2. FirmwareAttribute subscribe:
     *
     * @param lwM2MClient - LwM2M Client
     */
    public void putDelayedUpdateResourcesThingsboard(LwM2mClient lwM2MClient) {
        SessionInfoProto sessionInfo = this.getSessionInfoOrCloseSession(lwM2MClient);
        if (sessionInfo != null) {
            //#1.1
            ConcurrentMap<String, String> keyNamesMap = this.getNamesFromProfileForSharedAttributes(lwM2MClient);
            if (keyNamesMap.values().size() > 0) {
                try {
                    //#1.2
                    TransportProtos.GetAttributeRequestMsg getAttributeMsg = adaptor.convertToGetAttributes(null, keyNamesMap.values());
                    transportService.process(sessionInfo, getAttributeMsg, getAckCallback(lwM2MClient, getAttributeMsg.getRequestId(), DEVICE_ATTRIBUTES_REQUEST));
                } catch (AdaptorException e) {
                    log.trace("Failed to decode get attributes request", e);
                }
            }

        }
    }

    public void getInfoFirmwareUpdate(LwM2mClient lwM2MClient, Lwm2mClientRpcRequest rpcRequest) {
        if (lwM2MClient.getRegistration().getSupportedVersion(FW_ID) != null) {
            SessionInfoProto sessionInfo = this.getSessionInfoOrCloseSession(lwM2MClient);
            if (sessionInfo != null) {
<<<<<<< HEAD
                transportService.process(sessionInfo, createOtaPackageRequestMsg(sessionInfo, OtaPackageType.FIRMWARE.name()),
=======
                DefaultLwM2MTransportMsgHandler handler = this;
                this.transportService.process(sessionInfo, createFirmwareRequestMsg(sessionInfo, FirmwareType.FIRMWARE.name()),
>>>>>>> 2aba74a3
                        new TransportServiceCallback<>() {
                            @Override
                            public void onSuccess(TransportProtos.GetOtaPackageResponseMsg response) {
                                if (TransportProtos.ResponseStatus.SUCCESS.equals(response.getResponseStatus())
<<<<<<< HEAD
                                        && response.getType().equals(OtaPackageType.FIRMWARE.name())) {
                                    lwM2MClient.getFwUpdate().setCurrentVersion(response.getVersion());
                                    lwM2MClient.getFwUpdate().setCurrentTitle(response.getTitle());
                                    lwM2MClient.getFwUpdate().setCurrentId(new OtaPackageId(new UUID(response.getOtaPackageIdMSB(), response.getOtaPackageIdLSB())).getId());
                                    lwM2MClient.getFwUpdate().sendReadObserveInfo(lwM2mTransportRequest);
=======
                                        && response.getType().equals(FirmwareType.FIRMWARE.name())) {
                                    log.warn ("7) firmware start with ver: [{}]", response.getVersion());
                                    lwM2MClient.getFwUpdate().setRpcRequest(rpcRequest);
                                    lwM2MClient.getFwUpdate().setCurrentVersion(response.getVersion());
                                    lwM2MClient.getFwUpdate().setCurrentTitle(response.getTitle());
                                    lwM2MClient.getFwUpdate().setCurrentId(new FirmwareId(new UUID(response.getFirmwareIdMSB(), response.getFirmwareIdLSB())).getId());
                                    if (rpcRequest == null) {
                                        lwM2MClient.getFwUpdate().sendReadObserveInfo(lwM2mTransportRequest);
                                    }
                                    else {
                                        lwM2MClient.getFwUpdate().writeFwSwWare(handler,  lwM2mTransportRequest);
                                    }
>>>>>>> 2aba74a3
                                } else {
                                    log.trace("OtaPackage [{}] [{}]", lwM2MClient.getDeviceName(), response.getResponseStatus().toString());
                                }
                            }

                            @Override
                            public void onError(Throwable e) {
                                log.trace("Failed to process firmwareUpdate ", e);
                            }
                        });
            }
        }
    }

    public void getInfoSoftwareUpdate(LwM2mClient lwM2MClient, Lwm2mClientRpcRequest rpcRequest) {
        if (lwM2MClient.getRegistration().getSupportedVersion(SW_ID) != null) {
            SessionInfoProto sessionInfo = this.getSessionInfoOrCloseSession(lwM2MClient);
            if (sessionInfo != null) {
<<<<<<< HEAD
                DefaultLwM2MTransportMsgHandler serviceImpl = this;
                transportService.process(sessionInfo, createOtaPackageRequestMsg(sessionInfo, OtaPackageType.SOFTWARE.name()),
=======
                DefaultLwM2MTransportMsgHandler handler = this;
                transportService.process(sessionInfo, createFirmwareRequestMsg(sessionInfo, FirmwareType.SOFTWARE.name()),
>>>>>>> 2aba74a3
                        new TransportServiceCallback<>() {
                            @Override
                            public void onSuccess(TransportProtos.GetOtaPackageResponseMsg response) {
                                if (TransportProtos.ResponseStatus.SUCCESS.equals(response.getResponseStatus())
<<<<<<< HEAD
                                        && response.getType().equals(OtaPackageType.SOFTWARE.name())) {
=======
                                        && response.getType().equals(FirmwareType.SOFTWARE.name())) {
                                    lwM2MClient.getSwUpdate().setRpcRequest(rpcRequest);
>>>>>>> 2aba74a3
                                    lwM2MClient.getSwUpdate().setCurrentVersion(response.getVersion());
                                    lwM2MClient.getSwUpdate().setCurrentTitle(response.getTitle());
                                    lwM2MClient.getSwUpdate().setCurrentId(new OtaPackageId(new UUID(response.getOtaPackageIdMSB(), response.getOtaPackageIdLSB())).getId());
                                    lwM2MClient.getSwUpdate().sendReadObserveInfo(lwM2mTransportRequest);
                                    if (rpcRequest == null) {
                                        lwM2MClient.getSwUpdate().sendReadObserveInfo(lwM2mTransportRequest);
                                    }
                                    else {
                                        lwM2MClient.getSwUpdate().writeFwSwWare(handler,  lwM2mTransportRequest);
                                    }
                                } else {
                                    log.trace("Software [{}] [{}]", lwM2MClient.getDeviceName(), response.getResponseStatus().toString());
                                }
                            }

                            @Override
                            public void onError(Throwable e) {
                                log.trace("Failed to process softwareUpdate ", e);
                            }
                        });
            }
        }
    }

    private TransportProtos.GetOtaPackageRequestMsg createOtaPackageRequestMsg(SessionInfoProto sessionInfo, String nameFwSW) {
        return TransportProtos.GetOtaPackageRequestMsg.newBuilder()
                .setDeviceIdMSB(sessionInfo.getDeviceIdMSB())
                .setDeviceIdLSB(sessionInfo.getDeviceIdLSB())
                .setTenantIdMSB(sessionInfo.getTenantIdMSB())
                .setTenantIdLSB(sessionInfo.getTenantIdLSB())
                .setType(nameFwSW)
                .build();
    }

    /**
     * !!!  sharedAttr === profileAttr  !!!
     * Get names or keyNames from profile:  resources IsWritable
     *
     * @param lwM2MClient -
     * @return ArrayList  keyNames from profile profileAttr && IsWritable
     */
    private ConcurrentMap<String, String> getNamesFromProfileForSharedAttributes(LwM2mClient lwM2MClient) {

        LwM2mClientProfile profile = clientContext.getProfile(lwM2MClient.getProfileId());
        return new Gson().fromJson(profile.getPostKeyNameProfile().toString(),
                new TypeToken<ConcurrentHashMap<String, String>>() {
                }.getType());
    }

    private boolean validateResourceInModel(LwM2mClient lwM2mClient, String pathIdVer, boolean isWritableNotOptional) {
        ResourceModel resourceModel = lwM2mClient.getResourceModel(pathIdVer, this.config
                .getModelProvider());
        Integer objectId = new LwM2mPath(convertPathFromIdVerToObjectId(pathIdVer)).getObjectId();
        String objectVer = validateObjectVerFromKey(pathIdVer);
        return resourceModel != null && (isWritableNotOptional ?
                objectId != null && objectVer != null && objectVer.equals(lwM2mClient.getRegistration().getSupportedVersion(objectId)) && resourceModel.operations.isWritable() :
                objectId != null && objectVer != null && objectVer.equals(lwM2mClient.getRegistration().getSupportedVersion(objectId)));
    }

    public LwM2MTransportServerConfig getConfig() {
        return this.config;
    }

    private void reportActivitySubscription(TransportProtos.SessionInfoProto sessionInfo) {
        transportService.process(sessionInfo, TransportProtos.SubscriptionInfoProto.newBuilder()
                .setAttributeSubscription(true)
                .setRpcSubscription(true)
                .setLastActivityTime(System.currentTimeMillis())
                .build(), TransportServiceCallback.EMPTY);
    }
}<|MERGE_RESOLUTION|>--- conflicted
+++ resolved
@@ -361,13 +361,8 @@
                         && (!valueNew.equals(lwM2MClient.getFwUpdate().getCurrentVersion())))
                         || (OtaPackageUtil.getAttributeKey(OtaPackageType.FIRMWARE, OtaPackageKey.TITLE).equals(pathName)
                         && (!valueNew.equals(lwM2MClient.getFwUpdate().getCurrentTitle())))) {
-<<<<<<< HEAD
-                    this.getInfoFirmwareUpdate(lwM2MClient);
+                    this.getInfoFirmwareUpdate(lwM2MClient, null);
                 } else if ((OtaPackageUtil.getAttributeKey(OtaPackageType.SOFTWARE, OtaPackageKey.VERSION).equals(pathName)
-=======
-                    this.getInfoFirmwareUpdate(lwM2MClient, null);
-                } else if ((FirmwareUtil.getAttributeKey(FirmwareType.SOFTWARE, FirmwareKey.VERSION).equals(pathName)
->>>>>>> 2aba74a3
                         && (!valueNew.equals(lwM2MClient.getSwUpdate().getCurrentVersion())))
                         || (OtaPackageUtil.getAttributeKey(OtaPackageType.SOFTWARE, OtaPackageKey.TITLE).equals(pathName)
                         && (!valueNew.equals(lwM2MClient.getSwUpdate().getCurrentTitle())))) {
@@ -1366,36 +1361,24 @@
         if (lwM2MClient.getRegistration().getSupportedVersion(FW_ID) != null) {
             SessionInfoProto sessionInfo = this.getSessionInfoOrCloseSession(lwM2MClient);
             if (sessionInfo != null) {
-<<<<<<< HEAD
-                transportService.process(sessionInfo, createOtaPackageRequestMsg(sessionInfo, OtaPackageType.FIRMWARE.name()),
-=======
                 DefaultLwM2MTransportMsgHandler handler = this;
-                this.transportService.process(sessionInfo, createFirmwareRequestMsg(sessionInfo, FirmwareType.FIRMWARE.name()),
->>>>>>> 2aba74a3
+                this.transportService.process(sessionInfo, createOtaPackageRequestMsg(sessionInfo, OtaPackageType.FIRMWARE.name()),
                         new TransportServiceCallback<>() {
                             @Override
                             public void onSuccess(TransportProtos.GetOtaPackageResponseMsg response) {
                                 if (TransportProtos.ResponseStatus.SUCCESS.equals(response.getResponseStatus())
-<<<<<<< HEAD
                                         && response.getType().equals(OtaPackageType.FIRMWARE.name())) {
-                                    lwM2MClient.getFwUpdate().setCurrentVersion(response.getVersion());
-                                    lwM2MClient.getFwUpdate().setCurrentTitle(response.getTitle());
-                                    lwM2MClient.getFwUpdate().setCurrentId(new OtaPackageId(new UUID(response.getOtaPackageIdMSB(), response.getOtaPackageIdLSB())).getId());
-                                    lwM2MClient.getFwUpdate().sendReadObserveInfo(lwM2mTransportRequest);
-=======
-                                        && response.getType().equals(FirmwareType.FIRMWARE.name())) {
                                     log.warn ("7) firmware start with ver: [{}]", response.getVersion());
                                     lwM2MClient.getFwUpdate().setRpcRequest(rpcRequest);
                                     lwM2MClient.getFwUpdate().setCurrentVersion(response.getVersion());
                                     lwM2MClient.getFwUpdate().setCurrentTitle(response.getTitle());
-                                    lwM2MClient.getFwUpdate().setCurrentId(new FirmwareId(new UUID(response.getFirmwareIdMSB(), response.getFirmwareIdLSB())).getId());
+                                    lwM2MClient.getFwUpdate().setCurrentId(new OtaPackageId(new UUID(response.getOtaPackageIdMSB(), response.getOtaPackageIdLSB())).getId());
                                     if (rpcRequest == null) {
                                         lwM2MClient.getFwUpdate().sendReadObserveInfo(lwM2mTransportRequest);
                                     }
                                     else {
                                         lwM2MClient.getFwUpdate().writeFwSwWare(handler,  lwM2mTransportRequest);
                                     }
->>>>>>> 2aba74a3
                                 } else {
                                     log.trace("OtaPackage [{}] [{}]", lwM2MClient.getDeviceName(), response.getResponseStatus().toString());
                                 }
@@ -1414,23 +1397,14 @@
         if (lwM2MClient.getRegistration().getSupportedVersion(SW_ID) != null) {
             SessionInfoProto sessionInfo = this.getSessionInfoOrCloseSession(lwM2MClient);
             if (sessionInfo != null) {
-<<<<<<< HEAD
-                DefaultLwM2MTransportMsgHandler serviceImpl = this;
+                DefaultLwM2MTransportMsgHandler handler = this;
                 transportService.process(sessionInfo, createOtaPackageRequestMsg(sessionInfo, OtaPackageType.SOFTWARE.name()),
-=======
-                DefaultLwM2MTransportMsgHandler handler = this;
-                transportService.process(sessionInfo, createFirmwareRequestMsg(sessionInfo, FirmwareType.SOFTWARE.name()),
->>>>>>> 2aba74a3
                         new TransportServiceCallback<>() {
                             @Override
                             public void onSuccess(TransportProtos.GetOtaPackageResponseMsg response) {
                                 if (TransportProtos.ResponseStatus.SUCCESS.equals(response.getResponseStatus())
-<<<<<<< HEAD
                                         && response.getType().equals(OtaPackageType.SOFTWARE.name())) {
-=======
-                                        && response.getType().equals(FirmwareType.SOFTWARE.name())) {
                                     lwM2MClient.getSwUpdate().setRpcRequest(rpcRequest);
->>>>>>> 2aba74a3
                                     lwM2MClient.getSwUpdate().setCurrentVersion(response.getVersion());
                                     lwM2MClient.getSwUpdate().setCurrentTitle(response.getTitle());
                                     lwM2MClient.getSwUpdate().setCurrentId(new OtaPackageId(new UUID(response.getOtaPackageIdMSB(), response.getOtaPackageIdLSB())).getId());
