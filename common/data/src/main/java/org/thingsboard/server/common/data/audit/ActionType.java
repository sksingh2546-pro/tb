--- conflicted
+++ resolved
@@ -42,15 +42,12 @@
     LOGIN(false),
     LOGOUT(false),
     LOCKOUT(false),
-<<<<<<< HEAD
+    ASSIGNED_FROM_TENANT(false),
+    ASSIGNED_TO_TENANT(false),
     ASSIGNED_TO_EDGE(false), // log edge name
     UNASSIGNED_FROM_EDGE(false), // log edge name
     CREDENTIALS_REQUEST(false),  // request credentials from edge
     ENTITY_EXISTS_REQUEST(false);  // request to recreate entity on edge
-=======
-    ASSIGNED_FROM_TENANT(false),
-    ASSIGNED_TO_TENANT(false);
->>>>>>> 3f9f6efc
 
     private final boolean isRead;
 
