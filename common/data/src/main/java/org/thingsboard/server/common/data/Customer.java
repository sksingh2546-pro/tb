--- conflicted
+++ resolved
@@ -30,11 +30,8 @@
     private static final long serialVersionUID = -1599722990298929275L;
 
     @NoXss
-<<<<<<< HEAD
     @Length(fieldName = "title")
-=======
     @ApiModelProperty(position = 3, value = "Title of the customer", example = "Company A")
->>>>>>> cd23b85b
     private String title;
     @ApiModelProperty(position = 5, required = true, value = "JSON object with Tenant Id")
     private TenantId tenantId;
